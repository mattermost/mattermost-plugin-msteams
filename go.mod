module github.com/mattermost/mattermost-plugin-msteams

go 1.21
<<<<<<< HEAD

toolchain go1.21.6
=======
>>>>>>> 2f8cdade

require (
	github.com/Azure/azure-sdk-for-go/sdk/azcore v1.10.0
	github.com/Azure/azure-sdk-for-go/sdk/azidentity v1.5.1
	github.com/JohannesKaufmann/html-to-markdown v1.5.0
	github.com/Masterminds/squirrel v1.5.4
	github.com/enescakir/emoji v1.0.0
	github.com/google/uuid v1.6.0
	github.com/gorilla/mux v1.8.1
	github.com/gosimple/slug v1.14.0
	github.com/hashicorp/go-plugin v1.6.0
	github.com/jmoiron/sqlx v1.3.5
	github.com/lib/pq v1.10.9
	github.com/mattermost/mattermost/server/public v0.0.18-0.20240404202637-65d589935ff9
	github.com/mattermost/mattermost/server/v8 v8.0.0-20240404204026-0a3667bf58c5
	github.com/microsoft/kiota-abstractions-go v1.5.6
	github.com/microsoft/kiota-http-go v1.3.1
	github.com/microsoftgraph/msgraph-sdk-go v1.36.0
	github.com/microsoftgraph/msgraph-sdk-go-core v1.1.0
	github.com/pkg/errors v0.9.1
	github.com/prometheus/client_golang v1.19.0
	github.com/sirupsen/logrus v1.9.3
	github.com/stretchr/testify v1.9.0
	github.com/testcontainers/testcontainers-go v0.29.1
	github.com/testcontainers/testcontainers-go/modules/mockserver v0.29.1
	github.com/testcontainers/testcontainers-go/modules/postgres v0.29.1
	gitlab.com/golang-commonmark/markdown v0.0.0-20211110145824-bf3e522c626a
	golang.org/x/net v0.22.0
	golang.org/x/oauth2 v0.18.0
)

require (
	code.sajari.com/docconv/v2 v2.0.0-pre.4 // indirect
	dario.cat/mergo v1.0.0 // indirect
	github.com/Azure/azure-sdk-for-go/sdk/internal v1.5.2 // indirect
	github.com/Azure/go-ansiterm v0.0.0-20230124172434-306776ec8161 // indirect
	github.com/AzureAD/microsoft-authentication-library-for-go v1.2.1 // indirect
	github.com/JalfResi/justext v0.0.0-20221106200834-be571e3e3052 // indirect
	github.com/Masterminds/semver/v3 v3.2.1 // indirect
	github.com/Microsoft/go-winio v0.6.1 // indirect
	github.com/Microsoft/hcsshim v0.11.4 // indirect
	github.com/PuerkitoBio/goquery v1.9.0 // indirect
	github.com/RoaringBitmap/roaring v1.9.0 // indirect
	github.com/advancedlogic/GoOse v0.0.0-20231203033844-ae6b36caf275 // indirect
	github.com/andybalholm/brotli v1.1.0 // indirect
	github.com/andybalholm/cascadia v1.3.2 // indirect
	github.com/araddon/dateparse v0.0.0-20210429162001-6b43995a97de // indirect
	github.com/avct/uasurfer v0.0.0-20191028135549-26b5daa857f1 // indirect
	github.com/aws/aws-sdk-go v1.50.27 // indirect
	github.com/aymerick/douceur v0.2.0 // indirect
	github.com/beorn7/perks v1.0.1 // indirect
	github.com/bits-and-blooms/bitset v1.13.0 // indirect
	github.com/bits-and-blooms/bloom/v3 v3.6.0 // indirect
	github.com/blang/semver/v4 v4.0.0 // indirect
	github.com/blevesearch/bleve/v2 v2.3.10 // indirect
	github.com/blevesearch/bleve_index_api v1.1.6 // indirect
	github.com/blevesearch/geo v0.1.20 // indirect
	github.com/blevesearch/go-porterstemmer v1.0.3 // indirect
	github.com/blevesearch/gtreap v0.1.1 // indirect
	github.com/blevesearch/mmap-go v1.0.4 // indirect
	github.com/blevesearch/scorch_segment_api/v2 v2.2.8 // indirect
	github.com/blevesearch/segment v0.9.1 // indirect
	github.com/blevesearch/snowballstem v0.9.0 // indirect
	github.com/blevesearch/upsidedown_store_api v1.0.2 // indirect
	github.com/blevesearch/vellum v1.0.10 // indirect
	github.com/blevesearch/zapx/v11 v11.3.10 // indirect
	github.com/blevesearch/zapx/v12 v12.3.10 // indirect
	github.com/blevesearch/zapx/v13 v13.3.10 // indirect
	github.com/blevesearch/zapx/v14 v14.3.10 // indirect
	github.com/blevesearch/zapx/v15 v15.3.13 // indirect
	github.com/cenkalti/backoff/v4 v4.2.1 // indirect
	github.com/cespare/xxhash/v2 v2.2.0 // indirect
	github.com/cjlapao/common-go v0.0.39 // indirect
	github.com/containerd/containerd v1.7.12 // indirect
	github.com/containerd/log v0.1.0 // indirect
	github.com/cpuguy83/dockercfg v0.3.1 // indirect
	github.com/davecgh/go-spew v1.1.2-0.20180830191138-d8f796af33cc // indirect
	github.com/dgryski/dgoogauth v0.0.0-20190221195224-5a805980a5f3 // indirect
	github.com/dgryski/go-rendezvous v0.0.0-20200823014737-9f7001d12a5f // indirect
	github.com/disintegration/imaging v1.6.2 // indirect
	github.com/distribution/reference v0.5.0 // indirect
	github.com/docker/docker v25.0.3+incompatible // indirect
	github.com/docker/go-connections v0.5.0 // indirect
	github.com/docker/go-units v0.5.0 // indirect
	github.com/dsnet/compress v0.0.2-0.20210315054119-f66993602bf5 // indirect
	github.com/dustin/go-humanize v1.0.1 // indirect
	github.com/dyatlov/go-opengraph/opengraph v0.0.0-20220524092352-606d7b1e5f8a // indirect
	github.com/fatih/color v1.16.0 // indirect
	github.com/fatih/set v0.2.1 // indirect
	github.com/felixge/httpsnoop v1.0.4 // indirect
	github.com/francoispqt/gojay v1.2.13 // indirect
	github.com/fsnotify/fsnotify v1.7.0 // indirect
	github.com/getsentry/sentry-go v0.27.0 // indirect
	github.com/gigawattio/window v0.0.0-20180317192513-0f5467e35573 // indirect
	github.com/go-asn1-ber/asn1-ber v1.5.5 // indirect
	github.com/go-logr/logr v1.4.1 // indirect
	github.com/go-logr/stdr v1.2.2 // indirect
	github.com/go-ole/go-ole v1.2.6 // indirect
	github.com/go-resty/resty/v2 v2.11.0 // indirect
	github.com/go-sql-driver/mysql v1.7.1 // indirect
	github.com/gogo/protobuf v1.3.2 // indirect
	github.com/golang-jwt/jwt/v5 v5.2.0 // indirect
	github.com/golang-migrate/migrate/v4 v4.17.0 // indirect
	github.com/golang/freetype v0.0.0-20170609003504-e2365dfdc4a0 // indirect
	github.com/golang/geo v0.0.0-20230421003525-6adc56603217 // indirect
	github.com/golang/protobuf v1.5.3 // indirect
	github.com/golang/snappy v0.0.4 // indirect
	github.com/gopherjs/gopherjs v1.17.2 // indirect
	github.com/gorilla/css v1.0.1 // indirect
	github.com/gorilla/handlers v1.5.2 // indirect
	github.com/gorilla/schema v1.2.1 // indirect
	github.com/gorilla/websocket v1.5.1 // indirect
	github.com/gosimple/unidecode v1.0.1 // indirect
	github.com/h2non/go-is-svg v0.0.0-20160927212452-35e8c4b0612c // indirect
	github.com/hashicorp/errwrap v1.1.0 // indirect
	github.com/hashicorp/go-hclog v1.6.2 // indirect
	github.com/hashicorp/go-multierror v1.1.1 // indirect
	github.com/hashicorp/golang-lru v1.0.2 // indirect
	github.com/hashicorp/golang-lru/v2 v2.0.7 // indirect
	github.com/hashicorp/yamux v0.1.1 // indirect
	github.com/jaytaylor/html2text v0.0.0-20230321000545-74c2419ad056 // indirect
	github.com/jmespath/go-jmespath v0.4.0 // indirect
	github.com/json-iterator/go v1.1.12 // indirect
	github.com/klauspost/compress v1.17.7 // indirect
	github.com/klauspost/cpuid/v2 v2.2.7 // indirect
	github.com/klauspost/pgzip v1.2.6 // indirect
	github.com/kylelemons/godebug v1.1.0 // indirect
	github.com/lann/builder v0.0.0-20180802200727-47ae307949d0 // indirect
	github.com/lann/ps v0.0.0-20150810152359-62de8c46ede0 // indirect
	github.com/ledongthuc/pdf v0.0.0-20240201131950-da5b75280b06 // indirect
	github.com/levigross/exp-html v0.0.0-20120902181939-8df60c69a8f5 // indirect
	github.com/lufia/plan9stats v0.0.0-20211012122336-39d0f177ccd0 // indirect
	github.com/magiconair/properties v1.8.7 // indirect
	github.com/mattermost/go-i18n v1.11.1-0.20211013152124-5c415071e404 // indirect
	github.com/mattermost/ldap v0.0.0-20231116144001-0f480c025956 // indirect
	github.com/mattermost/logr/v2 v2.0.21 // indirect
	github.com/mattermost/morph v1.1.0 // indirect
	github.com/mattermost/rsc v0.0.0-20160330161541-bbaefb05eaa0 // indirect
	github.com/mattermost/squirrel v0.4.0 // indirect
	github.com/mattn/go-colorable v0.1.13 // indirect
	github.com/mattn/go-isatty v0.0.20 // indirect
	github.com/mattn/go-runewidth v0.0.15 // indirect
	github.com/mholt/archiver/v3 v3.5.1 // indirect
	github.com/microcosm-cc/bluemonday v1.0.26 // indirect
	github.com/microsoft/kiota-authentication-azure-go v1.0.2 // indirect
	github.com/microsoft/kiota-serialization-form-go v1.0.0 // indirect
	github.com/microsoft/kiota-serialization-json-go v1.0.6 // indirect
	github.com/microsoft/kiota-serialization-multipart-go v1.0.0 // indirect
	github.com/microsoft/kiota-serialization-text-go v1.0.0 // indirect
	github.com/minio/md5-simd v1.1.2 // indirect
	github.com/minio/minio-go/v7 v7.0.67 // indirect
	github.com/minio/sha256-simd v1.0.1 // indirect
	github.com/mitchellh/go-testing-interface v1.14.1 // indirect
	github.com/moby/patternmatcher v0.6.0 // indirect
	github.com/moby/sys/sequential v0.5.0 // indirect
	github.com/moby/sys/user v0.1.0 // indirect
	github.com/moby/term v0.5.0 // indirect
	github.com/modern-go/concurrent v0.0.0-20180306012644-bacd9c7ef1dd // indirect
	github.com/modern-go/reflect2 v1.0.2 // indirect
	github.com/morikuni/aec v1.0.0 // indirect
	github.com/mschoch/smat v0.2.0 // indirect
	github.com/ncruces/go-strftime v0.1.9 // indirect
	github.com/nwaples/rardecode v1.1.3 // indirect
	github.com/oklog/run v1.1.0 // indirect
	github.com/olekukonko/tablewriter v0.0.5 // indirect
	github.com/oov/psd v0.0.0-20220121172623-5db5eafcecbb // indirect
	github.com/opencontainers/go-digest v1.0.0 // indirect
<<<<<<< HEAD
	github.com/opencontainers/image-spec v1.1.0 // indirect
=======
	github.com/opencontainers/image-spec v1.1.0-rc5 // indirect
	github.com/opentracing/opentracing-go v1.2.0 // indirect
	github.com/otiai10/gosseract/v2 v2.4.1 // indirect
	github.com/pborman/uuid v1.2.1 // indirect
>>>>>>> 2f8cdade
	github.com/pelletier/go-toml v1.9.5 // indirect
	github.com/philhofer/fwd v1.1.2 // indirect
	github.com/pierrec/lz4/v4 v4.1.21 // indirect
	github.com/pkg/browser v0.0.0-20240102092130-5ac0b6a4141c // indirect
	github.com/pmezard/go-difflib v1.0.1-0.20181226105442-5d4384ee4fb2 // indirect
	github.com/power-devops/perfstat v0.0.0-20210106213030-5aafc221ea8c // indirect
	github.com/prometheus/client_model v0.6.0 // indirect
	github.com/prometheus/common v0.48.0 // indirect
	github.com/prometheus/procfs v0.12.0 // indirect
	github.com/redis/go-redis/v9 v9.5.1 // indirect
	github.com/reflog/dateconstraints v0.2.1 // indirect
	github.com/remyoudompheng/bigfft v0.0.0-20230129092748-24d4a6f8daec // indirect
	github.com/richardlehane/mscfb v1.0.4 // indirect
	github.com/richardlehane/msoleps v1.0.3 // indirect
	github.com/rivo/uniseg v0.4.7 // indirect
	github.com/rs/cors v1.10.1 // indirect
	github.com/rs/xid v1.5.0 // indirect
	github.com/rudderlabs/analytics-go v3.3.3+incompatible // indirect
	github.com/rwcarlsen/goexif v0.0.0-20190401172101-9e8deecbddbd // indirect
	github.com/segmentio/backo-go v1.0.1 // indirect
	github.com/shirou/gopsutil/v3 v3.23.12 // indirect
	github.com/shoenig/go-m1cpu v0.1.6 // indirect
	github.com/splitio/go-client/v6 v6.5.2 // indirect
	github.com/splitio/go-split-commons/v5 v5.2.1 // indirect
	github.com/splitio/go-toolkit/v5 v5.4.0 // indirect
	github.com/ssor/bom v0.0.0-20170718123548-6386211fdfcf // indirect
	github.com/std-uritemplate/std-uritemplate/go v0.0.50 // indirect
	github.com/stretchr/objx v0.5.2 // indirect
	github.com/throttled/throttled v2.2.5+incompatible // indirect
	github.com/tidwall/gjson v1.17.1 // indirect
	github.com/tidwall/match v1.1.1 // indirect
	github.com/tidwall/pretty v1.2.1 // indirect
	github.com/tinylib/msgp v1.1.9 // indirect
	github.com/tklauser/go-sysconf v0.3.12 // indirect
	github.com/tklauser/numcpus v0.6.1 // indirect
	github.com/uber/jaeger-client-go v2.30.0+incompatible // indirect
	github.com/uber/jaeger-lib v2.4.1+incompatible // indirect
	github.com/ulikunitz/xz v0.5.11 // indirect
	github.com/vmihailenco/msgpack/v5 v5.4.1 // indirect
	github.com/vmihailenco/tagparser/v2 v2.0.0 // indirect
	github.com/wiggin77/merror v1.0.5 // indirect
	github.com/wiggin77/srslog v1.0.1 // indirect
	github.com/xi2/xz v0.0.0-20171230120015-48954b6210f8 // indirect
	github.com/xtgo/uuid v0.0.0-20140804021211-a0b114877d4c // indirect
	github.com/yuin/goldmark v1.7.0 // indirect
	github.com/yusufpapurcu/wmi v1.2.3 // indirect
	gitlab.com/golang-commonmark/html v0.0.0-20191124015941-a22733972181 // indirect
	gitlab.com/golang-commonmark/linkify v0.0.0-20191026162114-a0c2df6c8f82 // indirect
	gitlab.com/golang-commonmark/mdurl v0.0.0-20191124015652-932350d1cb84 // indirect
	gitlab.com/golang-commonmark/puny v0.0.0-20191124015043-9f83538fa04f // indirect
	go.etcd.io/bbolt v1.3.9 // indirect
	go.opentelemetry.io/contrib/instrumentation/net/http/otelhttp v0.45.0 // indirect
	go.opentelemetry.io/otel v1.23.1 // indirect
	go.opentelemetry.io/otel/metric v1.23.1 // indirect
	go.opentelemetry.io/otel/trace v1.23.1 // indirect
	go.uber.org/atomic v1.11.0 // indirect
	golang.org/x/crypto v0.21.0 // indirect
<<<<<<< HEAD
	golang.org/x/exp v0.0.0-20230510235704-dd950f8aeaea // indirect
	golang.org/x/image v0.8.0 // indirect
	golang.org/x/mod v0.16.0 // indirect
=======
	golang.org/x/exp v0.0.0-20240222234643-814bf88cf225 // indirect
	golang.org/x/image v0.15.0 // indirect
	golang.org/x/mod v0.15.0 // indirect
	golang.org/x/sync v0.6.0 // indirect
>>>>>>> 2f8cdade
	golang.org/x/sys v0.18.0 // indirect
	golang.org/x/text v0.14.0 // indirect
	golang.org/x/tools v0.18.0 // indirect
	google.golang.org/appengine v1.6.8 // indirect
	google.golang.org/genproto/googleapis/rpc v0.0.0-20240227224415-6ceb2ff114de // indirect
	google.golang.org/grpc v1.62.0 // indirect
	google.golang.org/protobuf v1.32.0 // indirect
	gopkg.in/alexcesaro/quotedprintable.v3 v3.0.0-20150716171945-2caba252f4dc // indirect
	gopkg.in/ini.v1 v1.67.0 // indirect
	gopkg.in/mail.v2 v2.3.1 // indirect
	gopkg.in/natefinch/lumberjack.v2 v2.2.1 // indirect
	gopkg.in/yaml.v2 v2.4.0 // indirect
	gopkg.in/yaml.v3 v3.0.1 // indirect
	modernc.org/gc/v3 v3.0.0-20240107210532-573471604cb6 // indirect
	modernc.org/libc v1.41.0 // indirect
	modernc.org/mathutil v1.6.0 // indirect
	modernc.org/memory v1.7.2 // indirect
	modernc.org/sqlite v1.29.2 // indirect
	modernc.org/strutil v1.2.0 // indirect
	modernc.org/token v1.1.0 // indirect
)<|MERGE_RESOLUTION|>--- conflicted
+++ resolved
@@ -1,11 +1,8 @@
 module github.com/mattermost/mattermost-plugin-msteams
 
 go 1.21
-<<<<<<< HEAD
 
 toolchain go1.21.6
-=======
->>>>>>> 2f8cdade
 
 require (
 	github.com/Azure/azure-sdk-for-go/sdk/azcore v1.10.0
@@ -173,14 +170,10 @@
 	github.com/olekukonko/tablewriter v0.0.5 // indirect
 	github.com/oov/psd v0.0.0-20220121172623-5db5eafcecbb // indirect
 	github.com/opencontainers/go-digest v1.0.0 // indirect
-<<<<<<< HEAD
 	github.com/opencontainers/image-spec v1.1.0 // indirect
-=======
-	github.com/opencontainers/image-spec v1.1.0-rc5 // indirect
 	github.com/opentracing/opentracing-go v1.2.0 // indirect
 	github.com/otiai10/gosseract/v2 v2.4.1 // indirect
 	github.com/pborman/uuid v1.2.1 // indirect
->>>>>>> 2f8cdade
 	github.com/pelletier/go-toml v1.9.5 // indirect
 	github.com/philhofer/fwd v1.1.2 // indirect
 	github.com/pierrec/lz4/v4 v4.1.21 // indirect
@@ -238,16 +231,10 @@
 	go.opentelemetry.io/otel/trace v1.23.1 // indirect
 	go.uber.org/atomic v1.11.0 // indirect
 	golang.org/x/crypto v0.21.0 // indirect
-<<<<<<< HEAD
-	golang.org/x/exp v0.0.0-20230510235704-dd950f8aeaea // indirect
-	golang.org/x/image v0.8.0 // indirect
-	golang.org/x/mod v0.16.0 // indirect
-=======
 	golang.org/x/exp v0.0.0-20240222234643-814bf88cf225 // indirect
 	golang.org/x/image v0.15.0 // indirect
-	golang.org/x/mod v0.15.0 // indirect
+	golang.org/x/mod v0.16.0 // indirect
 	golang.org/x/sync v0.6.0 // indirect
->>>>>>> 2f8cdade
 	golang.org/x/sys v0.18.0 // indirect
 	golang.org/x/text v0.14.0 // indirect
 	golang.org/x/tools v0.18.0 // indirect

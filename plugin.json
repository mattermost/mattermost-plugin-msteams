--- conflicted
+++ resolved
@@ -147,17 +147,16 @@
             "help_text": "When true, the plugin will not enable any sync msg infrastructure.",
             "default": false
         },{
-<<<<<<< HEAD
             "key": "useSharedChannels",
             "display_name": "Reliable Message Delivery",
             "type": "bool",
             "help_text": "When true, the plugin will ensure reliable message delivery to msteams retrying when is needed.",
-=======
+            "default": false
+        },{
             "key": "disableCheckCredentials",
             "display_name": "Disable periodically checking the validity of the application credentials",
             "type": "bool",
             "help_text": "When true, the plugin will not periodically check the validity of the application credentials.",
->>>>>>> 0d14f688
             "default": false
         },{
             "key": "syntheticUserAuthService",

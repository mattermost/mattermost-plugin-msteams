--- conflicted
+++ resolved
@@ -8,17 +8,14 @@
 
 export interface SiteStats {
     total_connected_users: number;
-<<<<<<< HEAD
     pending_invited_users: number;
     current_whitelist_users: number;
-=======
     total_users_receiving: number;
     total_users_sending: number;
 }
 
 export interface ConnectionStatus {
     connected: boolean;
->>>>>>> bccb4d37
 }
 
 class ClientClass {

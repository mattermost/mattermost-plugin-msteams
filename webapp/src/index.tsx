--- conflicted
+++ resolved
@@ -19,24 +19,12 @@
         id: manifest.id,
         icon: `${serverRoute}/plugins/${manifest.id}/public/icon.svg`,
         uiName: manifest.name,
-<<<<<<< HEAD
         action: disabled ? {
             title: 'Connect your Microsoft Teams Account',
             text: 'Connect your Mattermost and Microsoft Teams accounts to get the ability to link and synchronise channel-based collaboration with Microsoft Teams.',
             buttonText: 'Connect account',
-            onClick: () => Client.connect().then((result) => {
-                window.open(result?.connectUrl, '_blank');
-            }),
+            onClick: () => window.open(`${Client.url}/connect`),
         } : undefined, //eslint-disable-line no-undefined
-=======
-        action: disabled ?
-            {
-                title: 'Connect your Microsoft Teams Account',
-                text: 'Connect your Mattermost and Microsoft Teams accounts to get the ability to link and synchronise channel-based collaboration with Microsoft Teams.',
-                buttonText: 'Connect account',
-                onClick: () => window.open(`${Client.url}/connect`),
-            } : undefined, //eslint-disable-line no-undefined
->>>>>>> 1e2e463a
         sections: [{
             settings: [{
                 name: 'platform',

import {Store, Action} from 'redux';

import {GlobalState} from 'mattermost-redux/types/store';

import manifest from './manifest';
import Client from './client';
import ListConnectedUsers from './components/getConnectedUsersSetting';
import MSTeamsAppManifestSetting from './components/appManifestSetting';

// eslint-disable-next-line import/no-unresolved
import {PluginRegistry} from './types/mattermost-webapp';
import {getServerRoute} from './selectors';

function getSettings(serverRoute: string, disabled: boolean) {
    return {
        id: manifest.id,
        icon: `${serverRoute}/plugins/${manifest.id}/public/plugin-icon.svg`,
        uiName: manifest.name,
        action: disabled ?
            {
                title: 'Connect your Microsoft Teams Account',
                text: 'Connect your Mattermost and Microsoft Teams accounts to get the ability to link and synchronise channel-based collaboration with Microsoft Teams.',
                buttonText: 'Connect account',
                onClick: () => Client.connect().then((result) => {
                    window.open(result?.connectUrl, '_blank');
                }),
            } : undefined, //eslint-disable-line no-undefined
        sections: [{
            settings: [{
                name: 'platform',
                options: [
                    {
                        text: 'Mattermost',
                        value: 'mattermost',
                        helpText: 'You will get notifications in Mattermost for synced messages and channels. You will need to disable notifications in Microsoft Teams to avoid duplicates. **[Learn more](http://google.com)**',
                    },
                    {
                        text: 'Microsoft Teams',
                        value: 'msteams',
                        helpText: 'Notifications in Mattermost will be muted for linked channels and DMs to prevent duplicates. You can unmute any linked channel or DM/GM if you wish to receive notifications. **[Learn more](http://google.com)**',
                    },
                ],
                type: 'radio' as const,
                default: 'mattermost',
                helpText: 'Note: Unread statuses for linked channels and DMs will not be synced between Mattermost & Microsoft Teams.',
            }],
            title: 'Primary platform for communication',
            disabled,
        }],
    };
}

export default class Plugin {
    removeStoreSubscription?: () => void;

    public async initialize(registry: PluginRegistry, store: Store<GlobalState, Action<Record<string, unknown>>>) {
        const state = store.getState();
        let serverRoute = getServerRoute(state);
        Client.setServerRoute(serverRoute);

        registry.registerAdminConsoleCustomSetting('appManifestDownload', MSTeamsAppManifestSetting);
        registry.registerAdminConsoleCustomSetting('ConnectedUsersReportDownload', ListConnectedUsers);

<<<<<<< HEAD
        // TODO to uncomment when the feature is in.
        // let settingsEnabled = (state as any)[`plugins-${manifest.id}`]?.connectedStateSlice?.connected || false; //TODO use connected selector from https://github.com/mattermost/mattermost-plugin-msteams/pull/438
        // registry.registerUserSettings?.(getSettings(serverRoute, !settingsEnabled));

        // this.removeStoreSubscription = store.subscribe(() => {
        //     const newState = store.getState();
        //     const newServerRoute = getServerRoute(newState);
        //     const newSettingsEnabled = (newState as any)[`plugins-${manifest.id}`]?.connectedStateSlice?.connected || false; //TODO use connected selector from https://github.com/mattermost/mattermost-plugin-msteams/pull/438
        //     if (newServerRoute !== serverRoute || newSettingsEnabled !== settingsEnabled) {
        //         serverRoute = newServerRoute;
        //         settingsEnabled = newSettingsEnabled;
        //         registry.registerUserSettings?.(getSettings(serverRoute, !settingsEnabled));
        //     }
        // });
=======
        let settingsEnabled = (state as any)[`plugins-${manifest.id}`]?.connectedStateSlice?.connected || false; //TODO use connected selector from https://github.com/mattermost/mattermost-plugin-msteams-sync/pull/438
        registry.registerUserSettings?.(getSettings(serverRoute, !settingsEnabled));

        this.removeStoreSubscription = store.subscribe(() => {
            const newState = store.getState();
            const newServerRoute = getServerRoute(newState);
            const newSettingsEnabled = (newState as any)[`plugins-${manifest.id}`]?.connectedStateSlice?.connected || false; //TODO use connected selector from https://github.com/mattermost/mattermost-plugin-msteams-sync/pull/438
            if (newServerRoute !== serverRoute || newSettingsEnabled !== settingsEnabled) {
                serverRoute = newServerRoute;
                settingsEnabled = newSettingsEnabled;
                registry.registerUserSettings?.(getSettings(serverRoute, !settingsEnabled));
            }
        });
>>>>>>> 03e57ff2
    }

    uninitialize() {
        this.removeStoreSubscription?.();
    }
}

declare global {
    interface Window {
        registerPlugin(id: string, plugin: Plugin): void
    }
}

window.registerPlugin(manifest.id, new Plugin());<|MERGE_RESOLUTION|>--- conflicted
+++ resolved
@@ -61,36 +61,19 @@
         registry.registerAdminConsoleCustomSetting('appManifestDownload', MSTeamsAppManifestSetting);
         registry.registerAdminConsoleCustomSetting('ConnectedUsersReportDownload', ListConnectedUsers);
 
-<<<<<<< HEAD
-        // TODO to uncomment when the feature is in.
-        // let settingsEnabled = (state as any)[`plugins-${manifest.id}`]?.connectedStateSlice?.connected || false; //TODO use connected selector from https://github.com/mattermost/mattermost-plugin-msteams/pull/438
-        // registry.registerUserSettings?.(getSettings(serverRoute, !settingsEnabled));
-
-        // this.removeStoreSubscription = store.subscribe(() => {
-        //     const newState = store.getState();
-        //     const newServerRoute = getServerRoute(newState);
-        //     const newSettingsEnabled = (newState as any)[`plugins-${manifest.id}`]?.connectedStateSlice?.connected || false; //TODO use connected selector from https://github.com/mattermost/mattermost-plugin-msteams/pull/438
-        //     if (newServerRoute !== serverRoute || newSettingsEnabled !== settingsEnabled) {
-        //         serverRoute = newServerRoute;
-        //         settingsEnabled = newSettingsEnabled;
-        //         registry.registerUserSettings?.(getSettings(serverRoute, !settingsEnabled));
-        //     }
-        // });
-=======
-        let settingsEnabled = (state as any)[`plugins-${manifest.id}`]?.connectedStateSlice?.connected || false; //TODO use connected selector from https://github.com/mattermost/mattermost-plugin-msteams-sync/pull/438
+        let settingsEnabled = (state as any)[`plugins-${manifest.id}`]?.connectedStateSlice?.connected || false; //TODO use connected selector from https://github.com/mattermost/mattermost-plugin-msteams/pull/438
         registry.registerUserSettings?.(getSettings(serverRoute, !settingsEnabled));
 
         this.removeStoreSubscription = store.subscribe(() => {
             const newState = store.getState();
             const newServerRoute = getServerRoute(newState);
-            const newSettingsEnabled = (newState as any)[`plugins-${manifest.id}`]?.connectedStateSlice?.connected || false; //TODO use connected selector from https://github.com/mattermost/mattermost-plugin-msteams-sync/pull/438
+            const newSettingsEnabled = (newState as any)[`plugins-${manifest.id}`]?.connectedStateSlice?.connected || false; //TODO use connected selector from https://github.com/mattermost/mattermost-plugin-msteams/pull/438
             if (newServerRoute !== serverRoute || newSettingsEnabled !== settingsEnabled) {
                 serverRoute = newServerRoute;
                 settingsEnabled = newSettingsEnabled;
                 registry.registerUserSettings?.(getSettings(serverRoute, !settingsEnabled));
             }
         });
->>>>>>> 03e57ff2
     }
 
     uninitialize() {

--- conflicted
+++ resolved
@@ -3,17 +3,10 @@
 
 import {GlobalState} from 'mattermost-redux/types/store';
 
-<<<<<<< HEAD
 import {handleConnect, handleDisconnect} from './websocket';
 
 import Rhs from './containers/Rhs';
-
 import Constants from './constants';
-
-=======
-import Rhs from './containers/Rhs';
-import Constants from './constants';
->>>>>>> 2e1ec795
 import reducer from './reducers';
 
 import manifest from './manifest';
@@ -48,12 +41,9 @@
         if (registry.registerAppBarComponent) {
             registry.registerAppBarComponent(Constants.iconUrl, () => store.dispatch(toggleRHSPlugin), Constants.pluginTitle);
         }
-<<<<<<< HEAD
 
         registry.registerWebSocketEventHandler(`custom_${manifest.id}_connect`, handleConnect(store));
         registry.registerWebSocketEventHandler(`custom_${manifest.id}_disconnect`, handleDisconnect(store));
-=======
->>>>>>> 2e1ec795
     }
 }
 

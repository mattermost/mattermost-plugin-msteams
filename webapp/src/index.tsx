--- conflicted
+++ resolved
@@ -104,7 +104,6 @@
         };
         document.addEventListener('click', this.activityFunc);
     }
-<<<<<<< HEAD
 
     fetchUserConnectionStatus(dispatch: Dispatch) {
         Client.connectionStatus().then((status) => {
@@ -116,12 +115,7 @@
         });
     }
 
-    uninitialize() {
-        this.removeStoreSubscription?.();
-
-=======
     stopUserActivityWatch(): void {
->>>>>>> 0c1d5d0b
         if (this.activityFunc) {
             document.removeEventListener('click', this.activityFunc);
             delete this.activityFunc;

# Mattermost MS Teams Plugin
## Table of Contents
- [License](#license)
- [Overview](#overview)
- [Features](#features)
- [Installation](#installation)
- [Setup](#setup)
- [Connecting to MS Teams](#connecting-to-ms-teams)
- [FAQs](#faqs)

## License

This repository is licensed under the [Mattermost Source Available License](LICENSE) and requires a valid Enterprise Edition License when used for production. See [frequently asked questions](https://docs.mattermost.com/overview/faq.html#mattermost-source-available-license) to learn more.

Although a valid Mattermost Enterprise Edition License is required if using this plugin in production, the [Mattermost Source Available License](LICENSE) allows you to compile and test this plugin in development and testing environments without a Mattermost Enterprise Edition License. As such, we welcome community contributions to this plugin.

If you're running an Enterprise Edition of Mattermost and don't already have a valid license, you can obtain a trial license from **System Console > Edition and License**. If you're running the Team Edition of Mattermost, including when you run the server directly from source, you may instead configure your server to enable both testing (`ServiceSettings.EnableTesting`) and developer mode (`ServiceSettings.EnableDeveloper`). These settings are not recommended in production environments.

## Overview

This plugin integrates MS Teams with Mattermost by providing automated syncing of messages from Mattermost to MS Teams and vice versa. For a stable production release, please download the latest version from the Plugin Marketplace and follow the instructions to [install](#installation) and [configure](#setup) the plugin. If you are a developer who wants to work on this plugin, please switch to the [Developer docs](./docs/developer_docs.md).

## Features

This plugin supports the following features:
- Connect to MS Teams account using the OAuth2 flow.

- Link Mattermost channels with MS Teams channels and sync messages between the linked channels.

- Link Mattermost DMs and group messages with Teams chats and sync messages.

- Sync Mattermost and MS Teams messages for any changes made in any existing messages on either side.

- Deletion of MS Teams messages is synced with Mattermost but it's not vice versa.

- Sync posts containing markdown and attachments.

    ![image](https://user-images.githubusercontent.com/77336594/226587339-050c35da-a0f1-47db-a15f-f8d5f59bf8cd.png)
    ![image](https://user-images.githubusercontent.com/77336594/226587366-2c4231bc-1aa2-42c4-b692-bd4441c71c34.png)
    ![image](https://user-images.githubusercontent.com/77336594/226588263-a7915e4d-d9ae-4294-9134-326628febdfc.png)
    ![image](https://user-images.githubusercontent.com/77336594/226588309-3202b78f-d87d-439c-967b-25ba8ed328c9.png)

- Sync reactions on posts.

## Installation

<<<<<<< HEAD
1. Go to the releases page of this GitHub repository and download the latest release for your Mattermost server: https://github.com/mattermost/mattermost-plugin-msteams/releases
=======
These installation instructions assume you already have a [Mattermost instance](https://mattermost.com/download/) running [PostgreSQL](https://www.postgresql.org/). Note that this plugin does not support MySQL.

1. Go to the releases page of this GitHub repository and download the latest release for your Mattermost server: https://github.com/mattermost/mattermost-plugin-msteams-sync/releases
>>>>>>> 4e3aa66f
2. Upload this file on the Mattermost **System Console > Plugins > Management** page to install the plugin. To learn more about how to upload a plugin, [see the documentation](https://docs.mattermost.com/administration/plugins.html#plugin-uploads).
3. Enable the plugin from **System Console > Plugins > MS Teams**.

## Setup

- [Microsoft Azure Setup](./docs/azure_setup.md)
- [Plugin Setup](./docs/plugin_setup.md)

## Connecting to MS Teams

There are two methods by which you can connect your Mattermost account to your MS Teams account.

- **Using slash command**
    - Run the slash command `/msteams connect` in any channel.

    - You will get an ephemeral message from the MS Teams bot containing a link to connect your account.

    - Click on that link. If it asks for login, enter your Microsoft credentials to connect your account.

- **Using the button in the full screen modal**
    - If the setting "Enforce connected accounts" is enabled in the plugin's config settings, then a full screen modal appears that looks like this - 
    
    ![image](https://github.com/mattermost/mattermost-plugin-msteams/assets/100013900/ced5e65b-a52a-46f4-a7fa-dac6e2ff8440)

    - Click on the "Connect account" button.

    - A window appears containing a link to connect your account.

    - Open that link. If it asks for login, enter your Microsoft credentials to connect your account.

- **Connecting the bot account**
    - Run the slash command `/msteams connect-bot` in any channel.
    - This command is visible and accessible by system admins only.
    - After running the slash command, you will get an ephemeral message from the MS Teams bot containing a link to connect the bot account.
    - Click on that link. If it asks for login, enter the Microsoft credentials for the dummy account created following [these steps](./docs/azure_setup.md#step-2-create-a-user-account-to-act-as-a-bot).
    - Refer [here](./docs/azure_setup.md#step-2-create-a-user-account-to-act-as-a-bot) for more details.

## Slash commands

- `/msteams connect` :- This is used to connect your Mattermost account to MS Teams account.
- `/msteams disconnect` :- This is used to disconnect your Mattermost account from MS Teams account.
- `/msteams link` :- This is used to link the currently active Mattermost channel with an MS Teams channel and it can only be run by users who are channel admins and above. To run this command, you must have your Mattermost account connected with MS Teams. This command takes two arguments - MS Teams team ID and channel ID which you can get from command autocomplete.
- `/msteams unlink` :- This is used to unlink the currently active Mattermost channel with the MS Teams channel and it can only be run by users who are channel admins and above. To run this command, you don't need to have your Mattermost account connected to MS Teams.
- `/msteams show` :- This is used to show the link of the currently active Mattermost channel. It displays the team name and channel name of MS Teams to which the currently active MM channel is linked.

### System admins only
- `/msteams connect-bot` :- This is used to connect the bot account in Mattermost to an account in MS Teams and it can only be run by system admins.
- `/msteams disconnect-bot` :- This is used to disconnect the bot account in Mattermost from the MS Teams account and it can only be run by system admins.
- `/msteams show-links` :- This is used to show all the currently active links and can only be run by system admins. It displays all the links that contain Mattermost team, Mattermost channel, MS Teams team, MS Teams channel.
- `/msteams promote` :- This is used to promote a synthetic user to a normal user and can only be run by system admins. This command takes two parameters i.e. current_username and the new_username. The promoted user must reset their password or request assistance from the administrator in order to log in to Mattermost. **Note that after promoting the user, he will be counted under the Mattermost license**.

## FAQs
    - Read about the FAQs [here](./docs/faqs.md)
    <|MERGE_RESOLUTION|>--- conflicted
+++ resolved
@@ -44,13 +44,9 @@
 
 ## Installation
 
-<<<<<<< HEAD
-1. Go to the releases page of this GitHub repository and download the latest release for your Mattermost server: https://github.com/mattermost/mattermost-plugin-msteams/releases
-=======
 These installation instructions assume you already have a [Mattermost instance](https://mattermost.com/download/) running [PostgreSQL](https://www.postgresql.org/). Note that this plugin does not support MySQL.
 
-1. Go to the releases page of this GitHub repository and download the latest release for your Mattermost server: https://github.com/mattermost/mattermost-plugin-msteams-sync/releases
->>>>>>> 4e3aa66f
+1. Go to the releases page of this GitHub repository and download the latest release for your Mattermost server: https://github.com/mattermost/mattermost-plugin-msteams/releases
 2. Upload this file on the Mattermost **System Console > Plugins > Management** page to install the plugin. To learn more about how to upload a plugin, [see the documentation](https://docs.mattermost.com/administration/plugins.html#plugin-uploads).
 3. Enable the plugin from **System Console > Plugins > MS Teams**.
 

# Mattermost MS Teams Sync Plugin
## Table of Contents
- [License](#license)
- [Overview](#overview)
- [Features](#features)
- [Installation](#installation)
- [Setup](#setup)
- [Connecting to MS Teams](#connecting-to-ms-teams)
- [FAQs](#faqs)

## License

This repository is licensed under the [Mattermost Source Available License](LICENSE) and requires a valid Enterprise Edition License when used for production. See [frequently asked questions](https://docs.mattermost.com/overview/faq.html#mattermost-source-available-license) to learn more.

Although a valid Mattermost Enterprise Edition License is required if using this plugin in production, the [Mattermost Source Available License](LICENSE) allows you to compile and test this plugin in development and testing environments without a Mattermost Enterprise Edition License. As such, we welcome community contributions to this plugin.

If you're running an Enterprise Edition of Mattermost and don't already have a valid license, you can obtain a trial license from **System Console > Edition and License**. If you're running the Team Edition of Mattermost, including when you run the server directly from source, you may instead configure your server to enable both testing (`ServiceSettings.EnableTesting`) and developer mode (`ServiceSettings.EnableDeveloper`). These settings are not recommended in production environments.

## Overview

This plugin integrates MS Teams with Mattermost by providing automated syncing of messages from Mattermost to MS Teams and vice versa. For a stable production release, please download the latest version from the Plugin Marketplace and follow the instructions to [install](#installation) and [configure](#setup) the plugin. If you are a developer who wants to work on this plugin, please switch to the [Developer docs](./docs/developer_docs.md).

## Features

This plugin supports the following features:
- Connect to MS Teams account using the OAuth2 flow.

- Link Mattermost channels with MS Teams channels and sync messages between the linked channels.

- Link Mattermost DMs and group messages with Teams chats and sync messages.

- Sync Mattermost and MS Teams messages for any changes made in any existing messages on either side.

- Deletion of MS Teams messages is synced with Mattermost but it's not vice versa.

- Sync posts containing markdown and attachments.

    ![image](https://user-images.githubusercontent.com/77336594/226587339-050c35da-a0f1-47db-a15f-f8d5f59bf8cd.png)
    ![image](https://user-images.githubusercontent.com/77336594/226587366-2c4231bc-1aa2-42c4-b692-bd4441c71c34.png)
    ![image](https://user-images.githubusercontent.com/77336594/226588263-a7915e4d-d9ae-4294-9134-326628febdfc.png)
    ![image](https://user-images.githubusercontent.com/77336594/226588309-3202b78f-d87d-439c-967b-25ba8ed328c9.png)

- Sync reactions on posts.

## Installation

<<<<<<< HEAD
These installation instructions assume you already have a [Mattermost instance](https://mattermost.com/download/) running [PostgreSQL](https://www.postgresql.org/):
=======
These installation instructions assume you already have a [Mattermost instance](https://mattermost.com/download/) running [PostgreSQL](https://www.postgresql.org/). Note that this plugin does not support MySQL.
>>>>>>> cc9cf755

1. Go to the releases page of this GitHub repository and download the latest release for your Mattermost server: https://github.com/mattermost/mattermost-plugin-msteams-sync/releases
2. Upload this file on the Mattermost **System Console > Plugins > Management** page to install the plugin. To learn more about how to upload a plugin, [see the documentation](https://docs.mattermost.com/administration/plugins.html#plugin-uploads).
3. Enable the plugin from **System Console > Plugins > MSTeams Sync**.

## Setup

- [Microsoft Azure Setup](./docs/azure_setup.md)
- [Plugin Setup](./docs/plugin_setup.md)

## Connecting to MS Teams

There are two methods by which you can connect your Mattermost account to your MS Teams account.

- **Using slash command**
    - Run the slash command `/msteams-sync connect` in any channel.

    - You will get an ephemeral message from the MS Teams bot containing a link to connect your account.

    - Click on that link. If it asks for login, enter your Microsoft credentials to connect your account.

- **Using the button in the full screen modal**
    - If the setting "Enforce connected accounts" is enabled in the plugin's config settings, then a full screen modal appears that looks like this - 
    
    ![image](https://github.com/mattermost/mattermost-plugin-msteams-sync/assets/100013900/ced5e65b-a52a-46f4-a7fa-dac6e2ff8440)

    - Click on the "Connect account" button.

    - A window appears containing a link to connect your account.

    - Open that link. If it asks for login, enter your Microsoft credentials to connect your account.

- **Connecting the bot account**
    - Run the slash command `/msteams-sync connect-bot` in any channel.
    - This command is visible and accessible by system admins only.
    - After running the slash command, you will get an ephemeral message from the MS Teams bot containing a link to connect the bot account.
    - Click on that link. If it asks for login, enter the Microsoft credentials for the dummy account created following [these steps](./docs/azure_setup.md#step-2-create-a-user-account-to-act-as-a-bot).
    - Refer [here](./docs/azure_setup.md#step-2-create-a-user-account-to-act-as-a-bot) for more details.

## Slash commands

- `/msteams-sync connect` :- This is used to connect your Mattermost account to MS Teams account.
- `/msteams-sync disconnect` :- This is used to disconnect your Mattermost account from MS Teams account.
- `/msteams-sync link` :- This is used to link the currently active Mattermost channel with an MS Teams channel and it can only be run by users who are channel admins and above. To run this command, you must have your Mattermost account connected with MS Teams. This command takes two arguments - MS Teams team ID and channel ID which you can get from command autocomplete.
- `/msteams-sync unlink` :- This is used to unlink the currently active Mattermost channel with the MS Teams channel and it can only be run by users who are channel admins and above. To run this command, you don't need to have your Mattermost account connected to MS Teams.
- `/msteams-sync show` :- This is used to show the link of the currently active Mattermost channel. It displays the team name and channel name of MS Teams to which the currently active MM channel is linked.

### System admins only
- `/msteams-sync connect-bot` :- This is used to connect the bot account in Mattermost to an account in MS Teams and it can only be run by system admins.
- `/msteams-sync disconnect-bot` :- This is used to disconnect the bot account in Mattermost from the MS Teams account and it can only be run by system admins.
- `/msteams-sync show-links` :- This is used to show all the currently active links and can only be run by system admins. It displays all the links that contain Mattermost team, Mattermost channel, MS Teams team, MS Teams channel.
- `/msteams-sync promote` :- This is used to promote a synthetic user to a normal user and can only be run by system admins. This command takes two parameters i.e. current_username and the new_username. The promoted user must reset their password or request assistance from the administrator in order to log in to Mattermost. **Note that after promoting the user, he will be counted under the Mattermost license**.

## FAQs
    - Read about the FAQs [here](./docs/faqs.md)
    <|MERGE_RESOLUTION|>--- conflicted
+++ resolved
@@ -44,11 +44,7 @@
 
 ## Installation
 
-<<<<<<< HEAD
-These installation instructions assume you already have a [Mattermost instance](https://mattermost.com/download/) running [PostgreSQL](https://www.postgresql.org/):
-=======
 These installation instructions assume you already have a [Mattermost instance](https://mattermost.com/download/) running [PostgreSQL](https://www.postgresql.org/). Note that this plugin does not support MySQL.
->>>>>>> cc9cf755
 
 1. Go to the releases page of this GitHub repository and download the latest release for your Mattermost server: https://github.com/mattermost/mattermost-plugin-msteams-sync/releases
 2. Upload this file on the Mattermost **System Console > Plugins > Management** page to install the plugin. To learn more about how to upload a plugin, [see the documentation](https://docs.mattermost.com/administration/plugins.html#plugin-uploads).

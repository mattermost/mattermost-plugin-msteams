<!DOCTYPE html>
<html>
  <head>
    <script>
      setTimeout(() => {
        window.close();
      }, 1);

      function closeInfoPage() {
        window.close();
        document.getElementById("close-window-failed").classList.remove("msteams-sync-hidden");
        document.getElementById("close-window").classList.add("msteams-sync-hidden");
        document.getElementById("close-window-icon").classList.add("msteams-sync-hidden");
      }
    </script>
    <style>
      @font-face {
        font-family: "Metropolis";
        font-style: normal;
        font-weight: 600;
        src: url("./static/fonts/Metropolis-SemiBold.woff") format("woff");
      }

      /* open-sans-300italic - vietnamese_latin-ext_latin_greek-ext_greek_cyrillic-ext_cyrillic */
      @font-face {
        font-family: "Open Sans";
        font-style: italic;
        font-weight: 300;
        src: local(""),
          url("./static/fonts/open-sans-v18-vietnamese_latin-ext_latin_greek-ext_greek_cyrillic-ext_cyrillic-300italic.woff2")
            format("woff2"),
          /* Chrome 26+, Opera 23+, Firefox 39+ */
            url("./static/fonts/open-sans-v18-vietnamese_latin-ext_latin_greek-ext_greek_cyrillic-ext_cyrillic-300italic.woff")
            format("woff"); /* Chrome 6+, Firefox 3.6+, IE 9+, Safari 5.1+ */
      }

      /* open-sans-regular - vietnamese_latin-ext_latin_greek-ext_greek_cyrillic-ext_cyrillic */
      @font-face {
        font-family: "Open Sans";
        font-style: normal;
        font-weight: 400;
        src: local(""),
          url("./static/fonts/open-sans-v18-vietnamese_latin-ext_latin_greek-ext_greek_cyrillic-ext_cyrillic-regular.woff2")
            format("woff2"),
          /* Chrome 26+, Opera 23+, Firefox 39+ */
            url("./static/fonts/open-sans-v18-vietnamese_latin-ext_latin_greek-ext_greek_cyrillic-ext_cyrillic-regular.woff")
            format("woff"); /* Chrome 6+, Firefox 3.6+, IE 9+, Safari 5.1+ */
      }

      /* open-sans-600 - vietnamese_latin-ext_latin_greek-ext_greek_cyrillic-ext_cyrillic */
      @font-face {
        font-family: "Open Sans";
        font-style: normal;
        font-weight: 600;
        src: local(""),
          url("./static/fonts/open-sans-v18-vietnamese_latin-ext_latin_greek-ext_greek_cyrillic-ext_cyrillic-600.woff2")
            format("woff2"),
          /* Chrome 26+, Opera 23+, Firefox 39+ */
            url("./static/fonts/open-sans-v18-vietnamese_latin-ext_latin_greek-ext_greek_cyrillic-ext_cyrillic-600.woff")
            format("woff"); /* Chrome 6+, Firefox 3.6+, IE 9+, Safari 5.1+ */
      }

      @keyframes expand-card {
        from {
          max-height: 0;
          padding: 0 16px;
        }

        to {
          max-height: 400px;
          padding: 16px;
        }
      }

      @keyframes collapse-card {
        from {
          max-height: 400px;
          padding: 16px;
        }

        to {
          max-height: 0;
          padding: 0 16px;
        }
      }

      body {
        font-size: 14px;
        line-height: 20px;
        -webkit-font-smoothing: antialiased;
        margin: 0px;
        background: url("./static/pagebg.jpeg") no-repeat center center / cover;
      }

      .msteams-sync-info-page {
        max-width: 100%;
        display: flex;
        flex-direction: row-reverse;
        padding: 0 20px;
        min-height: 100vh;
      }

      .msteams-sync-close-icon {
        position: absolute;
        top: 24px;
        right: 24px;
        width: 20px;
        height: 20px;
        cursor: pointer;
        border-radius: 4px;
        padding: 10px;
      }

      .msteams-sync-close-icon:hover {
        background-color: rgba(63, 67, 80, 0.08);
      }

      .msteams-sync-body {
        color: #3f4350;
        display: flex;
        flex-direction: column;
        align-items: center;
        font-family: "Open Sans";
        width: 99%;
        align-self: center;
      }

      .msteams-sync-body .heading-body {
        margin-bottom: 32px;
      }

      .msteams-sync-body .heading {
        display: flex;
        justify-content: center;
        align-items: center;
        font-weight: 600;
        font-size: 32px;
        line-height: 40px;
        letter-spacing: -0.32px;
        text-align: center;
        font-family: "Metropolis";
      }

      .msteams-sync-body .close-button__text {
        background-color: rgba(28, 88, 217, 0.08);
        color: #1c58d9;
        cursor: pointer;
      }

      .msteams-sync-body .close-button__text:hover {
        background-color: rgba(28, 88, 217, 0.16);
      }

      .msteams-sync-body .button__container {
        gap: 8px;
        margin: 40px 0;
        display: flex;
      }

      .msteams-sync-body .button__text {
        display: flex;
        gap: 10px;
        padding: 15px 32px;
        border-radius: 4px;
        text-decoration: none;
        font-size: 16px;
        line-height: 24px;
        font-weight: 600;
        justify-content: center;
      }

      @media screen and (max-width: 680px) {
        .msteams-sync-body .msteams-sync-close-icon {
          display: none;
        }

        .msteams-sync-body .button__container {
          flex-direction: column-reverse;
          width: 100%;
        }
      }

      .msteams-sync-hidden {
        display: none !important;
      }
    </style>
    <title>Microsoft Teams Connection Information</title>
  </head>
  <body class="msteams-sync">
<<<<<<< HEAD
    <div class="msteams-sync-hidden msteams-sync-info-page" id="close-window">
      <div class="msteams-sync-body">
        An error while trying to close this window. Please close it manually.
      </div>
    </div>
    <div class="msteams-sync-info-page" id="info-window">
=======
    <div class="msteams-sync-info-page">
>>>>>>> d674879b
      <img
        src="static/close-icon.svg"
        alt="close-icon"
        class="msteams-sync-close-icon"
        id="close-window-icon"
        onclick="closeInfoPage()"
      />
      <div class="msteams-sync-body">
        <div class="heading-body">
          <div class="heading">{{.Message}}</div>
        </div>
        <div class="button__container" id="close-window">
          <div class="selection-button" onclick="closeInfoPage()">
            <a class="button__text close-button__text">Close</a>
          </div>
        </div>
        <div class="msteams-sync-hidden" id="close-window-failed">
          <div class="msteams-sync-body">
            An error while trying to close this window. Please close it manually.
          </div>
        </div>
      </div>
    </div>
  </body>
</html><|MERGE_RESOLUTION|>--- conflicted
+++ resolved
@@ -187,16 +187,7 @@
     <title>Microsoft Teams Connection Information</title>
   </head>
   <body class="msteams-sync">
-<<<<<<< HEAD
-    <div class="msteams-sync-hidden msteams-sync-info-page" id="close-window">
-      <div class="msteams-sync-body">
-        An error while trying to close this window. Please close it manually.
-      </div>
-    </div>
-    <div class="msteams-sync-info-page" id="info-window">
-=======
     <div class="msteams-sync-info-page">
->>>>>>> d674879b
       <img
         src="static/close-icon.svg"
         alt="close-icon"

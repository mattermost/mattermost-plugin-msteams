--- conflicted
+++ resolved
@@ -97,13 +97,9 @@
 	DecrementActiveWorkers(worker string)
 	ObserveWorkerDuration(worker string, elapsed float64)
 	ObserveWorker(worker string) func()
-<<<<<<< HEAD
-
+	ObserveClientSecretEndDateTime(expireDate time.Time)
 	ObserveMessageHooksEvent(event string)
 	ObserveMessageSharedChannelsEvent(event string)
-=======
-	ObserveClientSecretEndDateTime(expireDate time.Time)
->>>>>>> edd0095c
 }
 
 type InstanceInfo struct {
@@ -328,7 +324,7 @@
 		Namespace:   MetricsNamespace,
 		Subsystem:   MetricsSubsystemSharedChannels,
 		Name:        "events_total",
-		Help: "The total number of shared channel events related to message processing.",
+		Help:        "The total number of shared channel events related to message processing.",
 		ConstLabels: additionalLabels,
 	}, []string{"event"})
 	m.registry.MustRegister(m.messageSharedChannelsEvents)
@@ -612,17 +608,6 @@
 	}
 }
 
-<<<<<<< HEAD
-func (m *metrics) ObserveMessageHooksEvent(event string) {
-	if m != nil {
-		m.messageHooksEvents.With(prometheus.Labels{"event": event}).Inc()
-	}
-}
-
-func (m *metrics) ObserveMessageSharedChannelsEvent(event string) {
-	if m != nil {
-		m.messageSharedChannelsEvents.With(prometheus.Labels{"event": event}).Inc()
-=======
 func (m *metrics) ObserveClientSecretEndDateTime(expireDate time.Time) {
 	if m != nil {
 		if expireDate.IsZero() {
@@ -630,7 +615,18 @@
 		} else {
 			m.clientSecretEndDateTime.Set(float64(expireDate.UnixNano()) / 1e9)
 		}
->>>>>>> edd0095c
+	}
+}
+
+func (m *metrics) ObserveMessageHooksEvent(event string) {
+	if m != nil {
+		m.messageHooksEvents.With(prometheus.Labels{"event": event}).Inc()
+	}
+}
+
+func (m *metrics) ObserveMessageSharedChannelsEvent(event string) {
+	if m != nil {
+		m.messageSharedChannelsEvents.With(prometheus.Labels{"event": event}).Inc()
 	}
 }
 

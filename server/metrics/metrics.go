--- conflicted
+++ resolved
@@ -96,12 +96,9 @@
 
 	msGraphClientTime *prometheus.HistogramVec
 
-	storeTimesHistograms *prometheus.HistogramVec
-
 	httpRequestsTotal prometheus.Counter
 	httpErrorsTotal   prometheus.Counter
 
-<<<<<<< HEAD
 	lifecycleEventsTotal *prometheus.CounterVec
 	changeEventsTotal    *prometheus.CounterVec
 	messagesCount        *prometheus.CounterVec
@@ -109,39 +106,17 @@
 	filesCount           *prometheus.CounterVec
 	messagesConfirmed    *prometheus.CounterVec
 	subscriptions        *prometheus.CounterVec
-=======
-	changeEventQueueRejectedTotal prometheus.Counter
-
-	changeEventTotal          *prometheus.CounterVec
-	lifecycleEventTotal       *prometheus.CounterVec
-	processedChangeEventTotal *prometheus.CounterVec
-	messagesCount             *prometheus.CounterVec
-	reactionsCount            *prometheus.CounterVec
-	filesCount                *prometheus.CounterVec
-	messagesConfirmedCount    *prometheus.CounterVec
-	subscriptionsCount        *prometheus.CounterVec
->>>>>>> ad0318d9
 
 	connectedUsers prometheus.Gauge
 	syntheticUsers prometheus.Gauge
 	linkedChannels prometheus.Gauge
 	upstreamUsers  prometheus.Gauge
 
-	changeEventQueueCapacity prometheus.Gauge
-	changeEventQueueLength   *prometheus.GaugeVec
-<<<<<<< HEAD
+	changeEventQueueCapacity      prometheus.Gauge
+	changeEventQueueLength        *prometheus.GaugeVec
+	changeEventQueueRejectedTotal prometheus.Counter
 
 	storeTime *prometheus.HistogramVec
-}
-
-// NilMetrics returns the Metrics interface with a concrete, but nil value. Since all methods on
-// the metrics type are safe to call with a nil receiver, this gives the caller a "no-op" version
-// of the metrics interface to use when metrics are disabled.
-func NilMetrics() Metrics {
-	var m *metrics
-	return m
-=======
->>>>>>> ad0318d9
 }
 
 // NewMetrics Factory method to create a new metrics collector.
@@ -200,9 +175,124 @@
 	})
 	m.registry.MustRegister(m.httpErrorsTotal)
 
-<<<<<<< HEAD
 	m.changeEventsTotal = prometheus.NewCounterVec(prometheus.CounterOpts{
-=======
+		Namespace:   MetricsNamespace,
+		Subsystem:   MetricsSubsystemEvents,
+		Name:        "change_events_total",
+		Help:        "The total number of MS Teams change events processed.",
+		ConstLabels: additionalLabels,
+	}, []string{"change_type", "discarded_reason"})
+	m.registry.MustRegister(m.changeEventsTotal)
+
+	m.lifecycleEventsTotal = prometheus.NewCounterVec(prometheus.CounterOpts{
+		Namespace:   MetricsNamespace,
+		Subsystem:   MetricsSubsystemEvents,
+		Name:        "lifecycle_events_total",
+		Help:        "The total number of MS Teams lifecycle events received.",
+		ConstLabels: additionalLabels,
+	}, []string{"event_type"})
+	m.registry.MustRegister(m.lifecycleEventsTotal)
+
+	m.messagesCount = prometheus.NewCounterVec(prometheus.CounterOpts{
+		Namespace:   MetricsNamespace,
+		Subsystem:   MetricsSubsystemEvents,
+		Name:        "messages_total",
+		Help:        "The total number of messages for different actions and sources",
+		ConstLabels: additionalLabels,
+	}, []string{"action", "source", "is_direct"})
+	m.registry.MustRegister(m.messagesCount)
+
+	m.reactionsCount = prometheus.NewCounterVec(prometheus.CounterOpts{
+		Namespace:   MetricsNamespace,
+		Subsystem:   MetricsSubsystemEvents,
+		Name:        "reactions_total",
+		Help:        "The total number of reactions for different actions and sources",
+		ConstLabels: additionalLabels,
+	}, []string{"action", "source", "is_direct"})
+	m.registry.MustRegister(m.reactionsCount)
+
+	m.filesCount = prometheus.NewCounterVec(prometheus.CounterOpts{
+		Namespace:   MetricsNamespace,
+		Subsystem:   MetricsSubsystemEvents,
+		Name:        "files_total",
+		Help:        "The total number of files for different actions and sources",
+		ConstLabels: additionalLabels,
+	}, []string{"action", "source", "is_direct", "discarded_reason"})
+	m.registry.MustRegister(m.filesCount)
+
+	// TODO: Why?
+	m.messagesConfirmed = prometheus.NewCounterVec(prometheus.CounterOpts{
+		Namespace:   MetricsNamespace,
+		Subsystem:   MetricsSubsystemEvents,
+		Name:        "messages_confirmed_total",
+		Help:        "The total number of messages confirmed to be sent from Mattermost to MS Teams and vice versa.",
+		ConstLabels: additionalLabels,
+	}, []string{"source", "is_direct"})
+	m.registry.MustRegister(m.messagesConfirmed)
+
+	m.subscriptions = prometheus.NewCounterVec(prometheus.CounterOpts{
+		Namespace:   MetricsNamespace,
+		Subsystem:   MetricsSubsystemEvents,
+		Name:        "subscriptions_total",
+		Help:        "The total number of connected, reconnected and refreshed subscriptions.",
+		ConstLabels: additionalLabels,
+	}, []string{"action"})
+	m.registry.MustRegister(m.subscriptions)
+
+	m.connectedUsers = prometheus.NewGauge(prometheus.GaugeOpts{
+		Namespace:   MetricsNamespace,
+		Subsystem:   MetricsSubsystemApp,
+		Name:        "connected_users",
+		Help:        "The total number of Mattermost users connected to MS Teams users.",
+		ConstLabels: additionalLabels,
+	})
+	m.registry.MustRegister(m.connectedUsers)
+
+	m.syntheticUsers = prometheus.NewGauge(prometheus.GaugeOpts{
+		Namespace:   MetricsNamespace,
+		Subsystem:   MetricsSubsystemApp,
+		Name:        "synthetic_users",
+		Help:        "The total number of synthetic users.",
+		ConstLabels: additionalLabels,
+	})
+	m.registry.MustRegister(m.syntheticUsers)
+
+	m.linkedChannels = prometheus.NewGauge(prometheus.GaugeOpts{
+		Namespace:   MetricsNamespace,
+		Subsystem:   MetricsSubsystemApp,
+		Name:        "linked_channels",
+		Help:        "The total number of linked channels to MS Teams.",
+		ConstLabels: additionalLabels,
+	})
+	m.registry.MustRegister(m.linkedChannels)
+
+	m.upstreamUsers = prometheus.NewGauge(prometheus.GaugeOpts{
+		Namespace:   MetricsNamespace,
+		Subsystem:   MetricsSubsystemApp,
+		Name:        "upstream_users",
+		Help:        "The total number of upstream users.",
+		ConstLabels: additionalLabels,
+	})
+	m.registry.MustRegister(m.upstreamUsers)
+
+	m.changeEventQueueCapacity = prometheus.NewGauge(prometheus.GaugeOpts{
+		Namespace:   MetricsNamespace,
+		Subsystem:   MetricsSubsystemApp,
+		Name:        "change_event_queue_capacity",
+		Help:        "The capacity of the change event queue.",
+		ConstLabels: additionalLabels,
+	})
+	m.registry.MustRegister(m.changeEventQueueCapacity)
+
+	m.changeEventQueueLength = prometheus.NewGaugeVec(prometheus.GaugeOpts{
+		Namespace:   MetricsNamespace,
+		Subsystem:   MetricsSubsystemApp,
+		Name:        "change_event_queue_length",
+		Help:        "The length of the change event queue.",
+		ConstLabels: additionalLabels,
+	}, []string{"change_type"})
+	m.registry.MustRegister(m.changeEventQueueLength)
+
 	m.changeEventQueueRejectedTotal = prometheus.NewCounter(prometheus.CounterOpts{
 		Namespace:   MetricsNamespace,
 		Subsystem:   MetricsSubsystemEvents,
@@ -211,134 +301,6 @@
 		ConstLabels: additionalLabels,
 	})
 	m.registry.MustRegister(m.changeEventQueueRejectedTotal)
-
-	m.changeEventTotal = prometheus.NewCounterVec(prometheus.CounterOpts{
-		Namespace:   MetricsNamespace,
-		Subsystem:   MetricsSubsystemEvents,
-		Name:        "change_event_total",
-		Help:        "The total number of MS Teams change events received.",
-		ConstLabels: additionalLabels,
-	}, []string{"change_type"})
-	m.registry.MustRegister(m.changeEventTotal)
-
-	m.processedChangeEventTotal = prometheus.NewCounterVec(prometheus.CounterOpts{
->>>>>>> ad0318d9
-		Namespace:   MetricsNamespace,
-		Subsystem:   MetricsSubsystemEvents,
-		Name:        "change_events_total",
-		Help:        "The total number of MS Teams change events processed.",
-		ConstLabels: additionalLabels,
-	}, []string{"change_type", "discarded_reason"})
-	m.registry.MustRegister(m.changeEventsTotal)
-
-	m.lifecycleEventsTotal = prometheus.NewCounterVec(prometheus.CounterOpts{
-		Namespace:   MetricsNamespace,
-		Subsystem:   MetricsSubsystemEvents,
-		Name:        "lifecycle_events_total",
-		Help:        "The total number of MS Teams lifecycle events received.",
-		ConstLabels: additionalLabels,
-	}, []string{"event_type"})
-	m.registry.MustRegister(m.lifecycleEventsTotal)
-
-	m.messagesCount = prometheus.NewCounterVec(prometheus.CounterOpts{
-		Namespace:   MetricsNamespace,
-		Subsystem:   MetricsSubsystemEvents,
-		Name:        "messages_total",
-		Help:        "The total number of messages for different actions and sources",
-		ConstLabels: additionalLabels,
-	}, []string{"action", "source", "is_direct"})
-	m.registry.MustRegister(m.messagesCount)
-
-	m.reactionsCount = prometheus.NewCounterVec(prometheus.CounterOpts{
-		Namespace:   MetricsNamespace,
-		Subsystem:   MetricsSubsystemEvents,
-		Name:        "reactions_total",
-		Help:        "The total number of reactions for different actions and sources",
-		ConstLabels: additionalLabels,
-	}, []string{"action", "source", "is_direct"})
-	m.registry.MustRegister(m.reactionsCount)
-
-	m.filesCount = prometheus.NewCounterVec(prometheus.CounterOpts{
-		Namespace:   MetricsNamespace,
-		Subsystem:   MetricsSubsystemEvents,
-		Name:        "files_total",
-		Help:        "The total number of files for different actions and sources",
-		ConstLabels: additionalLabels,
-	}, []string{"action", "source", "is_direct", "discarded_reason"})
-	m.registry.MustRegister(m.filesCount)
-
-	// TODO: Why?
-	m.messagesConfirmed = prometheus.NewCounterVec(prometheus.CounterOpts{
-		Namespace:   MetricsNamespace,
-		Subsystem:   MetricsSubsystemEvents,
-		Name:        "messages_confirmed_total",
-		Help:        "The total number of messages confirmed to be sent from Mattermost to MS Teams and vice versa.",
-		ConstLabels: additionalLabels,
-	}, []string{"source", "is_direct"})
-	m.registry.MustRegister(m.messagesConfirmed)
-
-	m.subscriptions = prometheus.NewCounterVec(prometheus.CounterOpts{
-		Namespace:   MetricsNamespace,
-		Subsystem:   MetricsSubsystemEvents,
-		Name:        "subscriptions_total",
-		Help:        "The total number of connected, reconnected and refreshed subscriptions.",
-		ConstLabels: additionalLabels,
-	}, []string{"action"})
-	m.registry.MustRegister(m.subscriptions)
-
-	m.connectedUsers = prometheus.NewGauge(prometheus.GaugeOpts{
-		Namespace:   MetricsNamespace,
-		Subsystem:   MetricsSubsystemApp,
-		Name:        "connected_users",
-		Help:        "The total number of Mattermost users connected to MS Teams users.",
-		ConstLabels: additionalLabels,
-	})
-	m.registry.MustRegister(m.connectedUsers)
-
-	m.syntheticUsers = prometheus.NewGauge(prometheus.GaugeOpts{
-		Namespace:   MetricsNamespace,
-		Subsystem:   MetricsSubsystemApp,
-		Name:        "synthetic_users",
-		Help:        "The total number of synthetic users.",
-		ConstLabels: additionalLabels,
-	})
-	m.registry.MustRegister(m.syntheticUsers)
-
-	m.linkedChannels = prometheus.NewGauge(prometheus.GaugeOpts{
-		Namespace:   MetricsNamespace,
-		Subsystem:   MetricsSubsystemApp,
-		Name:        "linked_channels",
-		Help:        "The total number of linked channels to MS Teams.",
-		ConstLabels: additionalLabels,
-	})
-	m.registry.MustRegister(m.linkedChannels)
-
-	m.upstreamUsers = prometheus.NewGauge(prometheus.GaugeOpts{
-		Namespace:   MetricsNamespace,
-		Subsystem:   MetricsSubsystemApp,
-		Name:        "upstream_users",
-		Help:        "The total number of upstream users.",
-		ConstLabels: additionalLabels,
-	})
-	m.registry.MustRegister(m.upstreamUsers)
-
-	m.changeEventQueueCapacity = prometheus.NewGauge(prometheus.GaugeOpts{
-		Namespace:   MetricsNamespace,
-		Subsystem:   MetricsSubsystemApp,
-		Name:        "change_event_queue_capacity",
-		Help:        "The capacity of the change event queue.",
-		ConstLabels: additionalLabels,
-	})
-	m.registry.MustRegister(m.changeEventQueueCapacity)
-
-	m.changeEventQueueLength = prometheus.NewGaugeVec(prometheus.GaugeOpts{
-		Namespace:   MetricsNamespace,
-		Subsystem:   MetricsSubsystemApp,
-		Name:        "change_event_queue_length",
-		Help:        "The length of the change event queue.",
-		ConstLabels: additionalLabels,
-	}, []string{"change_type"})
-	m.registry.MustRegister(m.changeEventQueueLength)
 
 	m.msGraphClientTime = prometheus.NewHistogramVec(
 		prometheus.HistogramOpts{

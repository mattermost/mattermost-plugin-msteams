--- conflicted
+++ resolved
@@ -299,17 +299,13 @@
 	}
 }
 
-<<<<<<< HEAD
 func (m *metrics) ObserveMSGraphAPIEndpointDuration(handler, method, statusCode string, elapsed float64) {
 	if m != nil {
 		m.msGraphAPITime.With(prometheus.Labels{"handler": handler, "method": method, "status_code": statusCode}).Observe(elapsed)
 	}
 }
 
-func (m *metrics) ObserveConnectedUsersTotal(count int64) {
-=======
 func (m *metrics) ObserveConnectedUsers(count int64) {
->>>>>>> c43167a8
 	if m != nil {
 		m.connectedUsers.Set(float64(count))
 	}

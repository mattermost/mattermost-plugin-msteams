--- conflicted
+++ resolved
@@ -19,7 +19,6 @@
 
 	MetricsCloudInstallationLabel = "installationId"
 
-<<<<<<< HEAD
 	ActionSourceMSTeams     = "msteams"
 	ActionSourceMattermost  = "mattermost"
 	ActionCreated           = "created"
@@ -30,15 +29,6 @@
 	SubscriptionRefreshed   = "refreshed"
 	SubscriptionConnected   = "connected"
 	SubscriptionReconnected = "reconnected"
-=======
-	ActionSourceMSTeams    = "msteams"
-	ActionSourceMattermost = "mattermost"
-	ActionCreated          = "created"
-	ActionUpdated          = "updated"
-	ActionDeleted          = "deleted"
-	ReactionSetAction      = "set"
-	ReactionUnsetAction    = "unset"
->>>>>>> 17373d25
 )
 
 type Metrics interface {
@@ -53,13 +43,9 @@
 	ObserveMessagesCount(action, source string, isDirectMessage bool)
 	ObserveReactionsCount(action, source string, isDirectMessage bool)
 	ObserveFilesCount(action, source, discardedReason string, isDirectMessage bool, count int64)
-<<<<<<< HEAD
+	ObserveFileCount(action, source, discardedReason string, isDirectMessage bool)
 	ObserveMessagesConfirmedCount(source string, isDirectMessage bool)
 	ObserveSubscriptionsCount(action string)
-=======
-	ObserveFileCount(action, source, discardedReason string, isDirectMessage bool)
-	ObserveMessagesConfirmedCount(source string, isDirectMessage bool)
->>>>>>> 17373d25
 
 	ObserveConnectedUsers(count int64)
 	ObserveSyntheticUsers(count int64)
@@ -69,11 +55,8 @@
 	IncrementChangeEventQueueLength(changeType string)
 	DecrementChangeEventQueueLength(changeType string)
 
-<<<<<<< HEAD
-=======
 	ObserveStoreMethodDuration(method, success string, elapsed float64)
 
->>>>>>> 17373d25
 	GetRegistry() *prometheus.Registry
 }
 
@@ -99,10 +82,7 @@
 	reactionsCount            *prometheus.CounterVec
 	filesCount                *prometheus.CounterVec
 	messagesConfirmedCount    *prometheus.CounterVec
-<<<<<<< HEAD
 	subscriptionsCount        *prometheus.CounterVec
-=======
->>>>>>> 17373d25
 
 	connectedUsers prometheus.Gauge
 	syntheticUsers prometheus.Gauge
@@ -229,16 +209,11 @@
 		Namespace:   MetricsNamespace,
 		Subsystem:   MetricsSubsystemEvents,
 		Name:        "messages_confirmed_total",
-<<<<<<< HEAD
-		Help:        "The total number of messages confirmed to sent from Mattermost to MS Teams.",
-=======
 		Help:        "The total number of messages confirmed to be sent from Mattermost to MS Teams and vice versa.",
->>>>>>> 17373d25
 		ConstLabels: additionalLabels,
 	}, []string{"source", "is_direct"})
 	m.registry.MustRegister(m.messagesConfirmedCount)
 
-<<<<<<< HEAD
 	m.subscriptionsCount = prometheus.NewCounterVec(prometheus.CounterOpts{
 		Namespace:   MetricsNamespace,
 		Subsystem:   MetricsSubsystemEvents,
@@ -248,8 +223,6 @@
 	}, []string{"action"})
 	m.registry.MustRegister(m.subscriptionsCount)
 
-=======
->>>>>>> 17373d25
 	m.connectedUsers = prometheus.NewGauge(prometheus.GaugeOpts{
 		Namespace:   MetricsNamespace,
 		Subsystem:   MetricsSubsystemApp,
@@ -357,7 +330,6 @@
 }
 
 func (m *metrics) ObserveReactionsCount(action, source string, isDirectMessage bool) {
-<<<<<<< HEAD
 	if m != nil {
 		m.reactionsCount.With(prometheus.Labels{"action": action, "source": source, "is_direct": strconv.FormatBool(isDirectMessage)}).Inc()
 	}
@@ -369,6 +341,12 @@
 	}
 }
 
+func (m *metrics) ObserveFileCount(action, source, discardedReason string, isDirectMessage bool) {
+	if m != nil {
+		m.filesCount.With(prometheus.Labels{"action": action, "source": source, "is_direct": strconv.FormatBool(isDirectMessage), "discarded_reason": discardedReason}).Inc()
+	}
+}
+
 func (m *metrics) ObserveMessagesConfirmedCount(source string, isDirectMessage bool) {
 	if m != nil {
 		m.messagesConfirmedCount.With(prometheus.Labels{"source": source, "is_direct": strconv.FormatBool(isDirectMessage)}).Inc()
@@ -398,48 +376,6 @@
 	}
 }
 
-=======
-	if m != nil {
-		m.reactionsCount.With(prometheus.Labels{"action": action, "source": source, "is_direct": strconv.FormatBool(isDirectMessage)}).Inc()
-	}
-}
-
-func (m *metrics) ObserveFilesCount(action, source, discardedReason string, isDirectMessage bool, count int64) {
-	if m != nil {
-		m.filesCount.With(prometheus.Labels{"action": action, "source": source, "is_direct": strconv.FormatBool(isDirectMessage), "discarded_reason": discardedReason}).Add(float64(count))
-	}
-}
-
-func (m *metrics) ObserveFileCount(action, source, discardedReason string, isDirectMessage bool) {
-	if m != nil {
-		m.filesCount.With(prometheus.Labels{"action": action, "source": source, "is_direct": strconv.FormatBool(isDirectMessage), "discarded_reason": discardedReason}).Inc()
-	}
-}
-
-func (m *metrics) ObserveMessagesConfirmedCount(source string, isDirectMessage bool) {
-	if m != nil {
-		m.messagesConfirmedCount.With(prometheus.Labels{"source": source, "is_direct": strconv.FormatBool(isDirectMessage)}).Inc()
-	}
-}
-
-func (m *metrics) ObserveSyntheticUsers(count int64) {
-	if m != nil {
-		m.syntheticUsers.Set(float64(count))
-	}
-}
-
-func (m *metrics) ObserveLinkedChannels(count int64) {
-	if m != nil {
-		m.linkedChannels.Set(float64(count))
-	}
-}
-func (m *metrics) ObserveUpstreamUsers(count int64) {
-	if m != nil {
-		m.upstreamUsers.Set(float64(count))
-	}
-}
-
->>>>>>> 17373d25
 func (m *metrics) IncrementHTTPRequests() {
 	if m != nil {
 		m.httpRequestsTotal.Inc()

--- conflicted
+++ resolved
@@ -84,14 +84,11 @@
 	ObserveSyntheticUsers(count int64)
 	ObserveLinkedChannels(count int64)
 	ObserveUpstreamUsers(count int64)
-<<<<<<< HEAD
 	ObserveActiveUsersSending(count int64)
 	ObserveActiveUsersReceiving(count int64)
-=======
 	ObserveMattermostPrimary(count int64)
 	ObserveMSTeamsPrimary(count int64)
 
->>>>>>> 99641b41
 	ObserveChangeEventQueueCapacity(count int64)
 	IncrementChangeEventQueueLength(changeType string)
 	DecrementChangeEventQueueLength(changeType string)
@@ -145,22 +142,14 @@
 	syncMsgPostDelayTime     *prometheus.HistogramVec
 	syncMsgReactionDelayTime *prometheus.HistogramVec
 	syncMsgFileDelayTime     *prometheus.HistogramVec
-
-<<<<<<< HEAD
-	connectedUsers       prometheus.Gauge
-	syntheticUsers       prometheus.Gauge
-	linkedChannels       prometheus.Gauge
-	upstreamUsers        prometheus.Gauge
-	activeUsersSending   prometheus.Gauge
-	activeUsersReceiving prometheus.Gauge
-=======
-	connectedUsers    prometheus.Gauge
-	syntheticUsers    prometheus.Gauge
-	linkedChannels    prometheus.Gauge
-	upstreamUsers     prometheus.Gauge
-	mattermostPrimary prometheus.Gauge
-	msTeamsPrimary    prometheus.Gauge
->>>>>>> 99641b41
+	connectedUsers           prometheus.Gauge
+	syntheticUsers           prometheus.Gauge
+	linkedChannels           prometheus.Gauge
+	upstreamUsers            prometheus.Gauge
+	activeUsersSending       prometheus.Gauge
+	activeUsersReceiving     prometheus.Gauge
+	mattermostPrimary        prometheus.Gauge
+	msTeamsPrimary           prometheus.Gauge
 
 	changeEventQueueCapacity      prometheus.Gauge
 	changeEventQueueLength        *prometheus.GaugeVec
@@ -395,7 +384,6 @@
 	})
 	m.registry.MustRegister(m.upstreamUsers)
 
-<<<<<<< HEAD
 	m.activeUsersSending = prometheus.NewGauge(prometheus.GaugeOpts{
 		Namespace:   MetricsNamespace,
 		Subsystem:   MetricsSubsystemApp,
@@ -413,7 +401,7 @@
 		ConstLabels: additionalLabels,
 	})
 	m.registry.MustRegister(m.activeUsersReceiving)
-=======
+
 	m.mattermostPrimary = prometheus.NewGauge(prometheus.GaugeOpts{
 		Namespace:   MetricsNamespace,
 		Subsystem:   MetricsSubsystemApp,
@@ -431,7 +419,6 @@
 		ConstLabels: additionalLabels,
 	})
 	m.registry.MustRegister(m.msTeamsPrimary)
->>>>>>> 99641b41
 
 	m.changeEventQueueCapacity = prometheus.NewGauge(prometheus.GaugeOpts{
 		Namespace:   MetricsNamespace,
@@ -605,7 +592,6 @@
 	}
 }
 
-<<<<<<< HEAD
 func (m *metrics) ObserveActiveUsersSending(count int64) {
 	if m != nil {
 		m.activeUsersSending.Set(float64(count))
@@ -615,7 +601,9 @@
 func (m *metrics) ObserveActiveUsersReceiving(count int64) {
 	if m != nil {
 		m.activeUsersReceiving.Set(float64(count))
-=======
+	}
+}
+
 func (m *metrics) ObserveMattermostPrimary(count int64) {
 	if m != nil {
 		m.mattermostPrimary.Set(float64(count))
@@ -625,7 +613,6 @@
 func (m *metrics) ObserveMSTeamsPrimary(count int64) {
 	if m != nil {
 		m.msTeamsPrimary.Set(float64(count))
->>>>>>> 99641b41
 	}
 }
 

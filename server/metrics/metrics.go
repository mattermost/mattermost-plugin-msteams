--- conflicted
+++ resolved
@@ -332,17 +332,13 @@
 	}
 }
 
-<<<<<<< HEAD
 func (m *metrics) ObserveSubscriptionsCount(action string) {
 	if m != nil {
 		m.subscriptionsCount.With(prometheus.Labels{"action": action}).Inc()
 	}
 }
 
-func (m *metrics) ObserveSyntheticUsersTotal(count int64) {
-=======
 func (m *metrics) ObserveSyntheticUsers(count int64) {
->>>>>>> c4df830a
 	if m != nil {
 		m.syntheticUsers.Set(float64(count))
 	}

--- conflicted
+++ resolved
@@ -123,7 +123,6 @@
 	_m.Called(action, source, isDirectMessage)
 }
 
-<<<<<<< HEAD
 // ObserveMessageHooksEvent provides a mock function with given fields: event
 func (_m *Metrics) ObserveMessageHooksEvent(event string) {
 	_m.Called(event)
@@ -132,11 +131,11 @@
 // ObserveMessageSharedChannelsEvent provides a mock function with given fields: event
 func (_m *Metrics) ObserveMessageSharedChannelsEvent(event string) {
 	_m.Called(event)
-=======
+}
+
 // ObserveOAuthTokenInvalidated provides a mock function with given fields:
 func (_m *Metrics) ObserveOAuthTokenInvalidated() {
 	_m.Called()
->>>>>>> 33de8167
 }
 
 // ObserveReaction provides a mock function with given fields: action, source, isDirectMessage

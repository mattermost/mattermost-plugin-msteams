--- conflicted
+++ resolved
@@ -19,21 +19,6 @@
 // If you add non-reference types to your configuration struct, be sure to rewrite Clone as a deep
 // copy appropriate for your types.
 type configuration struct {
-<<<<<<< HEAD
-	TenantID              string `json:"tenantid"`
-	ClientID              string `json:"clientid"`
-	ClientSecret          string `json:"clientsecret"`
-	EncryptionKey         string `json:"encryptionkey"`
-	EvaluationAPI         bool   `json:"evaluationapi"`
-	WebhookSecret         string `json:"webhooksecret"`
-	EnabledTeams          string `json:"enabledteams"`
-	SyncDirectMessages    bool   `json:"syncdirectmessages"`
-	SyncUsers             int    `json:"syncusers"`
-	EnforceConnectedUsers bool   `json:"enforceconnectedusers"`
-	AllowSkipConnectUsers bool   `json:"allowskipconnectusers"`
-	CertificatePublic     string `json:"certificatepublic"`
-	CertificateKey        string `json:"certificatekey"`
-=======
 	TenantID                   string `json:"tenantid"`
 	ClientID                   string `json:"clientid"`
 	ClientSecret               string `json:"clientsecret"`
@@ -46,8 +31,9 @@
 	SyncGuestUsers             bool   `json:"syncGuestUsers"`
 	EnforceConnectedUsers      bool   `json:"enforceconnectedusers"`
 	AllowSkipConnectUsers      bool   `json:"allowskipconnectusers"`
+	CertificatePublic          string `json:"certificatepublic"`
+	CertificateKey             string `json:"certificatekey"`
 	PromptIntervalForDMsAndGMs int    `json:"promptIntervalForDMsAndGMs"`
->>>>>>> 224f476b
 }
 
 // Clone shallow copies the configuration. Your implementation may require a deep copy if

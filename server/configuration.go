--- conflicted
+++ resolved
@@ -20,7 +20,6 @@
 // If you add non-reference types to your configuration struct, be sure to rewrite Clone as a deep
 // copy appropriate for your types.
 type configuration struct {
-<<<<<<< HEAD
 	TenantID                                  string `json:"tenantid"`
 	ClientID                                  string `json:"clientid"`
 	ClientSecret                              string `json:"clientsecret"`
@@ -29,6 +28,7 @@
 	WebhookSecret                             string `json:"webhooksecret"`
 	EnabledTeams                              string `json:"enabledteams"`
 	SyncDirectMessages                        bool   `json:"syncdirectmessages"`
+	SelectiveSync                             bool   `json:"selectiveSync"`
 	SyncLinkedChannels                        bool   `json:"synclinkedchannels"`
 	SyncReactions                             bool   `json:"syncreactions"`
 	SyncFileAttachments                       bool   `json:"syncfileattachments"`
@@ -46,32 +46,6 @@
 	SyntheticUserAuthData                     string `json:"syntheticUserAuthData"`
 	AutomaticallyPromoteSyntheticUsers        bool   `json:"automaticallyPromoteSyntheticUsers"`
 	DisableSyncMsg                            bool   `json:"disableSyncMsg"`
-=======
-	TenantID                           string `json:"tenantid"`
-	ClientID                           string `json:"clientid"`
-	ClientSecret                       string `json:"clientsecret"`
-	EncryptionKey                      string `json:"encryptionkey"`
-	EvaluationAPI                      bool   `json:"evaluationapi"`
-	WebhookSecret                      string `json:"webhooksecret"`
-	EnabledTeams                       string `json:"enabledteams"`
-	SyncDirectMessages                 bool   `json:"syncdirectmessages"`
-	SelectiveSync                      bool   `json:"selectiveSync"`
-	SyncLinkedChannels                 bool   `json:"synclinkedchannels"`
-	SyncReactions                      bool   `json:"syncreactions"`
-	SyncFileAttachments                bool   `json:"syncfileattachments"`
-	SyncUsers                          int    `json:"syncusers"`
-	SyncGuestUsers                     bool   `json:"syncGuestUsers"`
-	CertificatePublic                  string `json:"certificatepublic"`
-	CertificateKey                     string `json:"certificatekey"`
-	MaxSizeForCompleteDownload         int    `json:"maxSizeForCompleteDownload"`
-	BufferSizeForFileStreaming         int    `json:"bufferSizeForFileStreaming"`
-	PromptIntervalForDMsAndGMs         int    `json:"promptIntervalForDMsAndGMs"`
-	ConnectedUsersAllowed              int    `json:"connectedUsersAllowed"`
-	SyntheticUserAuthService           string `json:"syntheticUserAuthService"`
-	SyntheticUserAuthData              string `json:"syntheticUserAuthData"`
-	AutomaticallyPromoteSyntheticUsers bool   `json:"automaticallyPromoteSyntheticUsers"`
-	DisableSyncMsg                     bool   `json:"disableSyncMsg"`
->>>>>>> de82a4a4
 }
 
 func (c *configuration) ProcessConfiguration() {

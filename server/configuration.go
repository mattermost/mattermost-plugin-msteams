--- conflicted
+++ resolved
@@ -31,13 +31,10 @@
 	SyncGuestUsers             bool   `json:"syncGuestUsers"`
 	EnforceConnectedUsers      bool   `json:"enforceconnectedusers"`
 	AllowSkipConnectUsers      bool   `json:"allowskipconnectusers"`
-<<<<<<< HEAD
 	CertificatePublic          string `json:"certificatepublic"`
 	CertificateKey             string `json:"certificatekey"`
-=======
 	MaxSizeForCompleteDownload int    `json:"maxSizeForCompleteDownload"`
 	BufferSizeForFileStreaming int    `json:"bufferSizeForFileStreaming"`
->>>>>>> dfab068d
 	PromptIntervalForDMsAndGMs int    `json:"promptIntervalForDMsAndGMs"`
 }
 

--- conflicted
+++ resolved
@@ -44,14 +44,11 @@
 	SyntheticUserAuthData              string `json:"syntheticUserAuthData"`
 	AutomaticallyPromoteSyntheticUsers bool   `json:"automaticallyPromoteSyntheticUsers"`
 	DisableSyncMsg                     bool   `json:"disableSyncMsg"`
-<<<<<<< HEAD
+	DisableCheckCredentials            bool   `json:"disableCheckCredentials"`
 	RunAsLoadTest                      bool   `json:"runasloadtest"`
 	MaxIncomingPosts                   int    `json:"maxincomingposts"`
 	MinIncomingPosts                   int    `json:"minincomingposts"`
 	IncludeIncomingPostContent         bool   `json:"includeincomingpostcontent"`
-=======
-	DisableCheckCredentials            bool   `json:"disableCheckCredentials"`
->>>>>>> 0d14f688
 }
 
 func (c *configuration) ProcessConfiguration() {

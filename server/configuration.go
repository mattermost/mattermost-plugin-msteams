--- conflicted
+++ resolved
@@ -20,7 +20,6 @@
 // If you add non-reference types to your configuration struct, be sure to rewrite Clone as a deep
 // copy appropriate for your types.
 type configuration struct {
-<<<<<<< HEAD
 	TenantID                               string `json:"tenantid"`
 	ClientID                               string `json:"clientid"`
 	ClientSecret                           string `json:"clientsecret"`
@@ -31,8 +30,6 @@
 	SyncDirectMessages                     bool   `json:"syncdirectmessages"`
 	SyncUsers                              int    `json:"syncusers"`
 	SyncGuestUsers                         bool   `json:"syncGuestUsers"`
-	EnforceConnectedUsers                  bool   `json:"enforceconnectedusers"`
-	AllowSkipConnectUsers                  bool   `json:"allowskipconnectusers"`
 	CertificatePublic                      string `json:"certificatepublic"`
 	CertificateKey                         string `json:"certificatekey"`
 	MaxSizeForCompleteDownload             int    `json:"maxSizeForCompleteDownload"`
@@ -43,27 +40,6 @@
 	SyntheticUserAuthData                  string `json:"syntheticUserAuthData"`
 	AutomaticallyPromoteSyntheticUsers     bool   `json:"automaticallyPromoteSyntheticUsers"`
 	MetricsForSharedChannelsInfrastructure bool   `json:"metricsForSharedChannelsInfrastructure"`
-=======
-	TenantID                           string `json:"tenantid"`
-	ClientID                           string `json:"clientid"`
-	ClientSecret                       string `json:"clientsecret"`
-	EncryptionKey                      string `json:"encryptionkey"`
-	EvaluationAPI                      bool   `json:"evaluationapi"`
-	WebhookSecret                      string `json:"webhooksecret"`
-	EnabledTeams                       string `json:"enabledteams"`
-	SyncDirectMessages                 bool   `json:"syncdirectmessages"`
-	SyncUsers                          int    `json:"syncusers"`
-	SyncGuestUsers                     bool   `json:"syncGuestUsers"`
-	CertificatePublic                  string `json:"certificatepublic"`
-	CertificateKey                     string `json:"certificatekey"`
-	MaxSizeForCompleteDownload         int    `json:"maxSizeForCompleteDownload"`
-	BufferSizeForFileStreaming         int    `json:"bufferSizeForFileStreaming"`
-	PromptIntervalForDMsAndGMs         int    `json:"promptIntervalForDMsAndGMs"`
-	ConnectedUsersAllowed              int    `json:"connectedUsersAllowed"`
-	SyntheticUserAuthService           string `json:"syntheticUserAuthService"`
-	SyntheticUserAuthData              string `json:"syntheticUserAuthData"`
-	AutomaticallyPromoteSyntheticUsers bool   `json:"automaticallyPromoteSyntheticUsers"`
->>>>>>> edd0095c
 }
 
 func (c *configuration) ProcessConfiguration() {

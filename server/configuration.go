--- conflicted
+++ resolved
@@ -44,11 +44,8 @@
 	SyntheticUserAuthData              string `json:"syntheticUserAuthData"`
 	AutomaticallyPromoteSyntheticUsers bool   `json:"automaticallyPromoteSyntheticUsers"`
 	DisableSyncMsg                     bool   `json:"disableSyncMsg"`
-<<<<<<< HEAD
 	UseSharedChannels                  bool   `json:"useSharedChannels"`
-=======
 	DisableCheckCredentials            bool   `json:"disableCheckCredentials"`
->>>>>>> 0d14f688
 }
 
 func (c *configuration) ProcessConfiguration() {

--- conflicted
+++ resolved
@@ -368,8 +368,6 @@
 	require.NoError(t, err)
 }
 
-<<<<<<< HEAD
-=======
 func (th *testHelper) MarkUserInvited(t *testing.T, userID string) {
 	t.Helper()
 	invitedUser := &storemodels.InvitedUser{ID: userID, InvitePendingSince: time.Now(), InviteLastSentAt: time.Now()}
@@ -383,7 +381,6 @@
 	assert.NoError(t, err)
 }
 
->>>>>>> 0c1d5d0b
 func (th *testHelper) SetupSysadmin(t *testing.T, team *model.Team) *model.User {
 	t.Helper()
 

--- conflicted
+++ resolved
@@ -114,10 +114,6 @@
 			continue
 		}
 
-<<<<<<< HEAD
-=======
-		a.p.GetMetrics().ObserveChangeEventTotal(activity.ChangeType)
->>>>>>> 61f5dd9d
 		if err := a.p.activityHandler.Handle(activity); err != nil {
 			a.p.API.LogError("Unable to process created activity", "activity", activity, "error", err.Error())
 			errors += err.Error() + "\n"
@@ -156,11 +152,7 @@
 			a.p.API.LogError("Invalid webhook secret received in lifecycle event")
 			continue
 		}
-<<<<<<< HEAD
-		a.p.metricsService.ObserveLifecycleEvent(event.LifecycleEvent)
-=======
-		a.p.GetMetrics().ObserveLifecycleEventTotal(event.LifecycleEvent)
->>>>>>> 61f5dd9d
+		a.p.GetMetrics().ObserveLifecycleEvent(event.LifecycleEvent)
 		a.p.activityHandler.HandleLifecycleEvent(event)
 	}
 

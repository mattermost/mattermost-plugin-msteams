package main

import (
	"context"
	"encoding/json"
	"fmt"
	"net/http"
	"sort"
	"strings"
	"time"

	"github.com/gorilla/mux"
	"github.com/mattermost/mattermost-plugin-msteams-sync/server/msteams"
	"github.com/mattermost/mattermost-plugin-msteams-sync/server/store"
	"github.com/mattermost/mattermost-plugin-msteams-sync/server/store/storemodels"
	"golang.org/x/oauth2"

	"github.com/mattermost/mattermost-server/v6/model"
)

const (
	HeaderMattermostUserID = "Mattermost-User-Id"
<<<<<<< HEAD
	QueryParamSearchTerm   = "search_term"
=======
>>>>>>> ea8e9d5b
)

type API struct {
	p      *Plugin
	store  store.Store
	router *mux.Router
}

type Activities struct {
	Value []msteams.Activity
}

func NewAPI(p *Plugin, store store.Store) *API {
	router := mux.NewRouter()
	api := &API{p: p, router: router, store: store}

	autocompleteRouter := router.PathPrefix("/autocomplete").Subrouter()

	router.HandleFunc("/avatar/{userId:.*}", api.getAvatar).Methods(http.MethodGet)
	router.HandleFunc("/changes", api.processActivity).Methods(http.MethodPost)
	router.HandleFunc("/lifecycle", api.processLifecycle).Methods(http.MethodPost)
	router.HandleFunc("/needsConnect", api.handleAuthRequired(api.needsConnect)).Methods(http.MethodGet)
	router.HandleFunc("/connect", api.handleAuthRequired(api.connect)).Methods(http.MethodGet)
	router.HandleFunc("/disconnect", api.handleAuthRequired(api.checkUserConnected(api.disconnect))).Methods(http.MethodGet)
	router.HandleFunc("/linked-channels", api.handleAuthRequired(api.getLinkedChannels)).Methods(http.MethodGet)
<<<<<<< HEAD
	router.HandleFunc("/ms-teams-team-list", api.handleAuthRequired(api.checkUserConnected(api.getMSTeamsTeamList))).Methods(http.MethodGet)
=======
>>>>>>> ea8e9d5b
	router.HandleFunc("/oauth-redirect", api.oauthRedirectHandler).Methods(http.MethodGet)

	// Command autocomplete APIs
	autocompleteRouter.HandleFunc("/teams", api.autocompleteTeams).Methods(http.MethodGet)
	autocompleteRouter.HandleFunc("/channels", api.autocompleteChannels).Methods(http.MethodGet)

	// iFrame support
	router.HandleFunc("/iframe/mattermostTab", api.iFrame).Methods(http.MethodGet)
	router.HandleFunc("/iframe-manifest", api.iFrameManifest).Methods(http.MethodGet)

	return api
}

// getAvatar returns the microsoft teams avatar
func (a *API) getAvatar(w http.ResponseWriter, r *http.Request) {
	params := mux.Vars(r)
	userID := params["userId"]
	photo, appErr := a.store.GetAvatarCache(userID)
	if appErr != nil || len(photo) == 0 {
		var err error
		photo, err = a.p.msteamsAppClient.GetUserAvatar(userID)
		if err != nil {
			a.p.API.LogError("Unable to get user avatar", "msteamsUserID", userID, "error", err.Error())
			http.Error(w, "avatar not found", http.StatusNotFound)
			return
		}

		err = a.store.SetAvatarCache(userID, photo)
		if err != nil {
			a.p.API.LogError("Unable to cache the new avatar", "error", err.Error())
			return
		}
	}

	if _, err := w.Write(photo); err != nil {
		a.p.API.LogError("Unable to write the response", "Error", err.Error())
	}
}

// processActivity handles the activity received from teams subscriptions
func (a *API) processActivity(w http.ResponseWriter, req *http.Request) {
	validationToken := req.URL.Query().Get("validationToken")
	if validationToken != "" {
		w.Header().Add("Content-Type", "plain/text")
		w.WriteHeader(http.StatusOK)
		_, _ = w.Write([]byte(validationToken))
		return
	}

	activities := Activities{}
	err := json.NewDecoder(req.Body).Decode(&activities)
	if err != nil {
		http.Error(w, "unable to get the activities from the message", http.StatusBadRequest)
		return
	}
	defer req.Body.Close()

	a.p.API.LogDebug("Change activity request", "activities", activities)
	errors := ""
	refreshedSubscriptions := make(map[string]bool)
	for _, activity := range activities.Value {
		if activity.ClientState != a.p.getConfiguration().WebhookSecret {
			errors += "Invalid webhook secret"
			continue
		}

		if !refreshedSubscriptions[activity.SubscriptionID] {
			refreshedSubscriptions[activity.SubscriptionID] = true
			a.refreshSubscriptionIfNeeded(activity)
		}

		err := a.p.activityHandler.Handle(activity)
		if err != nil {
			a.p.API.LogError("Unable to process created activity", "activity", activity, "error", err.Error())
			errors += err.Error() + "\n"
		}
	}
	if errors != "" {
		http.Error(w, errors, http.StatusBadRequest)
		return
	}

	w.WriteHeader(http.StatusAccepted)
}

func (a *API) refreshSubscriptionIfNeeded(activity msteams.Activity) {
	if time.Until(activity.SubscriptionExpirationDateTime) < (5 * time.Minute) {
		expiresOn, err := a.p.msteamsAppClient.RefreshSubscription(activity.SubscriptionID)
		if err != nil {
			a.p.API.LogError("Unable to refresh the subscription", "error", err.Error())
		} else {
			if err = a.p.store.UpdateSubscriptionExpiresOn(activity.SubscriptionID, *expiresOn); err != nil {
				a.p.API.LogError("Unable to store the updated subscription expiration date", "subscriptionID", activity.SubscriptionID, "error", err.Error())
			}
		}
	}
}

// processLifecycle handles the lifecycle events received from teams subscriptions
func (a *API) processLifecycle(w http.ResponseWriter, req *http.Request) {
	validationToken := req.URL.Query().Get("validationToken")
	if validationToken != "" {
		w.Header().Add("Content-Type", "plain/text")
		w.WriteHeader(http.StatusOK)
		_, _ = w.Write([]byte(validationToken))
		return
	}

	lifecycleEvents := Activities{}
	err := json.NewDecoder(req.Body).Decode(&lifecycleEvents)
	if err != nil {
		http.Error(w, "unable to get the lifecycle events from the message", http.StatusBadRequest)
		return
	}
	defer req.Body.Close()

	a.p.API.LogDebug("Lifecycle activity request", "activities", lifecycleEvents)

	for _, event := range lifecycleEvents.Value {
		if event.ClientState != a.p.getConfiguration().WebhookSecret {
			a.p.API.LogError("Invalid webhook secret received in lifecycle event")
			continue
		}
		a.p.activityHandler.HandleLifecycleEvent(event, a.p.getConfiguration().WebhookSecret, a.p.getConfiguration().EvaluationAPI)
	}

	w.WriteHeader(http.StatusOK)
}

func (a *API) ServeHTTP(w http.ResponseWriter, r *http.Request) {
	a.router.ServeHTTP(w, r)
}

func (a *API) autocompleteTeams(w http.ResponseWriter, r *http.Request) {
	out := []model.AutocompleteListItem{}
	userID := r.Header.Get(HeaderMattermostUserID)
<<<<<<< HEAD
=======

	client, err := a.p.GetClientForUser(userID)
	if err != nil {
		a.p.API.LogError("Unable to get the client for user", "MMUserID", userID, "Error", err.Error())
		data, _ := json.Marshal(out)
		_, _ = w.Write(data)
		return
	}
>>>>>>> ea8e9d5b

	teams, _, err := a.p.GetMSTeamsTeamList(userID)
	if err != nil {
		data, _ := json.Marshal(out)
		_, _ = w.Write(data)
		return
	}

	a.p.API.LogDebug("Successfully fetched the list of teams", "Count", len(teams))
	for _, t := range teams {
		s := model.AutocompleteListItem{
			Item:     t.ID,
			Hint:     t.DisplayName,
			HelpText: t.Description,
		}

		out = append(out, s)
	}

	data, _ := json.Marshal(out)
	_, _ = w.Write(data)
}

func (a *API) autocompleteChannels(w http.ResponseWriter, r *http.Request) {
	out := []model.AutocompleteListItem{}
	userID := r.Header.Get(HeaderMattermostUserID)
	args := strings.Fields(r.URL.Query().Get("parsed"))
	if len(args) < 3 {
		data, _ := json.Marshal(out)
		_, _ = w.Write(data)
		return
	}

	client, err := a.p.GetClientForUser(userID)
	if err != nil {
		a.p.API.LogError("Unable to get the client for user", "MMUserID", userID, "Error", err.Error())
		data, _ := json.Marshal(out)
		_, _ = w.Write(data)
		return
	}

	teamID := args[2]
	channels, err := client.ListChannels(teamID)
	if err != nil {
		a.p.API.LogError("Unable to get the channels for MS Teams team", "TeamID", teamID, "Error", err.Error())
		data, _ := json.Marshal(out)
		_, _ = w.Write(data)
		return
	}

	a.p.API.LogDebug("Successfully fetched the list of channels for MS Teams team", "TeamID", teamID, "Count", len(channels))
	for _, c := range channels {
		s := model.AutocompleteListItem{
			Item:     c.ID,
			Hint:     c.DisplayName,
			HelpText: c.Description,
		}

		out = append(out, s)
	}

	data, _ := json.Marshal(out)
	_, _ = w.Write(data)
}

func (a *API) needsConnect(w http.ResponseWriter, r *http.Request) {
	response := map[string]bool{
		"canSkip":      a.p.getConfiguration().AllowSkipConnectUsers,
		"needsConnect": false,
	}

	if a.p.getConfiguration().EnforceConnectedUsers {
		userID := r.Header.Get(HeaderMattermostUserID)
		client, _ := a.p.GetClientForUser(userID)
		if client == nil {
			if a.p.getConfiguration().EnabledTeams == "" {
				response["needsConnect"] = true
			} else {
				enabledTeams := strings.Fields(a.p.getConfiguration().EnabledTeams)

				teams, _ := a.p.API.GetTeamsForUser(userID)
				for _, enabledTeam := range enabledTeams {
					for _, team := range teams {
						if team.Id == enabledTeam {
							response["needsConnect"] = true
							break
						}
					}
				}
			}
		}
	}

	data, _ := json.Marshal(response)
	_, _ = w.Write(data)
}

func (a *API) connect(w http.ResponseWriter, r *http.Request) {
	userID := r.Header.Get(HeaderMattermostUserID)

	state := fmt.Sprintf("%s_%s", model.NewId(), userID)
	if err := a.store.StoreOAuth2State(state); err != nil {
		a.p.API.LogError("Error in storing the OAuth state", "error", err.Error())
		http.Error(w, "Error in trying to connect the account, please try again.", http.StatusInternalServerError)
		return
	}

	codeVerifier := model.NewId()
	if appErr := a.p.API.KVSet("_code_verifier_"+userID, []byte(codeVerifier)); appErr != nil {
		a.p.API.LogError("Error in storing the code verifier", "error", appErr.Message)
		http.Error(w, "Error in trying to connect the account, please try again.", http.StatusInternalServerError)
		return
	}

	connectURL := msteams.GetAuthURL(a.p.GetURL()+"/oauth-redirect", a.p.configuration.TenantID, a.p.configuration.ClientID, a.p.configuration.ClientSecret, state, codeVerifier)

	data, _ := json.Marshal(map[string]string{"connectUrl": connectURL})
	_, _ = w.Write(data)
}

func (a *API) disconnect(w http.ResponseWriter, r *http.Request) {
	userID := r.Header.Get(HeaderMattermostUserID)
	teamsUserID, err := a.p.store.MattermostToTeamsUserID(userID)
	if err != nil {
		a.p.API.LogError("Unable to get Teams user ID from Mattermost user ID.", "UserID", userID, "Error", err.Error())
		http.Error(w, "Unable to get Teams user ID from Mattermost user ID.", http.StatusInternalServerError)
		return
	}

	if err = a.p.store.SetUserInfo(userID, teamsUserID, nil); err != nil {
		a.p.API.LogError("Error occurred while disconnecting the user.", "UserID", userID, "Error", err.Error())
		http.Error(w, "Error occurred while disconnecting the user.", http.StatusInternalServerError)
<<<<<<< HEAD
		return
	}

	if _, err = w.Write([]byte("Your account has been disconnected.")); err != nil {
		a.p.API.LogError("Failed to write response", "Error", err.Error())
		w.WriteHeader(http.StatusInternalServerError)
=======
>>>>>>> ea8e9d5b
		return
	}
}

func (a *API) getLinkedChannels(w http.ResponseWriter, r *http.Request) {
	userID := r.Header.Get(HeaderMattermostUserID)
	links, err := a.p.store.ListChannelLinksWithNames()
	if err != nil {
		a.p.API.LogError("Error occurred while getting the linked channels", "Error", err.Error())
		http.Error(w, "Error occurred while getting the linked channels", http.StatusInternalServerError)
		return
	}

	paginatedLinks := []*storemodels.ChannelLink{}
	if len(links) > 0 {
		sort.Slice(links, func(i, j int) bool {
			return fmt.Sprintf("%s_%s", links[i].MattermostChannelName, links[i].MattermostChannelID) < fmt.Sprintf("%s_%s", links[j].MattermostChannelName, links[j].MattermostChannelID)
		})

		msTeamsTeamIDsVsNames, msTeamsChannelIDsVsNames, errorsFound := a.p.GetMSTeamsTeamAndChannelDetailsFromChannelLinks(links, userID, true)
		if errorsFound {
			http.Error(w, "Unable to get the MS Teams teams details", http.StatusInternalServerError)
			return
		}

		offset, limit := a.p.GetOffsetAndLimit(r.URL.Query())
		for index := offset; index < offset+limit && index < len(links); index++ {
			link := links[index]
			if msTeamsChannelIDsVsNames[link.MSTeamsChannelID] == "" || msTeamsTeamIDsVsNames[link.MSTeamsTeamID] == "" {
				continue
			}

			channel, appErr := a.p.API.GetChannel(link.MattermostChannelID)
			if appErr != nil {
				a.p.API.LogError("Error occurred while getting the channel details", "ChannelID", link.MattermostChannelID, "Error", appErr.Message)
				http.Error(w, "Error occurred while getting the channel details", http.StatusInternalServerError)
				return
			}

			paginatedLinks = append(paginatedLinks, &storemodels.ChannelLink{
				MattermostTeamID:      link.MattermostTeamID,
				MattermostChannelID:   link.MattermostChannelID,
				MSTeamsTeamID:         link.MSTeamsTeamID,
				MSTeamsChannelID:      link.MSTeamsChannelID,
				MattermostChannelName: link.MattermostChannelName,
				MattermostTeamName:    link.MattermostTeamName,
				MSTeamsChannelName:    msTeamsChannelIDsVsNames[link.MSTeamsChannelID],
				MSTeamsTeamName:       msTeamsTeamIDsVsNames[link.MSTeamsTeamID],
				MattermostChannelType: string(channel.Type),
			})
		}
	}

<<<<<<< HEAD
	a.writeJSONArray(w, http.StatusOK, paginatedLinks)
}

func (a *API) getMSTeamsTeamList(w http.ResponseWriter, r *http.Request) {
	userID := r.Header.Get(HeaderMattermostUserID)
	teams, statusCode, err := a.p.GetMSTeamsTeamList(userID)
	if err != nil {
		http.Error(w, "Error occurred while fetching the MS Teams team list.", statusCode)
		return
	}

	sort.Slice(teams, func(i, j int) bool {
		return fmt.Sprintf("%s_%s", teams[i].DisplayName, teams[i].ID) < fmt.Sprintf("%s_%s", teams[j].DisplayName, teams[j].ID)
	})

	searchTerm := r.URL.Query().Get(QueryParamSearchTerm)
	offset, limit := a.p.GetOffsetAndLimit(r.URL.Query())
	paginatedTeams := []msteams.Team{}
	matchCount := 0
	for _, team := range teams {
		if len(paginatedTeams) == limit {
			break
		}

		if strings.HasPrefix(strings.ToLower(team.DisplayName), strings.ToLower(searchTerm)) {
			if matchCount >= offset {
				paginatedTeams = append(paginatedTeams, team)
			} else {
				matchCount++
			}
		}
	}

	a.writeJSONArray(w, http.StatusOK, paginatedTeams)
=======
	if _, err = w.Write([]byte("Your account has been disconnected.")); err != nil {
		a.p.API.LogError("Failed to write response", "Error", err.Error())
		w.WriteHeader(http.StatusInternalServerError)
		return
	}
}

func (a *API) getLinkedChannels(w http.ResponseWriter, r *http.Request) {
	userID := r.Header.Get(HeaderMattermostUserID)
	links, err := a.p.store.ListChannelLinksWithNames()
	if err != nil {
		a.p.API.LogError("Error occurred while getting the linked channels", "Error", err.Error())
		http.Error(w, "Error occurred while getting the linked channels", http.StatusInternalServerError)
		return
	}

	paginatedLinks := []*storemodels.ChannelLink{}
	if len(links) > 0 {
		sort.Slice(links, func(i, j int) bool {
			return fmt.Sprintf("%s_%s", links[i].MattermostChannelName, links[i].MattermostChannelID) < fmt.Sprintf("%s_%s", links[j].MattermostChannelName, links[j].MattermostChannelID)
		})

		msTeamsTeamIDsVsNames, msTeamsChannelIDsVsNames, errorsFound := a.p.GetMSTeamsTeamAndChannelDetailsFromChannelLinks(links, userID, true)
		if errorsFound {
			http.Error(w, "Unable to get the MS Teams teams details", http.StatusInternalServerError)
			return
		}

		offset, limit := a.p.GetOffsetAndLimit(r)
		for index := offset; index < offset+limit && index < len(links); index++ {
			link := links[index]
			if msTeamsChannelIDsVsNames[link.MSTeamsChannelID] == "" || msTeamsTeamIDsVsNames[link.MSTeamsTeamID] == "" {
				continue
			}

			channel, appErr := a.p.API.GetChannel(link.MattermostChannelID)
			if appErr != nil {
				a.p.API.LogError("Error occurred while getting the channel details", "ChannelID", link.MattermostChannelID, "Error", appErr.Message)
				http.Error(w, "Error occurred while getting the channel details", http.StatusInternalServerError)
				return
			}

			paginatedLinks = append(paginatedLinks, &storemodels.ChannelLink{
				MattermostTeamID:      link.MattermostTeamID,
				MattermostChannelID:   link.MattermostChannelID,
				MSTeamsTeamID:         link.MSTeamsTeamID,
				MSTeamsChannelID:      link.MSTeamsChannelID,
				MattermostChannelName: link.MattermostChannelName,
				MattermostTeamName:    link.MattermostTeamName,
				MSTeamsChannelName:    msTeamsChannelIDsVsNames[link.MSTeamsChannelID],
				MSTeamsTeamName:       msTeamsTeamIDsVsNames[link.MSTeamsTeamID],
				MattermostChannelType: string(channel.Type),
			})
		}
	}

	a.writeJSONArray(w, http.StatusOK, paginatedLinks)
>>>>>>> ea8e9d5b
}

// TODO: Add unit tests
func (a *API) oauthRedirectHandler(w http.ResponseWriter, r *http.Request) {
	teamsDefaultScopes := []string{"https://graph.microsoft.com/.default"}
	conf := &oauth2.Config{
		ClientID:     a.p.configuration.ClientID,
		ClientSecret: a.p.configuration.ClientSecret,
		Scopes:       append(teamsDefaultScopes, "offline_access"),
		Endpoint: oauth2.Endpoint{
			AuthURL:  fmt.Sprintf("https://login.microsoftonline.com/%s/oauth2/v2.0/authorize", a.p.configuration.TenantID),
			TokenURL: fmt.Sprintf("https://login.microsoftonline.com/%s/oauth2/v2.0/token", a.p.configuration.TenantID),
		},
		RedirectURL: a.p.GetURL() + "/oauth-redirect",
	}

	code := r.URL.Query().Get("code")
	state := r.URL.Query().Get("state")

	stateArr := strings.Split(state, "_")
	if len(stateArr) != 2 {
		http.Error(w, "Invalid state", http.StatusBadRequest)
		return
	}

	mmUserID := stateArr[1]
	if err := a.store.VerifyOAuth2State(state); err != nil {
		a.p.API.LogError("Unable to verify OAuth state", "MMUserID", mmUserID, "Error", err.Error())
		http.Error(w, "Unable to complete authentication.", http.StatusInternalServerError)
		return
	}

	codeVerifierBytes, appErr := a.p.API.KVGet("_code_verifier_" + mmUserID)
	if appErr != nil {
		a.p.API.LogError("Unable to get the code verifier", "error", appErr.Error())
		http.Error(w, "failed to get the code verifier", http.StatusBadRequest)
		return
	}
	appErr = a.p.API.KVDelete("_code_verifier_" + mmUserID)
	if appErr != nil {
		a.p.API.LogError("Unable to delete the used code verifier", "error", appErr.Error())
	}

	ctx := context.Background()
	token, err := conf.Exchange(ctx, code, oauth2.SetAuthURLParam("code_verifier", string(codeVerifierBytes)))
	if err != nil {
		a.p.API.LogError("Unable to get OAuth2 token", "error", err.Error())
		http.Error(w, "Unable to complete authentication", http.StatusInternalServerError)
		return
	}

	client := msteams.NewTokenClient(a.p.GetURL()+"/oauth-redirect", a.p.configuration.TenantID, a.p.configuration.ClientID, a.p.configuration.ClientSecret, token, a.p.API.LogError)
	if err = client.Connect(); err != nil {
		a.p.API.LogError("Unable to connect to the client", "error", err.Error())
		http.Error(w, "failed to connect to the client", http.StatusInternalServerError)
		return
	}

	msteamsUser, err := client.GetMe()
	if err != nil {
		a.p.API.LogError("Unable to get the MS Teams user", "error", err.Error())
		http.Error(w, "failed to get the MS Teams user", http.StatusInternalServerError)
		return
	}

	mmUser, userErr := a.p.API.GetUser(mmUserID)
	if userErr != nil {
		a.p.API.LogError("Unable to get the MM user", "error", userErr.Error())
		http.Error(w, "failed to get the MM user", http.StatusInternalServerError)
		return
	}

	if mmUser.Id != a.p.GetBotUserID() && msteamsUser.Mail != mmUser.Email {
		a.p.API.LogError("Unable to connect users with different emails")
		http.Error(w, "cannot connect users with different emails", http.StatusBadRequest)
		return
	}

	storedToken, err := a.p.store.GetTokenForMSTeamsUser(msteamsUser.ID)
	if err != nil {
		a.p.API.LogError("Unable to get the token for MS Teams user", "Error", err.Error())
	}

	if storedToken != nil {
		a.p.API.LogError("This Teams user is already connected to another user on Mattermost.", "MSTeamsUserID", msteamsUser.ID)
		http.Error(w, "This Teams user is already connected to another user on Mattermost.", http.StatusBadRequest)
		return
	}

	err = a.p.store.SetUserInfo(mmUserID, msteamsUser.ID, token)
	if err != nil {
		a.p.API.LogError("Unable to store the token", "error", err.Error())
		http.Error(w, "failed to store the token", http.StatusInternalServerError)
		return
	}

	w.Header().Add("Content-Type", "text/html")
	_, _ = w.Write([]byte("<html><body><h1>Your account has been connected</h1><p>You can close this window.</p></body></html>"))
}

// handleAuthRequired verifies if the provided request is performed by an authorized source.
func (a *API) handleAuthRequired(handleFunc http.HandlerFunc) http.HandlerFunc {
	return func(w http.ResponseWriter, r *http.Request) {
		mattermostUserID := r.Header.Get(HeaderMattermostUserID)
		if mattermostUserID == "" {
			a.p.API.LogError("Not authorized")
			http.Error(w, "Not authorized", http.StatusUnauthorized)
			return
		}

		handleFunc(w, r)
	}
}

// checkUserConnected verifies if the user account is connected to MS Teams.
func (a *API) checkUserConnected(handleFunc http.HandlerFunc) http.HandlerFunc {
	return func(w http.ResponseWriter, r *http.Request) {
		mattermostUserID := r.Header.Get(HeaderMattermostUserID)
		if _, err := a.p.store.GetTokenForMattermostUser(mattermostUserID); err != nil {
			a.p.API.LogError("Unable to get the oauth token for the user.", "UserID", mattermostUserID, "Error", err.Error())
			http.Error(w, "The account is not connected.", http.StatusBadRequest)
			return
		}

		handleFunc(w, r)
	}
}

func (a *API) writeJSONArray(w http.ResponseWriter, statusCode int, v interface{}) {
	if statusCode == 0 {
		statusCode = http.StatusOK
	}

	w.Header().Set("Content-Type", "application/json")
	b, err := json.Marshal(v)
	if err != nil {
		a.p.API.LogError("Failed to marshal JSON response", "Error", err.Error())
		w.WriteHeader(http.StatusInternalServerError)
		_, _ = w.Write([]byte("[]"))
		return
	}

	if string(b) == "null" {
		w.WriteHeader(statusCode)
		_, _ = w.Write([]byte("[]"))
		return
	}

	if _, err = w.Write(b); err != nil {
		a.p.API.LogError("Error while writing response", "Error", err.Error())
		w.WriteHeader(http.StatusInternalServerError)
		return
	}

	w.WriteHeader(statusCode)
}<|MERGE_RESOLUTION|>--- conflicted
+++ resolved
@@ -20,10 +20,7 @@
 
 const (
 	HeaderMattermostUserID = "Mattermost-User-Id"
-<<<<<<< HEAD
 	QueryParamSearchTerm   = "search_term"
-=======
->>>>>>> ea8e9d5b
 )
 
 type API struct {
@@ -49,10 +46,7 @@
 	router.HandleFunc("/connect", api.handleAuthRequired(api.connect)).Methods(http.MethodGet)
 	router.HandleFunc("/disconnect", api.handleAuthRequired(api.checkUserConnected(api.disconnect))).Methods(http.MethodGet)
 	router.HandleFunc("/linked-channels", api.handleAuthRequired(api.getLinkedChannels)).Methods(http.MethodGet)
-<<<<<<< HEAD
 	router.HandleFunc("/ms-teams-team-list", api.handleAuthRequired(api.checkUserConnected(api.getMSTeamsTeamList))).Methods(http.MethodGet)
-=======
->>>>>>> ea8e9d5b
 	router.HandleFunc("/oauth-redirect", api.oauthRedirectHandler).Methods(http.MethodGet)
 
 	// Command autocomplete APIs
@@ -189,20 +183,10 @@
 func (a *API) autocompleteTeams(w http.ResponseWriter, r *http.Request) {
 	out := []model.AutocompleteListItem{}
 	userID := r.Header.Get(HeaderMattermostUserID)
-<<<<<<< HEAD
-=======
-
-	client, err := a.p.GetClientForUser(userID)
-	if err != nil {
-		a.p.API.LogError("Unable to get the client for user", "MMUserID", userID, "Error", err.Error())
-		data, _ := json.Marshal(out)
-		_, _ = w.Write(data)
-		return
-	}
->>>>>>> ea8e9d5b
 
 	teams, _, err := a.p.GetMSTeamsTeamList(userID)
 	if err != nil {
+		a.p.API.LogError("Unable to get the MS Teams teams", "Error", err.Error())
 		data, _ := json.Marshal(out)
 		_, _ = w.Write(data)
 		return
@@ -332,15 +316,12 @@
 	if err = a.p.store.SetUserInfo(userID, teamsUserID, nil); err != nil {
 		a.p.API.LogError("Error occurred while disconnecting the user.", "UserID", userID, "Error", err.Error())
 		http.Error(w, "Error occurred while disconnecting the user.", http.StatusInternalServerError)
-<<<<<<< HEAD
 		return
 	}
 
 	if _, err = w.Write([]byte("Your account has been disconnected.")); err != nil {
 		a.p.API.LogError("Failed to write response", "Error", err.Error())
 		w.WriteHeader(http.StatusInternalServerError)
-=======
->>>>>>> ea8e9d5b
 		return
 	}
 }
@@ -394,7 +375,6 @@
 		}
 	}
 
-<<<<<<< HEAD
 	a.writeJSONArray(w, http.StatusOK, paginatedLinks)
 }
 
@@ -429,65 +409,6 @@
 	}
 
 	a.writeJSONArray(w, http.StatusOK, paginatedTeams)
-=======
-	if _, err = w.Write([]byte("Your account has been disconnected.")); err != nil {
-		a.p.API.LogError("Failed to write response", "Error", err.Error())
-		w.WriteHeader(http.StatusInternalServerError)
-		return
-	}
-}
-
-func (a *API) getLinkedChannels(w http.ResponseWriter, r *http.Request) {
-	userID := r.Header.Get(HeaderMattermostUserID)
-	links, err := a.p.store.ListChannelLinksWithNames()
-	if err != nil {
-		a.p.API.LogError("Error occurred while getting the linked channels", "Error", err.Error())
-		http.Error(w, "Error occurred while getting the linked channels", http.StatusInternalServerError)
-		return
-	}
-
-	paginatedLinks := []*storemodels.ChannelLink{}
-	if len(links) > 0 {
-		sort.Slice(links, func(i, j int) bool {
-			return fmt.Sprintf("%s_%s", links[i].MattermostChannelName, links[i].MattermostChannelID) < fmt.Sprintf("%s_%s", links[j].MattermostChannelName, links[j].MattermostChannelID)
-		})
-
-		msTeamsTeamIDsVsNames, msTeamsChannelIDsVsNames, errorsFound := a.p.GetMSTeamsTeamAndChannelDetailsFromChannelLinks(links, userID, true)
-		if errorsFound {
-			http.Error(w, "Unable to get the MS Teams teams details", http.StatusInternalServerError)
-			return
-		}
-
-		offset, limit := a.p.GetOffsetAndLimit(r)
-		for index := offset; index < offset+limit && index < len(links); index++ {
-			link := links[index]
-			if msTeamsChannelIDsVsNames[link.MSTeamsChannelID] == "" || msTeamsTeamIDsVsNames[link.MSTeamsTeamID] == "" {
-				continue
-			}
-
-			channel, appErr := a.p.API.GetChannel(link.MattermostChannelID)
-			if appErr != nil {
-				a.p.API.LogError("Error occurred while getting the channel details", "ChannelID", link.MattermostChannelID, "Error", appErr.Message)
-				http.Error(w, "Error occurred while getting the channel details", http.StatusInternalServerError)
-				return
-			}
-
-			paginatedLinks = append(paginatedLinks, &storemodels.ChannelLink{
-				MattermostTeamID:      link.MattermostTeamID,
-				MattermostChannelID:   link.MattermostChannelID,
-				MSTeamsTeamID:         link.MSTeamsTeamID,
-				MSTeamsChannelID:      link.MSTeamsChannelID,
-				MattermostChannelName: link.MattermostChannelName,
-				MattermostTeamName:    link.MattermostTeamName,
-				MSTeamsChannelName:    msTeamsChannelIDsVsNames[link.MSTeamsChannelID],
-				MSTeamsTeamName:       msTeamsTeamIDsVsNames[link.MSTeamsTeamID],
-				MattermostChannelType: string(channel.Type),
-			})
-		}
-	}
-
-	a.writeJSONArray(w, http.StatusOK, paginatedLinks)
->>>>>>> ea8e9d5b
 }
 
 // TODO: Add unit tests

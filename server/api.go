--- conflicted
+++ resolved
@@ -193,12 +193,7 @@
 	}
 	defer req.Body.Close()
 
-<<<<<<< HEAD
 	requireEncryptedContent := a.p.getConfiguration().CertificateKey != ""
-
-	a.p.API.LogDebug("Change activity request", "activities", activities)
-=======
->>>>>>> df405e1e
 	errors := ""
 	for _, activity := range activities.Value {
 		if activity.EncryptedContent != nil {

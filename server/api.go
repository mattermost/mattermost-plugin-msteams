package main

import (
	"bytes"
	"context"
	"crypto/aes"
	"crypto/cipher"
	"crypto/hmac"
	"crypto/rsa"
	"crypto/sha1" //nolint:gosec
	"crypto/sha256"
	"crypto/subtle"
	"encoding/base64"
	"encoding/csv"
	"encoding/json"
	"fmt"
	"io"
	"net/http"
	"path/filepath"
	"strconv"
	"strings"
	"text/template"
	"time"

	"github.com/gorilla/mux"
	"github.com/mattermost/mattermost-plugin-msteams/server/metrics"
	"github.com/mattermost/mattermost-plugin-msteams/server/msteams"
	"github.com/mattermost/mattermost-plugin-msteams/server/store"
	"github.com/mattermost/mattermost-plugin-msteams/server/store/storemodels"

	"github.com/mattermost/mattermost/server/public/model"
	"github.com/pkg/errors"
	"golang.org/x/oauth2"
)

type API struct {
	p      *Plugin
	store  store.Store
	router *mux.Router
}

type Activities struct {
	Value []msteams.Activity
}

const (
	DefaultPage                               = 0
	MaxPerPage                                = 100
	UpdateWhitelistCsvParseErrThreshold       = 0
	UpdateWhitelistNotFoundEmailsErrThreshold = 10
	QueryParamPage                            = "page"
	QueryParamPerPage                         = "per_page"
	QueryParamChannelID                       = "channel_id"
	QueryParamPostID                          = "post_id"
	QueryParamFromPreferences                 = "from_preferences"
)

type UpdateWhitelistResult struct {
	Count       int      `json:"count"`
	Failed      []string `json:"failed"`
	FailedLines []string `json:"failedLines"`
}

func NewAPI(p *Plugin, store store.Store) *API {
	router := mux.NewRouter()
	p.handleStaticFiles(router)

	api := &API{p: p, router: router, store: store}

	if p.GetMetrics() != nil {
		// set error counter middleware handler
		router.Use(api.metricsMiddleware)
	}

	router.HandleFunc("/changes", api.processActivity).Methods("POST")
	router.HandleFunc("/lifecycle", api.processLifecycle).Methods("POST")
	router.HandleFunc("/autocomplete/teams", api.autocompleteTeams).Methods("GET")
	router.HandleFunc("/autocomplete/channels", api.autocompleteChannels).Methods("GET")
	router.HandleFunc("/connection-status", api.connectionStatus).Methods("GET")
	router.HandleFunc("/connect", api.connect).Methods("GET", "OPTIONS")
	router.HandleFunc("/oauth-redirect", api.oauthRedirectHandler).Methods("GET", "OPTIONS")
	router.HandleFunc("/connected-users", api.getConnectedUsers).Methods(http.MethodGet)
	router.HandleFunc("/connected-users/download", api.getConnectedUsersFile).Methods(http.MethodGet)
	router.HandleFunc("/whitelist", api.updateWhitelist).Methods(http.MethodPut)
	router.HandleFunc("/whitelist/download", api.getWhitelistEmailsFile).Methods(http.MethodGet)
	router.HandleFunc("/notify-connect", api.notifyConnect).Methods("GET")
	router.HandleFunc("/account-connected", api.accountConnectedPage).Methods(http.MethodGet)
	router.HandleFunc("/stats/site", api.siteStats).Methods("GET")
	router.HandleFunc("/enable-notifications", api.enableNotifications).Methods("POST")
	router.HandleFunc("/dismiss-notifications", api.dismissNotifications).Methods("POST")

	// iFrame support
	router.HandleFunc("/iframe/mattermostTab", api.iFrame).Methods("GET")
	router.HandleFunc("/iframe-manifest", api.iFrameManifest).Methods("GET")

	return api
}

func (a *API) decryptEncryptedContentData(key []byte, encryptedContent msteams.EncryptedContent) ([]byte, error) {
	ciphertext, err := base64.StdEncoding.DecodeString(encryptedContent.Data)
	if err != nil {
		return nil, errors.Wrap(err, "Unable to decode encrypted data")
	}
	msDataSignature, err := base64.StdEncoding.DecodeString(encryptedContent.DataSignature)
	if err != nil {
		return nil, errors.Wrap(err, "Unable to decode data signature")
	}

	mac := hmac.New(sha256.New, key)
	mac.Write(ciphertext)
	expectedMac := mac.Sum(nil)
	if !hmac.Equal(expectedMac, msDataSignature) {
		return nil, errors.New("The key signature doesn't match")
	}
	block, err := aes.NewCipher(key)
	if err != nil {
		return nil, err
	}

	if len(ciphertext) < aes.BlockSize {
		return nil, errors.New("ciphertext too short")
	}
	iv := key[:16]

	if len(ciphertext)%block.BlockSize() != 0 {
		return nil, errors.New("ciphertext is not a multiple of the block size")
	}

	mode := cipher.NewCBCDecrypter(block, iv)
	result := make([]byte, len(ciphertext))
	mode.CryptBlocks(result, ciphertext)
	resultPadding := int(result[len(result)-1])
	result = result[:len(result)-resultPadding]
	return result, nil
}

func (a *API) decryptEncryptedContentDataKey(encryptedContent msteams.EncryptedContent) ([]byte, error) {
	ciphertext, err := base64.StdEncoding.DecodeString(encryptedContent.DataKey)
	if err != nil {
		return nil, errors.Wrap(err, "Unable to decode key")
	}

	key, err := a.p.getPrivateKey()
	if err != nil {
		return nil, errors.Wrap(err, "Unable to get private key")
	}
	hash := sha1.New() //nolint:gosec
	plaintext, err := rsa.DecryptOAEP(hash, nil, key, ciphertext, nil)
	if err != nil {
		return nil, errors.Wrap(err, "Unable to decrypt data")
	}
	return plaintext, nil
}

func (a *API) processEncryptedContent(encryptedContent msteams.EncryptedContent) ([]byte, error) {
	msKey, err := a.decryptEncryptedContentDataKey(encryptedContent)
	if err != nil {
		a.p.API.LogWarn("Unable to decrypt key", "error", err.Error())
		return nil, err
	}

	data, err := a.decryptEncryptedContentData(msKey, encryptedContent)
	if err != nil {
		a.p.API.LogWarn("Unable to decrypt data", "error", err.Error())
		return nil, err
	}
	return data, nil
}

// processActivity handles the activity received from teams subscriptions
func (a *API) processActivity(w http.ResponseWriter, req *http.Request) {
	validationToken := req.URL.Query().Get("validationToken")
	if validationToken != "" {
		w.Header().Add("Content-Type", "text/plain")
		w.WriteHeader(http.StatusOK)
		_, _ = w.Write([]byte(validationToken))
		return
	}

	activities := Activities{}
	err := json.NewDecoder(req.Body).Decode(&activities)
	if err != nil {
		http.Error(w, "unable to get the activities from the message", http.StatusBadRequest)
		return
	}
	defer req.Body.Close()

	requireEncryptedContent := a.p.getConfiguration().CertificateKey != ""
	errors := ""
	for _, activity := range activities.Value {
		if activity.EncryptedContent != nil {
			content, err := a.processEncryptedContent(*activity.EncryptedContent)
			if err != nil {
				errors += err.Error() + "\n"
				continue
			}
			activity.Content = content
		} else if requireEncryptedContent {
			errors += "Not encrypted content for encrypted subscription"
			continue
		}

		if activity.ClientState != a.p.getConfiguration().WebhookSecret {
			errors += "Invalid webhook secret"
			continue
		}

		if err := a.p.activityHandler.Handle(activity); err != nil {
			a.p.API.LogWarn("Unable to process created activity", "activity", activity, "error", err.Error())
			errors += err.Error() + "\n"
		}
	}
	if errors != "" {
		http.Error(w, errors, http.StatusBadRequest)
		return
	}

	w.WriteHeader(http.StatusAccepted)
}

// processLifecycle handles the lifecycle events received from teams subscriptions
func (a *API) processLifecycle(w http.ResponseWriter, req *http.Request) {
	validationToken := req.URL.Query().Get("validationToken")
	if validationToken != "" {
		w.Header().Add("Content-Type", "text/plain")
		w.WriteHeader(http.StatusOK)
		_, _ = w.Write([]byte(validationToken))
		return
	}

	lifecycleEvents := Activities{}
	err := json.NewDecoder(req.Body).Decode(&lifecycleEvents)
	if err != nil {
		http.Error(w, "unable to get the lifecycle events from the message", http.StatusBadRequest)
		return
	}
	defer req.Body.Close()

	errors := ""
	for _, event := range lifecycleEvents.Value {
		// Check the webhook secret using ContantTimeCompare to prevent timing attacks
		if subtle.ConstantTimeCompare([]byte(event.ClientState), []byte(a.p.getConfiguration().WebhookSecret)) == 0 {
			a.p.metricsService.ObserveLifecycleEvent(event.LifecycleEvent, metrics.DiscardedReasonInvalidWebhookSecret)
			errors += "Invalid webhook secret"
			continue
		}
		a.p.activityHandler.HandleLifecycleEvent(event)
	}
	if errors != "" {
		http.Error(w, errors, http.StatusBadRequest)
		return
	}

	w.WriteHeader(http.StatusOK)
}

func (a *API) ServeHTTP(w http.ResponseWriter, r *http.Request) {
	a.router.ServeHTTP(w, r)
}

func (a *API) autocompleteTeams(w http.ResponseWriter, r *http.Request) {
	out := []model.AutocompleteListItem{}
	userID := r.Header.Get("Mattermost-User-ID")

	client, err := a.p.GetClientForUser(userID)
	if err != nil {
		a.p.API.LogWarn("Unable to get the client for user", "user_id", userID, "error", err.Error())
		data, _ := json.Marshal(out)
		_, _ = w.Write(data)
		return
	}

	teams, err := client.ListTeams()
	if err != nil {
		a.p.API.LogWarn("Unable to get the MS Teams teams", "error", err.Error())
		data, _ := json.Marshal(out)
		_, _ = w.Write(data)
		return
	}

	for _, t := range teams {
		s := model.AutocompleteListItem{
			Item:     t.ID,
			Hint:     t.DisplayName,
			HelpText: t.Description,
		}

		out = append(out, s)
	}

	data, _ := json.Marshal(out)
	_, _ = w.Write(data)
}

func (a *API) autocompleteChannels(w http.ResponseWriter, r *http.Request) {
	out := []model.AutocompleteListItem{}
	userID := r.Header.Get("Mattermost-User-ID")
	args := strings.Fields(r.URL.Query().Get("parsed"))
	if len(args) < 3 {
		data, _ := json.Marshal(out)
		_, _ = w.Write(data)
		return
	}

	client, err := a.p.GetClientForUser(userID)
	if err != nil {
		a.p.API.LogWarn("Unable to get the client for user", "user_id", userID, "error", err.Error())
		data, _ := json.Marshal(out)
		_, _ = w.Write(data)
		return
	}

	teamID := args[2]
	channels, err := client.ListChannels(teamID)
	if err != nil {
		a.p.API.LogWarn("Unable to get the channels for MS Teams team", "team_id", teamID, "error", err.Error())
		data, _ := json.Marshal(out)
		_, _ = w.Write(data)
		return
	}

	for _, c := range channels {
		s := model.AutocompleteListItem{
			Item:     c.ID,
			Hint:     c.DisplayName,
			HelpText: c.Description,
		}

		out = append(out, s)
	}
	data, _ := json.Marshal(out)
	_, _ = w.Write(data)
}

func (a *API) connect(w http.ResponseWriter, r *http.Request) {
	if r.Method == http.MethodOptions {
		return
	}
	query := r.URL.Query()
	userID := r.Header.Get("Mattermost-User-ID")
	connectBot := query.Has("isBot")
	if connectBot {
		if !a.p.API.HasPermissionTo(userID, model.PermissionManageSystem) {
			a.p.API.LogWarn("Attempt to connect the bot account, by non system admin.", "user_id", userID)
			http.Error(w, "Error in trying to connect the account, please try again.", http.StatusInternalServerError)
			return
		}
		userID = a.p.GetBotUserID()
	}

	stateSuffix := ""
	fromPreferences := query.Get(QueryParamFromPreferences)
	channelID := query.Get(QueryParamChannelID)
	postID := query.Get(QueryParamPostID)
	if fromPreferences == "true" {
		stateSuffix = "fromPreferences:true"
	} else if channelID != "" && postID != "" {
		stateSuffix = fmt.Sprintf("fromBotMessage:%s|%s", channelID, postID)
	} else {
		a.p.API.LogWarn("could not determine origin of the connect request", "channel_id", channelID, "post_id", postID, "from_preferences", fromPreferences)
		http.Error(w, "Missing required query parameters.", http.StatusBadRequest)
		return
	}

	if storedToken, _ := a.p.store.GetTokenForMattermostUser(userID); storedToken != nil {
		a.p.API.LogWarn("The account is already connected to MS Teams", "user_id", userID)
		http.Error(w, "Error in trying to connect the account, please try again.", http.StatusForbidden)
		return
	}

	state := fmt.Sprintf("%s_%s_%s", model.NewId(), userID, stateSuffix)
	if err := a.store.StoreOAuth2State(state); err != nil {
		a.p.API.LogWarn("Error in storing the OAuth state", "error", err.Error())
		http.Error(w, "Error in trying to connect the account, please try again.", http.StatusInternalServerError)
		return
	}

	codeVerifier := model.NewId()
	codeVerifierKey := "_code_verifier_" + userID
	if appErr := a.p.API.KVSet(codeVerifierKey, []byte(codeVerifier)); appErr != nil {
		a.p.API.LogWarn("Error in storing the code verifier", "error", appErr.Message)
		http.Error(w, "Error in trying to connect the account, please try again.", http.StatusInternalServerError)
		return
	}

	connectURL := msteams.GetAuthURL(a.p.GetURL()+"/oauth-redirect", a.p.configuration.TenantID, a.p.configuration.ClientID, a.p.configuration.ClientSecret, state, codeVerifier)
	http.Redirect(w, r, connectURL, http.StatusSeeOther)
}

func (a *API) connectionStatus(w http.ResponseWriter, r *http.Request) {
	userID := r.Header.Get("Mattermost-User-ID")

	response := map[string]bool{"connected": false}
	if storedToken, _ := a.p.store.GetTokenForMattermostUser(userID); storedToken != nil {
		response["connected"] = true
	}

	w.Header().Set("Content-Type", "application/json")
	if err := json.NewEncoder(w).Encode(response); err != nil {
		a.p.API.LogWarn("Error while writing response", "error", err.Error())
		w.WriteHeader(http.StatusInternalServerError)
	}
}

func (a *API) accountConnectedPage(w http.ResponseWriter, r *http.Request) {
	message := "Your account is now connected to MS Teams."
	query := r.URL.Query()
	if query.Has("isBot") {
		message = "The bot account is now connected."
	}

	bundlePath, err := a.p.API.GetBundlePath()
	if err != nil {
		a.p.API.LogWarn("Failed to get bundle path.", "error", err.Error())
		return
	}

	t, err := template.ParseFiles(filepath.Join(bundlePath, "assets/account-connected/index.html"))
	if err != nil {
		a.p.API.LogError("unable to parse the template", "error", err.Error())
		http.Error(w, "unable to view the connected page", http.StatusInternalServerError)
	}

	err = t.Execute(w, struct {
		Message string
	}{
		Message: message,
	})
	if err != nil {
		a.p.API.LogError("unable to execute the template", "error", err.Error())
		http.Error(w, "unable to view the connected page", http.StatusInternalServerError)
	}
}

func (a *API) notifyConnect(w http.ResponseWriter, r *http.Request) {
	userID := r.Header.Get("Mattermost-User-ID")

	if userID == "" {
		a.p.API.LogWarn("Not authorized")
		http.Error(w, "not authorized", http.StatusUnauthorized)
		return
	}

	now := time.Now()

	if inviteWasSent, err := a.p.MaybeSendInviteMessage(userID, now); err != nil {
		a.p.API.LogWarn("Error in connection invite flow", "user_id", userID, "error", err.Error())
	} else if inviteWasSent {
		a.p.API.LogInfo("Successfully sent connection invite", "user_id", userID)
	}
}

func (a *API) oauthRedirectHandler(w http.ResponseWriter, r *http.Request) {
	if r.Method == http.MethodOptions {
		return
	}

	teamsDefaultScopes := []string{"https://graph.microsoft.com/.default"}
	conf := &oauth2.Config{
		ClientID:     a.p.configuration.ClientID,
		ClientSecret: a.p.configuration.ClientSecret,
		Scopes:       append(teamsDefaultScopes, "offline_access"),
		Endpoint: oauth2.Endpoint{
			AuthURL:  fmt.Sprintf("https://login.microsoftonline.com/%s/oauth2/v2.0/authorize", a.p.configuration.TenantID),
			TokenURL: fmt.Sprintf("https://login.microsoftonline.com/%s/oauth2/v2.0/token", a.p.configuration.TenantID),
		},
		RedirectURL: a.p.GetURL() + "/oauth-redirect",
	}

	code := r.URL.Query().Get("code")
	state := r.URL.Query().Get("state")

	stateArr := strings.Split(state, "_")
	if len(stateArr) != 3 {
		http.Error(w, "Invalid state", http.StatusBadRequest)
		return
	}

	// determine origin of the connect request
	// if the state is fromPreferences, the user is connecting from the preferences page
	// if the state is fromBotMessage, the user is connecting from a bot message
	originInfo := strings.Split(stateArr[2], ":")
	if len(originInfo) != 2 {
		a.p.API.LogWarn("unable to get origin info from state", "state", stateArr[2])
		http.Error(w, "Invalid state", http.StatusBadRequest)
		return
	}

	channelID := ""
	postID := ""
	switch originInfo[0] {
	case "fromPreferences":
		// do nothing
	case "fromBotMessage":
		fromBotMessageArgs := strings.Split(originInfo[1], "|")
		if len(fromBotMessageArgs) != 2 {
			a.p.API.LogWarn("unable to get args from bot message", "origin_info", originInfo[1])
			http.Error(w, "Invalid state", http.StatusBadRequest)
			return
		}
		channelID = fromBotMessageArgs[0]
		postID = fromBotMessageArgs[1]
	default:
		http.Error(w, "Invalid state", http.StatusBadRequest)
		return
	}

	mmUserID := stateArr[1]
	if err := a.store.VerifyOAuth2State(state); err != nil {
		a.p.API.LogWarn("Unable to verify OAuth state", "user_id", mmUserID, "error", err.Error())
		http.Error(w, "Unable to complete authentication.", http.StatusInternalServerError)
		return
	}

	codeVerifierBytes, appErr := a.p.API.KVGet("_code_verifier_" + mmUserID)
	if appErr != nil {
		a.p.API.LogWarn("Unable to get the code verifier", "error", appErr.Error())
		http.Error(w, "failed to get the code verifier", http.StatusBadRequest)
		return
	}
	appErr = a.p.API.KVDelete("_code_verifier_" + mmUserID)
	if appErr != nil {
		a.p.API.LogWarn("Unable to delete the used code verifier", "error", appErr.Error())
	}

	ctx := context.Background()
	token, err := conf.Exchange(ctx, code, oauth2.SetAuthURLParam("code_verifier", string(codeVerifierBytes)))
	if err != nil {
		a.p.API.LogWarn("Unable to get OAuth2 token", "error", err.Error())
		http.Error(w, "Unable to complete authentication", http.StatusInternalServerError)
		return
	}

	client := msteams.NewTokenClient(a.p.GetURL()+"/oauth-redirect", a.p.configuration.TenantID, a.p.configuration.ClientID, a.p.configuration.ClientSecret, token, &a.p.apiClient.Log)
	if err = client.Connect(); err != nil {
		a.p.API.LogWarn("Unable to connect to the client", "error", err.Error())
		http.Error(w, "failed to connect to the client", http.StatusInternalServerError)
		return
	}

	msteamsUser, err := client.GetMe()
	if err != nil {
		a.p.API.LogWarn("Unable to get the MS Teams user", "error", err.Error())
		http.Error(w, "failed to get the MS Teams user", http.StatusInternalServerError)
		return
	}

	mmUser, userErr := a.p.API.GetUser(mmUserID)
	if userErr != nil {
		a.p.API.LogWarn("Unable to get the MM user", "error", userErr.Error())
		http.Error(w, "failed to get the MM user", http.StatusInternalServerError)
		return
	}

	if mmUser.Id != a.p.GetBotUserID() && msteamsUser.Mail != mmUser.Email {
		a.p.API.LogWarn("Unable to connect users with different emails")
		http.Error(w, "cannot connect users with different emails", http.StatusBadRequest)
		return
	}

	storedToken, err := a.p.store.GetTokenForMSTeamsUser(msteamsUser.ID)
	if err != nil {
		a.p.API.LogWarn("Unable to get the token for MS Teams user", "error", err.Error())
	}

	if storedToken != nil {
		a.p.API.LogWarn("This Teams user is already connected to another user on Mattermost.", "teams_user_id", msteamsUser.ID)
		http.Error(w, "This Teams user is already connected to another user on Mattermost.", http.StatusBadRequest)
		return
	}

	a.p.connectClusterMutex.Lock()
	defer a.p.connectClusterMutex.Unlock()

	hasRightToConnect, err := a.p.UserHasRightToConnect(mmUserID)
	if err != nil {
		a.p.API.LogWarn("Unable to check if user has the right to connect", "error", err.Error())
		http.Error(w, "Something went wrong", http.StatusInternalServerError)
		return
	}

	if !hasRightToConnect {
		canOpenlyConnect, nAvailable, openConnectErr := a.p.UserCanOpenlyConnect(mmUserID)
		if openConnectErr != nil {
			a.p.API.LogWarn("Unable to check if user can openly connect", "error", openConnectErr.Error())
			http.Error(w, "Something went wrong", http.StatusInternalServerError)
			return
		}

		if !canOpenlyConnect {
			if err = a.p.store.SetUserInfo(mmUserID, msteamsUser.ID, nil); err != nil {
				a.p.API.LogWarn("Unable to delete the OAuth token for user", "user_id", mmUserID, "error", err.Error())
			}

			if nAvailable > 0 {
				http.Error(w, "You cannot connect your account at this time because an invitation is required. Please contact your system administrator to request an invitation.", http.StatusBadRequest)
			} else {
				http.Error(w, "You cannot connect your account because the maximum limit of users allowed to connect has been reached. Please contact your system administrator.", http.StatusBadRequest)
			}
			return
		}
	}

	if err = a.p.store.SetUserInfo(mmUserID, msteamsUser.ID, token); err != nil {
		a.p.API.LogWarn("Unable to store the token", "error", err.Error())
		http.Error(w, "failed to store the token", http.StatusInternalServerError)
		return
	}

	a.p.API.PublishWebSocketEvent(WSEventUserConnected, map[string]any{}, &model.WebsocketBroadcast{
		UserId: mmUserID,
	})

	if err = a.p.store.DeleteUserInvite(mmUserID); err != nil {
		a.p.API.LogWarn("Unable to clear user invite", "user_id", mmUserID, "error", err.Error())
	}

	if err = a.p.store.DeleteUserFromWhitelist(mmUserID); err != nil {
		a.p.API.LogWarn("Unable to remove user from whitelist", "user_id", mmUserID, "error", err.Error())
	}

	w.Header().Add("Content-Type", "text/html")
	if mmUser.Id == a.p.GetBotUserID() {
		http.Redirect(w, r, a.p.GetURL()+"/account-connected?isBot", http.StatusSeeOther)
		return
	}

	switch {
	case a.p.getConfiguration().SyncNotifications:
		a.handleSyncNotificationsWelcomeMessage(originInfo[0], mmUserID, channelID, postID)
<<<<<<< HEAD
=======
		http.Redirect(w, r, a.p.GetURL()+"/account-connected", http.StatusSeeOther)
		return
>>>>>>> 7a7eebc1
	default:
		a.handleDefaultWelcomeMessage(originInfo[0], mmUserID, postID, channelID)
	}

	http.Redirect(w, r, a.p.GetURL()+"/account-connected", http.StatusSeeOther)
}

func (a *API) handleDefaultWelcomeMessage(originInfo, mmUserID, postID, channelID string) {
	const userConnectedMessage = "Welcome to Mattermost for Microsoft Teams! Your conversations with MS Teams users are now synchronized."
	switch originInfo {
	case "fromBotMessage":
		post := &model.Post{
			Id:        postID,
			Message:   userConnectedMessage,
			ChannelId: channelID,
			UserId:    a.p.GetBotUserID(),
			CreateAt:  model.GetMillis(),
		}

		_, appErr := a.p.GetAPI().GetPost(post.Id)
		if appErr == nil {
			_, appErr = a.p.GetAPI().UpdatePost(post)
			if appErr != nil {
				a.p.API.LogWarn("Unable to update post", "post", post.Id, "error", appErr.Error())
			}
		} else {
			_ = a.p.GetAPI().UpdateEphemeralPost(mmUserID, post)
		}
	case "fromPreferences":
		err := a.p.botSendDirectMessage(mmUserID, userConnectedMessage)
		if err != nil {
			a.p.API.LogWarn("Unable to send welcome direct message to user from preference", "error", err.Error())
		}
	}
}

func (a *API) handleSyncNotificationsWelcomeMessage(originInfo string, mmUserID, channelID, postID string) {
	switch originInfo {
	case "fromPreferences":
		err := a.p.SendWelcomeMessageWithNotificationAction(mmUserID)
		if err != nil {
			a.p.API.LogWarn("Unable to send welcome post with notifications", "error", err.Error())
		}
	case "fromBotMessage":
		welcomePost := a.p.makeWelcomeMessageWithNotificationActionPost()
		var originalPost *model.Post
		originalPost, appErr := a.p.GetAPI().GetPost(postID)
		if appErr == nil {
			originalPost.Message = welcomePost.Message
			originalPost.SetProps(welcomePost.Props)
			_, appErr = a.p.GetAPI().UpdatePost(originalPost)
			if appErr != nil {
				a.p.API.LogWarn("Unable to update post", "post", postID, "error", appErr.Error())
			}
		} else {
			// Update the original connection prompt and remove any calls to action.
			// This occurs where the ephemeral message was sent, and likely where the
			// user returned to after closing the oAuth2 flow.
			a.p.GetAPI().UpdateEphemeralPost(mmUserID, &model.Post{
				Id:        postID,
				ChannelId: channelID,
				UserId:    a.p.GetBotUserID(),
				Message:   "Your account is now connected to MS Teams.",
<<<<<<< HEAD
=======
				CreateAt:  model.GetMillis(),
				UpdateAt:  model.GetMillis(),
>>>>>>> 7a7eebc1
			})

			// Send the welcome message in the bot channel.
			err := a.p.SendWelcomeMessageWithNotificationAction(mmUserID)
			if err != nil {
				a.p.API.LogWarn("Unable to send welcome post with notifications", "error", err.Error())
			}
		}
	}
}

func (a *API) getConnectedUsers(w http.ResponseWriter, r *http.Request) {
	userID := r.Header.Get("Mattermost-User-ID")
	if userID == "" {
		a.p.API.LogWarn("Not authorized")
		http.Error(w, "not authorized", http.StatusUnauthorized)
		return
	}

	if !a.p.API.HasPermissionTo(userID, model.PermissionManageSystem) {
		a.p.API.LogWarn("Insufficient permissions", "user_id", userID)
		http.Error(w, "not able to authorize the user", http.StatusForbidden)
		return
	}

	page, perPage := GetPageAndPerPage(r)
	connectedUsersList, err := a.p.store.GetConnectedUsers(page, perPage)
	if err != nil {
		a.p.API.LogWarn("Unable to get connected users list", "error", err.Error())
		http.Error(w, "unable to get connected users list", http.StatusInternalServerError)
		return
	}

	w.Header().Set("Content-Type", "application/json")
	b, err := json.Marshal(connectedUsersList)
	if err != nil {
		a.p.API.LogWarn("Failed to marshal JSON response", "error", err.Error())
		w.WriteHeader(http.StatusInternalServerError)
		_, _ = w.Write([]byte("[]"))
		return
	}

	if _, err = w.Write(b); err != nil {
		a.p.API.LogWarn("Error while writing response", "error", err.Error())
		w.WriteHeader(http.StatusInternalServerError)
		return
	}

	w.WriteHeader(http.StatusOK)
}

func (a *API) getConnectedUsersFile(w http.ResponseWriter, r *http.Request) {
	userID := r.Header.Get("Mattermost-User-ID")
	if userID == "" {
		a.p.API.LogWarn("Not authorized")
		http.Error(w, "not authorized", http.StatusUnauthorized)
		return
	}

	if !a.p.API.HasPermissionTo(userID, model.PermissionManageSystem) {
		a.p.API.LogWarn("Insufficient permissions", "user_id", userID)
		http.Error(w, "not able to authorize the user", http.StatusForbidden)
		return
	}

	connectedUsersList, err := a.p.getConnectedUsersList()
	if err != nil {
		a.p.API.LogWarn("Unable to get connected users list", "error", err.Error())
		http.Error(w, "unable to get connected users list", http.StatusInternalServerError)
		return
	}

	b := &bytes.Buffer{}
	csvWriter := csv.NewWriter(b)
	if err := csvWriter.Write([]string{"First Name", "Last Name", "Email", "Mattermost User Id", "Teams User Id"}); err != nil {
		a.p.API.LogWarn("Unable to write headers in CSV file", "error", err.Error())
		http.Error(w, "unable to write data in CSV file", http.StatusInternalServerError)
		return
	}

	for _, connectedUser := range connectedUsersList {
		if err := csvWriter.Write([]string{connectedUser.FirstName, connectedUser.LastName, connectedUser.Email, connectedUser.MattermostUserID, connectedUser.TeamsUserID}); err != nil {
			a.p.API.LogWarn("Unable to write data in CSV file", "error", err.Error())
			http.Error(w, "unable to write data in CSV file", http.StatusInternalServerError)
			return
		}
	}

	csvWriter.Flush()
	if err := csvWriter.Error(); err != nil {
		a.p.API.LogWarn("Unable to flush the data in writer", "error", err.Error())
		http.Error(w, "unable to write data in CSV file", http.StatusInternalServerError)
		return
	}

	w.Header().Set("Content-Type", "text/csv")
	w.Header().Set("Content-Disposition", "attachment;filename=connected-users.csv")
	if _, err := w.Write(b.Bytes()); err != nil {
		a.p.API.LogWarn("Unable to write the data", "error", err.Error())
		http.Error(w, "unable to write the data", http.StatusInternalServerError)
	}
}

func (a *API) getWhitelistEmailsFile(w http.ResponseWriter, r *http.Request) {
	userID := r.Header.Get("Mattermost-User-ID")
	if userID == "" {
		a.p.API.LogWarn("Not authorized")
		http.Error(w, "not authorized", http.StatusUnauthorized)
		return
	}

	if !a.p.API.HasPermissionTo(userID, model.PermissionManageSystem) {
		a.p.API.LogWarn("Insufficient permissions", "user_id", userID)
		http.Error(w, "not able to authorize the user", http.StatusForbidden)
		return
	}

	whitelist, err := a.p.getWhitelistEmails()
	if err != nil {
		a.p.API.LogWarn("Unable to get whitelist", "error", err.Error())
		http.Error(w, "unable to get whitelist", http.StatusInternalServerError)
		return
	}

	b := &bytes.Buffer{}
	csvWriter := csv.NewWriter(b)
	if err := csvWriter.Write([]string{"Email"}); err != nil {
		a.p.API.LogWarn("Unable to write headers in CSV file", "error", err.Error())
		http.Error(w, "unable to write data in CSV file", http.StatusInternalServerError)
		return
	}

	for _, email := range whitelist {
		if err := csvWriter.Write([]string{email}); err != nil {
			a.p.API.LogWarn("Unable to write data in CSV file", "error", err.Error())
			http.Error(w, "unable to write data in CSV file", http.StatusInternalServerError)
			return
		}
	}

	csvWriter.Flush()
	if err := csvWriter.Error(); err != nil {
		a.p.API.LogWarn("Unable to flush the data in writer", "error", err.Error())
		http.Error(w, "unable to write data in CSV file", http.StatusInternalServerError)
		return
	}

	w.Header().Set("Content-Type", "text/csv")
	w.Header().Set("Content-Disposition", "attachment;filename=invite-whitelist.csv")
	if _, err := w.Write(b.Bytes()); err != nil {
		a.p.API.LogWarn("Unable to write the data", "error", err.Error())
		http.Error(w, "unable to write the data", http.StatusInternalServerError)
	}
}

func (a *API) updateWhitelist(w http.ResponseWriter, r *http.Request) {
	userID := r.Header.Get("Mattermost-User-ID")
	if userID == "" {
		a.p.API.LogWarn("Not authorized")
		http.Error(w, "not authorized", http.StatusUnauthorized)
		return
	}

	if !a.p.API.HasPermissionTo(userID, model.PermissionManageSystem) {
		a.p.API.LogWarn("Insufficient permissions", "user_id", userID)
		http.Error(w, "not able to authorize the user", http.StatusForbidden)
		return
	}

	file, _, err := r.FormFile("file")
	if err != nil {
		a.p.API.LogWarn("Error reading whitelist file")
		http.Error(w, "error reading whitelist", http.StatusBadRequest)
		return
	}
	defer file.Close()

	reader := csv.NewReader(file)
	columns, err := reader.Read()
	if err != nil || strings.ToLower(columns[0]) != "email" || len(columns) != 1 {
		a.p.API.LogWarn("Error parsing whitelist csv header")
		http.Error(w, "error parsing whitelist - please check header and try again", http.StatusBadRequest)
		return
	}

	var ids []string
	var failed []string

	var csvLineErrs []string
	var i = 1 // offset, start line 1
	for {
		i++
		row, readErr := reader.Read()
		if readErr == io.EOF {
			break
		}
		if readErr != nil {
			csvLineErrs = append(csvLineErrs, strconv.Itoa(i))
			continue
		}
		if len(csvLineErrs) > UpdateWhitelistCsvParseErrThreshold {
			break
		}
		email := row[0]
		user, err := a.p.API.GetUserByEmail(email)
		if err != nil {
			a.p.API.LogWarn("Error could not find user with email", "line", i)
			failed = append(failed, email)
			continue
		}

		ids = append(ids, user.Id)
	}

	if len(csvLineErrs) > UpdateWhitelistCsvParseErrThreshold {
		a.p.API.LogWarn("Error parsing whitelist csv data", "lines", csvLineErrs)
		http.Error(w, "error parsing whitelist - please check data at line(s) "+strings.Join(csvLineErrs, ", ")+" and try again", http.StatusBadRequest)
		return
	}

	if len(failed) > UpdateWhitelistNotFoundEmailsErrThreshold {
		a.p.API.LogWarn("Error: too many users not found", "threshold", UpdateWhitelistNotFoundEmailsErrThreshold, "failed", len(failed))
		http.Error(w, "error - could not find user(s): "+strings.Join(failed, ", "), http.StatusInternalServerError)
		return
	}

	if err := a.p.store.SetWhitelist(ids, MaxPerPage); err != nil {
		a.p.API.LogWarn("Error processing whitelist", "error", err.Error())
		http.Error(w, "error processing whitelist - please check data and try again", http.StatusInternalServerError)
		return
	}

	a.p.API.LogInfo("Whitelist updated", "size", len(ids))

	w.WriteHeader(http.StatusOK)
	w.Header().Set("Content-Type", "application/json")
	if err := json.NewEncoder(w).Encode(&UpdateWhitelistResult{
		Count:       len(ids),
		Failed:      failed,
		FailedLines: csvLineErrs,
	}); err != nil {
		a.p.API.LogWarn("Error writing update whitelist response")
	}
}

func (p *Plugin) getConnectedUsersList() ([]*storemodels.ConnectedUser, error) {
	page := DefaultPage
	perPage := MaxPerPage
	var connectedUserList []*storemodels.ConnectedUser
	for {
		connectedUsers, err := p.store.GetConnectedUsers(page, perPage)
		if err != nil {
			return nil, err
		}

		connectedUserList = append(connectedUserList, connectedUsers...)
		if len(connectedUsers) < perPage {
			break
		}

		page++
	}

	return connectedUserList, nil
}

func (p *Plugin) getWhitelistEmails() ([]string, error) {
	page := DefaultPage
	perPage := MaxPerPage
	var result []string
	for {
		emails, err := p.store.GetWhitelistEmails(page, perPage)
		if err != nil {
			return nil, err
		}

		result = append(result, emails...)
		if len(emails) < perPage {
			break
		}

		page++
	}

	return result, nil
}

// handleStaticFiles handles the static files under the assets directory.
func (p *Plugin) handleStaticFiles(r *mux.Router) {
	bundlePath, err := p.API.GetBundlePath()
	if err != nil {
		p.API.LogWarn("Failed to get bundle path.", "error", err.Error())
		return
	}

	// This will serve static files from the 'assets' directory under '/static/<filename>'
	r.PathPrefix("/static/").Handler(http.StripPrefix("/static/", http.FileServer(http.Dir(filepath.Join(bundlePath, "assets")))))
}

func GetPageAndPerPage(r *http.Request) (page, perPage int) {
	query := r.URL.Query()
	if val, err := strconv.Atoi(query.Get(QueryParamPage)); err != nil || val < 0 {
		page = DefaultPage
	} else {
		page = val
	}

	val, err := strconv.Atoi(query.Get(QueryParamPerPage))
	if err != nil || val < 0 || val > MaxPerPage {
		perPage = MaxPerPage
	} else {
		perPage = val
	}

	return page, perPage
}

func (a *API) siteStats(w http.ResponseWriter, r *http.Request) {
	userID := r.Header.Get("Mattermost-User-ID")

	if !a.p.API.HasPermissionTo(userID, model.PermissionManageSystem) {
		a.p.API.LogWarn("Insufficient permissions", "user_id", userID)
		http.Error(w, "not able to authorize the user", http.StatusForbidden)
		return
	}

	connectedUsersCount, err := a.p.store.GetConnectedUsersCount()
	if err != nil {
		a.p.API.LogWarn("Failed to get connected users count", "error", err.Error())
		http.Error(w, "unable to get connected users count", http.StatusInternalServerError)
		return
	}
	receiving, err := a.p.store.GetActiveUsersReceivingCount(metricsActiveUsersRange)
	if err != nil {
		a.p.API.LogWarn("Failed to get users receiving count", "error", err.Error())
		http.Error(w, "unable to get users receiving count", http.StatusInternalServerError)
		return
	}
	sending, err := a.p.store.GetActiveUsersSendingCount(metricsActiveUsersRange)
	if err != nil {
		a.p.API.LogWarn("Failed to get sending users count", "error", err.Error())
		http.Error(w, "unable to get sending users count", http.StatusInternalServerError)
		return
	}

	siteStats := struct {
		TotalConnectedUsers   int64 `json:"total_connected_users"`
		UserReceivingMessages int64 `json:"total_users_receiving"`
		UserSendingMessages   int64 `json:"total_users_sending"`
	}{
		TotalConnectedUsers:   connectedUsersCount,
		UserReceivingMessages: receiving,
		UserSendingMessages:   sending,
	}

	data, err := json.Marshal(siteStats)
	if err != nil {
		a.p.API.LogWarn("Failed to marshal site stats", "error", err.Error())
		http.Error(w, "unable to get site stats", http.StatusInternalServerError)
		return
	}

	_, _ = w.Write(data)
}

func (a *API) enableNotifications(w http.ResponseWriter, r *http.Request) {
	var actionHandler model.PostActionIntegrationRequest
	if err := json.NewDecoder(r.Body).Decode(&actionHandler); err != nil {
		a.p.API.LogWarn("Unable to decode the action handler", "error", err.Error())
		http.Error(w, "unable to decode the action handler", http.StatusBadRequest)
		return
	}

	err := a.p.setNotificationPreference(actionHandler.UserId, true)
	if err != nil {
		a.p.API.LogWarn("Error when updating the preferences", "error", err.Error())
		http.Error(w, "error updating the preferences", http.StatusInternalServerError)
		return
	}

	post, err := a.p.apiClient.Post.GetPost(actionHandler.PostId)
	if err != nil {
		a.p.API.LogWarn("Unable to get the post", "error", err.Error())
		http.Error(w, "unable to get the post", http.StatusBadRequest)
		return
	}

	post.Message = "You will now start receiving notifications from chats or group chats in Teams. To change this setting, open your user settings or run `/msteams notifications`"
	post.DelProp("attachments")

	err = json.NewEncoder(w).Encode(model.PostActionIntegrationResponse{
		Update: post,
	})

	if err != nil {
		a.p.API.LogWarn("Unable to encode the response", "error", err.Error())
		http.Error(w, "unable to encode the response", http.StatusInternalServerError)
	}
}

func (a *API) dismissNotifications(w http.ResponseWriter, r *http.Request) {
	userID := r.Header.Get("Mattermost-User-ID")

	var actionHandler model.PostActionIntegrationRequest
	if err := json.NewDecoder(r.Body).Decode(&actionHandler); err != nil {
		a.p.API.LogWarn("Unable to decode the action handler", "user_id", userID, "error", err.Error())
		http.Error(w, "unable to decode the action handler", http.StatusBadRequest)
		return
	}

	post, err := a.p.apiClient.Post.GetPost(actionHandler.PostId)
	if err != nil {
		a.p.API.LogWarn("Unable to get the post", "user_id", userID, "error", err.Error())
		http.Error(w, "unable to get the post", http.StatusBadRequest)
		return
	}

	// Verify the post was authored by the bot itself.
	if post.UserId != a.p.botUserID {
		a.p.API.LogWarn("Attempt to delete post not authored by the bot", "user_id", userID)
		http.Error(w, "Forbidden", http.StatusForbidden)
		return
	}

	// Verify the post is in the direct message channel between the bot and the user.
	botDMChannel, err := a.p.apiClient.Channel.GetDirect(a.p.botUserID, userID)
	if err != nil {
		a.p.API.LogWarn("Unable to get the bot direct channel", "user_id", userID, "error", err.Error())
		http.Error(w, "failed to authenticate the request", http.StatusInternalServerError)
		return
	} else if botDMChannel.Id != post.ChannelId {
		a.p.API.LogWarn("Unable to get the bot direct channel", "user_id", userID)
		http.Error(w, "Forbidden", http.StatusForbidden)
		return
	}

	// At this point, it might be /another/ post by the bot in the DM with that user, but we
	// allow this for now.
	err = a.p.apiClient.Post.DeletePost(actionHandler.PostId)
	if err != nil {
		a.p.API.LogWarn("Unable to delete the post", "post_id", actionHandler.PostId, "user_id", userID, "error", err.Error())
		http.Error(w, "unable to delete the post", http.StatusInternalServerError)
	}
}<|MERGE_RESOLUTION|>--- conflicted
+++ resolved
@@ -628,11 +628,6 @@
 	switch {
 	case a.p.getConfiguration().SyncNotifications:
 		a.handleSyncNotificationsWelcomeMessage(originInfo[0], mmUserID, channelID, postID)
-<<<<<<< HEAD
-=======
-		http.Redirect(w, r, a.p.GetURL()+"/account-connected", http.StatusSeeOther)
-		return
->>>>>>> 7a7eebc1
 	default:
 		a.handleDefaultWelcomeMessage(originInfo[0], mmUserID, postID, channelID)
 	}
@@ -696,11 +691,8 @@
 				ChannelId: channelID,
 				UserId:    a.p.GetBotUserID(),
 				Message:   "Your account is now connected to MS Teams.",
-<<<<<<< HEAD
-=======
 				CreateAt:  model.GetMillis(),
 				UpdateAt:  model.GetMillis(),
->>>>>>> 7a7eebc1
 			})
 
 			// Send the welcome message in the bot channel.

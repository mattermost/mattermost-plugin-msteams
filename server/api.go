package main

import (
	"context"
	"encoding/json"
	"fmt"
	"net/http"
	"runtime/debug"
	"sort"
	"strings"
	"time"

	"github.com/gorilla/mux"
	"github.com/mattermost/mattermost-plugin-msteams-sync/server/msteams"
	"github.com/mattermost/mattermost-plugin-msteams-sync/server/store"
	"github.com/mattermost/mattermost-plugin-msteams-sync/server/store/storemodels"
	"golang.org/x/oauth2"

	"github.com/mattermost/mattermost-server/v6/model"
)

const (
	HeaderMattermostUserID = "Mattermost-User-Id"
	PathParamChannelID     = "channel_id"

	// Query params
	QueryParamSearchTerm = "search"

	// Path params
	PathParamTeamID = "team_id"

	// Used for storing the token in the request context to pass from one middleware to another
	// #nosec G101 -- This is a false positive. The below line is not a hardcoded credential
	ContextTokenKey MSTeamsOAuthToken = "MS-Teams-Oauth-Token"
)

type MSTeamsOAuthToken string

type API struct {
	p      *Plugin
	store  store.Store
	router *mux.Router
}

type Activities struct {
	Value []msteams.Activity
}

func NewAPI(p *Plugin, store store.Store) *API {
	router := mux.NewRouter()
	router.Use(p.WithRecovery)
	api := &API{p: p, router: router, store: store}

	autocompleteRouter := router.PathPrefix("/autocomplete").Subrouter()
	msTeamsRouter := router.PathPrefix("/msteams").Subrouter()

	router.HandleFunc("/avatar/{userId:.*}", api.getAvatar).Methods(http.MethodGet)
	router.HandleFunc("/changes", api.processActivity).Methods(http.MethodPost)
	router.HandleFunc("/lifecycle", api.processLifecycle).Methods(http.MethodPost)
	router.HandleFunc("/needsConnect", api.handleAuthRequired(api.needsConnect)).Methods(http.MethodGet)
	router.HandleFunc("/connect", api.handleAuthRequired(api.connect)).Methods(http.MethodGet)
	router.HandleFunc("/disconnect", api.handleAuthRequired(api.checkUserConnected(api.disconnect))).Methods(http.MethodGet)
	router.HandleFunc("/linked-channels", api.handleAuthRequired(api.getLinkedChannels)).Methods(http.MethodGet)
	router.HandleFunc("/link-channels", api.handleAuthRequired(api.checkUserConnected(api.linkChannels))).Methods(http.MethodPost)
	router.HandleFunc(fmt.Sprintf("/unlink-channels/{%s}", PathParamChannelID), api.handleAuthRequired(api.checkUserConnected(api.unlinkChannels))).Methods(http.MethodDelete)
	router.HandleFunc("/oauth-redirect", api.oauthRedirectHandler).Methods(http.MethodGet)

	// MS Teams APIs
	msTeamsRouter.HandleFunc("/teams", api.handleAuthRequired(api.checkUserConnected(api.getMSTeamsTeamList))).Methods(http.MethodGet)
	msTeamsRouter.HandleFunc(fmt.Sprintf("/teams/{%s:[A-Za-z0-9-]{36}}/channels", PathParamTeamID), api.handleAuthRequired(api.checkUserConnected(api.getMSTeamsTeamChannels))).Methods(http.MethodGet)

	// Command autocomplete APIs
	autocompleteRouter.HandleFunc("/teams", api.autocompleteTeams).Methods(http.MethodGet)
	autocompleteRouter.HandleFunc("/channels", api.autocompleteChannels).Methods(http.MethodGet)

	// iFrame support
	router.HandleFunc("/iframe/mattermostTab", api.iFrame).Methods(http.MethodGet)
	router.HandleFunc("/iframe-manifest", api.iFrameManifest).Methods(http.MethodGet)

	return api
}

// getAvatar returns the microsoft teams avatar
func (a *API) getAvatar(w http.ResponseWriter, r *http.Request) {
	params := mux.Vars(r)
	userID := params["userId"]
	photo, appErr := a.store.GetAvatarCache(userID)
	if appErr != nil || len(photo) == 0 {
		var err error
		photo, err = a.p.msteamsAppClient.GetUserAvatar(userID)
		if err != nil {
			a.p.API.LogError("Unable to get user avatar", "msteamsUserID", userID, "error", err.Error())
			http.Error(w, "avatar not found", http.StatusNotFound)
			return
		}

		err = a.store.SetAvatarCache(userID, photo)
		if err != nil {
			a.p.API.LogError("Unable to cache the new avatar", "error", err.Error())
			return
		}
	}

	if _, err := w.Write(photo); err != nil {
		a.p.API.LogError("Unable to write the response", "Error", err.Error())
	}
}

// processActivity handles the activity received from teams subscriptions
func (a *API) processActivity(w http.ResponseWriter, req *http.Request) {
	validationToken := req.URL.Query().Get("validationToken")
	if validationToken != "" {
		w.Header().Add("Content-Type", "plain/text")
		w.WriteHeader(http.StatusOK)
		_, _ = w.Write([]byte(validationToken))
		return
	}

	activities := Activities{}
	err := json.NewDecoder(req.Body).Decode(&activities)
	if err != nil {
		http.Error(w, "unable to get the activities from the message", http.StatusBadRequest)
		return
	}
	defer req.Body.Close()

	a.p.API.LogDebug("Change activity request", "activities", activities)
	errors := ""
	refreshedSubscriptions := make(map[string]bool)
	for _, activity := range activities.Value {
		if activity.ClientState != a.p.getConfiguration().WebhookSecret {
			errors += "Invalid webhook secret"
			continue
		}

		if !refreshedSubscriptions[activity.SubscriptionID] {
			refreshedSubscriptions[activity.SubscriptionID] = true
			a.refreshSubscriptionIfNeeded(activity)
		}

		err := a.p.activityHandler.Handle(activity)
		if err != nil {
			a.p.API.LogError("Unable to process created activity", "activity", activity, "error", err.Error())
			errors += err.Error() + "\n"
		}
	}
	if errors != "" {
		http.Error(w, errors, http.StatusBadRequest)
		return
	}

	w.WriteHeader(http.StatusAccepted)
}

func (a *API) refreshSubscriptionIfNeeded(activity msteams.Activity) {
	if time.Until(activity.SubscriptionExpirationDateTime) < (5 * time.Minute) {
		expiresOn, err := a.p.msteamsAppClient.RefreshSubscription(activity.SubscriptionID)
		if err != nil {
			a.p.API.LogError("Unable to refresh the subscription", "error", err.Error())
		} else {
			if err = a.p.store.UpdateSubscriptionExpiresOn(activity.SubscriptionID, *expiresOn); err != nil {
				a.p.API.LogError("Unable to store the updated subscription expiration date", "subscriptionID", activity.SubscriptionID, "error", err.Error())
			}
		}
	}
}

// processLifecycle handles the lifecycle events received from teams subscriptions
func (a *API) processLifecycle(w http.ResponseWriter, req *http.Request) {
	validationToken := req.URL.Query().Get("validationToken")
	if validationToken != "" {
		w.Header().Add("Content-Type", "plain/text")
		w.WriteHeader(http.StatusOK)
		_, _ = w.Write([]byte(validationToken))
		return
	}

	lifecycleEvents := Activities{}
	err := json.NewDecoder(req.Body).Decode(&lifecycleEvents)
	if err != nil {
		http.Error(w, "unable to get the lifecycle events from the message", http.StatusBadRequest)
		return
	}
	defer req.Body.Close()

	a.p.API.LogDebug("Lifecycle activity request", "activities", lifecycleEvents)

	for _, event := range lifecycleEvents.Value {
		if event.ClientState != a.p.getConfiguration().WebhookSecret {
			a.p.API.LogError("Invalid webhook secret received in lifecycle event")
			continue
		}
		a.p.activityHandler.HandleLifecycleEvent(event, a.p.getConfiguration().WebhookSecret, a.p.getConfiguration().EvaluationAPI)
	}

	w.WriteHeader(http.StatusOK)
}

func (a *API) ServeHTTP(w http.ResponseWriter, r *http.Request) {
	a.router.ServeHTTP(w, r)
}

func (a *API) autocompleteTeams(w http.ResponseWriter, r *http.Request) {
	out := []model.AutocompleteListItem{}
	userID := r.Header.Get(HeaderMattermostUserID)

	teams, _, err := a.p.GetMSTeamsTeamList(userID, r)
	if err != nil {
		data, _ := json.Marshal(out)
		_, _ = w.Write(data)
		return
	}

	a.p.API.LogDebug("Successfully fetched the list of teams", "Count", len(teams))
	for _, t := range teams {
		s := model.AutocompleteListItem{
			Item:     t.ID,
			Hint:     t.DisplayName,
			HelpText: t.Description,
		}

		out = append(out, s)
	}

	data, _ := json.Marshal(out)
	_, _ = w.Write(data)
}

func (a *API) autocompleteChannels(w http.ResponseWriter, r *http.Request) {
	out := []model.AutocompleteListItem{}
	userID := r.Header.Get(HeaderMattermostUserID)
	args := strings.Fields(r.URL.Query().Get("parsed"))
	if len(args) < 3 {
		data, _ := json.Marshal(out)
		_, _ = w.Write(data)
		return
	}

	teamID := args[2]
	channels, _, err := a.p.GetMSTeamsTeamChannels(teamID, userID, r)
	if err != nil {
		data, _ := json.Marshal(out)
		_, _ = w.Write(data)
		return
	}

	a.p.API.LogDebug("Successfully fetched the list of channels for MS Teams team", "TeamID", teamID, "Count", len(channels))
	for _, c := range channels {
		s := model.AutocompleteListItem{
			Item:     c.ID,
			Hint:     c.DisplayName,
			HelpText: c.Description,
		}

		out = append(out, s)
	}

	data, _ := json.Marshal(out)
	_, _ = w.Write(data)
}

func (a *API) needsConnect(w http.ResponseWriter, r *http.Request) {
	response := map[string]interface{}{
		"canSkip":      a.p.getConfiguration().AllowSkipConnectUsers,
		"needsConnect": false,
		"connected":    false,
		"username":     "",
	}

	userID := r.Header.Get("Mattermost-User-ID")
	client, _ := a.p.GetClientForUser(userID)
	if client != nil {
		response["connected"] = true
		user, err := client.GetMe()
		if err != nil {
			a.p.API.LogError("Unable to get MS Teams user", "error", err.Error())
		} else {
			response["username"] = user.DisplayName
		}
	}

	if a.p.getConfiguration().EnforceConnectedUsers {
		if client == nil {
			if a.p.getConfiguration().EnabledTeams == "" {
				response["needsConnect"] = true
			} else {
				enabledTeams := strings.Fields(a.p.getConfiguration().EnabledTeams)

				teams, _ := a.p.API.GetTeamsForUser(userID)
				for _, enabledTeam := range enabledTeams {
					for _, team := range teams {
						if team.Id == enabledTeam {
							response["needsConnect"] = true
							break
						}
					}
				}
			}
		}
	}

	data, _ := json.Marshal(response)
	_, _ = w.Write(data)
}

func (a *API) connect(w http.ResponseWriter, r *http.Request) {
	userID := r.Header.Get(HeaderMattermostUserID)

	state := fmt.Sprintf("%s_%s", model.NewId(), userID)
	if err := a.store.StoreOAuth2State(state); err != nil {
		a.p.API.LogError("Error in storing the OAuth state", "error", err.Error())
		http.Error(w, "Error in trying to connect the account, please try again.", http.StatusInternalServerError)
		return
	}

	codeVerifier := model.NewId()
	if appErr := a.p.API.KVSet("_code_verifier_"+userID, []byte(codeVerifier)); appErr != nil {
		a.p.API.LogError("Error in storing the code verifier", "error", appErr.Message)
		http.Error(w, "Error in trying to connect the account, please try again.", http.StatusInternalServerError)
		return
	}

	connectURL := msteams.GetAuthURL(a.p.GetURL()+"/oauth-redirect", a.p.configuration.TenantID, a.p.configuration.ClientID, a.p.configuration.ClientSecret, state, codeVerifier)

	data, _ := json.Marshal(map[string]string{"connectUrl": connectURL})
	_, _ = w.Write(data)
}

func (a *API) disconnect(w http.ResponseWriter, r *http.Request) {
	userID := r.Header.Get(HeaderMattermostUserID)
	teamsUserID, err := a.p.store.MattermostToTeamsUserID(userID)
	if err != nil {
		a.p.API.LogError("Unable to get Teams user ID from Mattermost user ID.", "UserID", userID, "Error", err.Error())
		http.Error(w, "Unable to get Teams user ID from Mattermost user ID.", http.StatusInternalServerError)
		return
	}

	if err = a.p.store.SetUserInfo(userID, teamsUserID, nil); err != nil {
		a.p.API.LogError("Error occurred while disconnecting the user.", "UserID", userID, "Error", err.Error())
		http.Error(w, "Error occurred while disconnecting the user.", http.StatusInternalServerError)
		return
	}

	if _, err = w.Write([]byte("Your account has been disconnected.")); err != nil {
		a.p.API.LogError("Failed to write response", "Error", err.Error())
		w.WriteHeader(http.StatusInternalServerError)
		return
	}
}

func (a *API) getLinkedChannels(w http.ResponseWriter, r *http.Request) {
	userID := r.Header.Get(HeaderMattermostUserID)
	links, err := a.p.store.ListChannelLinksWithNames()
	if err != nil {
		a.p.API.LogError("Error occurred while getting the linked channels", "Error", err.Error())
		http.Error(w, "Error occurred while getting the linked channels", http.StatusInternalServerError)
		return
	}

	paginatedLinks := []*storemodels.ChannelLink{}
	if len(links) > 0 {
		sort.Slice(links, func(i, j int) bool {
			return fmt.Sprintf("%s_%s", links[i].MattermostChannelName, links[i].MattermostChannelID) < fmt.Sprintf("%s_%s", links[j].MattermostChannelName, links[j].MattermostChannelID)
		})

		msTeamsTeamIDsVsNames, msTeamsChannelIDsVsNames, msTeamsChannelIDsVsType, errorsFound := a.p.GetMSTeamsTeamAndChannelDetailsFromChannelLinks(links, userID, true)
		if errorsFound {
			http.Error(w, "Unable to get the MS Teams teams details", http.StatusInternalServerError)
			return
		}

		searchTerm := r.URL.Query().Get(QueryParamSearchTerm)
		offset, limit := a.p.GetOffsetAndLimit(r.URL.Query())
		matchCount := 0
		for _, link := range links {
			if msTeamsChannelIDsVsNames[link.MSTeamsChannelID] == "" || msTeamsTeamIDsVsNames[link.MSTeamsTeamID] == "" {
				continue
			}

			if len(paginatedLinks) == limit {
				break
			}

			if strings.HasPrefix(strings.ToLower(link.MattermostChannelName), strings.ToLower(searchTerm)) {
				if matchCount >= offset {
					channel, appErr := a.p.API.GetChannel(link.MattermostChannelID)
					if appErr != nil {
						a.p.API.LogError("Error occurred while getting the channel details", "ChannelID", link.MattermostChannelID, "Error", appErr.Message)
						http.Error(w, "Error occurred while getting the channel details", http.StatusInternalServerError)
						return
					}

<<<<<<< HEAD
				paginatedLinks = append(paginatedLinks, &storemodels.ChannelLink{
					MattermostTeamID:      link.MattermostTeamID,
					MattermostChannelID:   link.MattermostChannelID,
					MSTeamsTeamID:         link.MSTeamsTeamID,
					MSTeamsChannelID:      link.MSTeamsChannelID,
					MattermostChannelName: link.MattermostChannelName,
					MattermostTeamName:    link.MattermostTeamName,
					MSTeamsChannelName:    msTeamsChannelIDsVsNames[link.MSTeamsChannelID],
					MSTeamsTeamName:       msTeamsTeamIDsVsNames[link.MSTeamsTeamID],
					MattermostChannelType: string(channel.Type),
					MSTeamsChannelType:    msTeamsChannelIDsVsType[link.MSTeamsChannelID],
				})
=======
					paginatedLinks = append(paginatedLinks, &storemodels.ChannelLink{
						MattermostTeamID:      link.MattermostTeamID,
						MattermostChannelID:   link.MattermostChannelID,
						MSTeamsTeamID:         link.MSTeamsTeamID,
						MSTeamsChannelID:      link.MSTeamsChannelID,
						MattermostChannelName: link.MattermostChannelName,
						MattermostTeamName:    link.MattermostTeamName,
						MSTeamsChannelName:    msTeamsChannelIDsVsNames[link.MSTeamsChannelID],
						MSTeamsTeamName:       msTeamsTeamIDsVsNames[link.MSTeamsTeamID],
						MattermostChannelType: string(channel.Type),
					})
				} else {
					matchCount++
				}
>>>>>>> 32786419
			}
		}
	}

	a.writeJSONArray(w, http.StatusOK, paginatedLinks)
}

func (a *API) getMSTeamsTeamList(w http.ResponseWriter, r *http.Request) {
	userID := r.Header.Get(HeaderMattermostUserID)
	teams, statusCode, err := a.p.GetMSTeamsTeamList(userID, r)
	if err != nil {
		http.Error(w, "Error occurred while fetching the MS Teams teams.", statusCode)
		return
	}

	sort.Slice(teams, func(i, j int) bool {
		return fmt.Sprintf("%s_%s", teams[i].DisplayName, teams[i].ID) < fmt.Sprintf("%s_%s", teams[j].DisplayName, teams[j].ID)
	})

	searchTerm := r.URL.Query().Get(QueryParamSearchTerm)
	offset, limit := a.p.GetOffsetAndLimit(r.URL.Query())
	paginatedTeams := []*msteams.Team{}
	matchCount := 0
	for _, team := range teams {
		if len(paginatedTeams) == limit {
			break
		}

		if strings.HasPrefix(strings.ToLower(team.DisplayName), strings.ToLower(searchTerm)) {
			if matchCount >= offset {
				paginatedTeams = append(paginatedTeams, team)
			} else {
				matchCount++
			}
		}
	}

	a.writeJSONArray(w, http.StatusOK, paginatedTeams)
}

func (a *API) getMSTeamsTeamChannels(w http.ResponseWriter, r *http.Request) {
	pathParams := mux.Vars(r)
	teamID := pathParams[PathParamTeamID]
	userID := r.Header.Get(HeaderMattermostUserID)
	channels, statusCode, err := a.p.GetMSTeamsTeamChannels(teamID, userID, r)
	if err != nil {
		http.Error(w, "Error occurred while fetching the MS Teams team channels.", statusCode)
		return
	}

	sort.Slice(channels, func(i, j int) bool {
		return fmt.Sprintf("%s_%s", channels[i].DisplayName, channels[i].ID) < fmt.Sprintf("%s_%s", channels[j].DisplayName, channels[j].ID)
	})

	searchTerm := r.URL.Query().Get(QueryParamSearchTerm)
	offset, limit := a.p.GetOffsetAndLimit(r.URL.Query())
	paginatedChannels := []*msteams.Channel{}
	matchCount := 0
	for _, channel := range channels {
		if len(paginatedChannels) == limit {
			break
		}

		if strings.HasPrefix(strings.ToLower(channel.DisplayName), strings.ToLower(searchTerm)) {
			if matchCount >= offset {
				paginatedChannels = append(paginatedChannels, channel)
			} else {
				matchCount++
			}
		}
	}

	a.writeJSONArray(w, http.StatusOK, paginatedChannels)
}

func (a *API) linkChannels(w http.ResponseWriter, r *http.Request) {
	userID := r.Header.Get(HeaderMattermostUserID)

	var body *storemodels.ChannelLink
	if err := json.NewDecoder(r.Body).Decode(&body); err != nil {
		a.p.API.LogError("Error occurred while unmarshaling link channels payload.", "Error", err.Error())
		http.Error(w, "Error occurred while unmarshaling link channels payload.", http.StatusBadRequest)
		return
	}
	defer r.Body.Close()

	if body == nil {
		a.p.API.LogError("Invalid channel link payload.")
		http.Error(w, "Invalid channel link payload.", http.StatusBadRequest)
		return
	}

	if err := body.IsChannelLinkPayloadValid(); err != nil {
		a.p.API.LogError("Invalid channel link payload.", "Error", err.Error())
		http.Error(w, "Invalid channel link payload.", http.StatusBadRequest)
		return
	}

	if errMsg, statusCode := a.p.LinkChannels(userID, body.MattermostTeamID, body.MattermostChannelID, body.MSTeamsTeamID, body.MSTeamsChannelID, r.Context().Value(ContextTokenKey).(*oauth2.Token)); errMsg != "" {
		http.Error(w, errMsg, statusCode)
		return
	}

	w.WriteHeader(http.StatusCreated)
	if _, err := w.Write([]byte("Channels linked successfully")); err != nil {
		a.p.API.LogError("Failed to write response", "Error", err.Error())
		w.WriteHeader(http.StatusInternalServerError)
		return
	}
}

func (a *API) unlinkChannels(w http.ResponseWriter, r *http.Request) {
	userID := r.Header.Get(HeaderMattermostUserID)

	pathParams := mux.Vars(r)
	channelID := pathParams[PathParamChannelID]
	if !model.IsValidId(channelID) {
		a.p.API.LogError("Invalid path param channel ID", "ChannelID", channelID)
		http.Error(w, "Invalid path param channel ID", http.StatusBadRequest)
		return
	}

	if errMsg, statusCode := a.p.UnlinkChannels(userID, channelID); errMsg != "" {
		http.Error(w, errMsg, statusCode)
		return
	}

	if _, err := w.Write([]byte("Channel unlinked successfully")); err != nil {
		a.p.API.LogError("Failed to write response", "Error", err.Error())
		w.WriteHeader(http.StatusInternalServerError)
		return
	}
}

// TODO: Add unit tests
func (a *API) oauthRedirectHandler(w http.ResponseWriter, r *http.Request) {
	teamsDefaultScopes := []string{"https://graph.microsoft.com/.default"}
	conf := &oauth2.Config{
		ClientID:     a.p.configuration.ClientID,
		ClientSecret: a.p.configuration.ClientSecret,
		Scopes:       append(teamsDefaultScopes, "offline_access"),
		Endpoint: oauth2.Endpoint{
			AuthURL:  fmt.Sprintf("https://login.microsoftonline.com/%s/oauth2/v2.0/authorize", a.p.configuration.TenantID),
			TokenURL: fmt.Sprintf("https://login.microsoftonline.com/%s/oauth2/v2.0/token", a.p.configuration.TenantID),
		},
		RedirectURL: a.p.GetURL() + "/oauth-redirect",
	}

	code := r.URL.Query().Get("code")
	state := r.URL.Query().Get("state")

	stateArr := strings.Split(state, "_")
	if len(stateArr) != 2 {
		http.Error(w, "Invalid state", http.StatusBadRequest)
		return
	}

	mmUserID := stateArr[1]
	if err := a.store.VerifyOAuth2State(state); err != nil {
		a.p.API.LogError("Unable to verify OAuth state", "MMUserID", mmUserID, "Error", err.Error())
		http.Error(w, "Unable to complete authentication.", http.StatusInternalServerError)
		return
	}

	codeVerifierBytes, appErr := a.p.API.KVGet("_code_verifier_" + mmUserID)
	if appErr != nil {
		a.p.API.LogError("Unable to get the code verifier", "error", appErr.Error())
		http.Error(w, "failed to get the code verifier", http.StatusBadRequest)
		return
	}
	appErr = a.p.API.KVDelete("_code_verifier_" + mmUserID)
	if appErr != nil {
		a.p.API.LogError("Unable to delete the used code verifier", "error", appErr.Error())
	}

	ctx := context.Background()
	token, err := conf.Exchange(ctx, code, oauth2.SetAuthURLParam("code_verifier", string(codeVerifierBytes)))
	if err != nil {
		a.p.API.LogError("Unable to get OAuth2 token", "error", err.Error())
		http.Error(w, "Unable to complete authentication", http.StatusInternalServerError)
		return
	}

	client := msteams.NewTokenClient(a.p.GetURL()+"/oauth-redirect", a.p.configuration.TenantID, a.p.configuration.ClientID, a.p.configuration.ClientSecret, token, a.p.API.LogError)
	if err = client.Connect(); err != nil {
		a.p.API.LogError("Unable to connect to the client", "error", err.Error())
		http.Error(w, "failed to connect to the client", http.StatusInternalServerError)
		return
	}

	msteamsUser, err := client.GetMe()
	if err != nil {
		a.p.API.LogError("Unable to get the MS Teams user", "error", err.Error())
		http.Error(w, "failed to get the MS Teams user", http.StatusInternalServerError)
		return
	}

	mmUser, userErr := a.p.API.GetUser(mmUserID)
	if userErr != nil {
		a.p.API.LogError("Unable to get the MM user", "error", userErr.Error())
		http.Error(w, "failed to get the MM user", http.StatusInternalServerError)
		return
	}

	if mmUser.Id != a.p.GetBotUserID() && msteamsUser.Mail != mmUser.Email {
		a.p.API.LogError("Unable to connect users with different emails")
		http.Error(w, "cannot connect users with different emails", http.StatusBadRequest)
		return
	}

	storedToken, err := a.p.store.GetTokenForMSTeamsUser(msteamsUser.ID)
	if err != nil {
		a.p.API.LogError("Unable to get the token for MS Teams user", "Error", err.Error())
	}

	if storedToken != nil {
		a.p.API.LogError("This Teams user is already connected to another user on Mattermost.", "MSTeamsUserID", msteamsUser.ID)
		http.Error(w, "This Teams user is already connected to another user on Mattermost.", http.StatusBadRequest)
		return
	}

	err = a.p.store.SetUserInfo(mmUserID, msteamsUser.ID, token)
	if err != nil {
		a.p.API.LogError("Unable to store the token", "error", err.Error())
		http.Error(w, "failed to store the token", http.StatusInternalServerError)
		return
	}

	a.p.API.PublishWebSocketEvent(
		"connect",
		map[string]interface{}{
			"username": msteamsUser.DisplayName,
		},
		&model.WebsocketBroadcast{UserId: mmUserID},
	)

	w.Header().Add("Content-Type", "text/html")
	_, _ = w.Write([]byte("<html><body><h1>Your account has been connected</h1><p>You can close this window.</p></body></html>"))
}

// handleAuthRequired verifies if the provided request is performed by an authorized source.
func (a *API) handleAuthRequired(handleFunc http.HandlerFunc) http.HandlerFunc {
	return func(w http.ResponseWriter, r *http.Request) {
		mattermostUserID := r.Header.Get(HeaderMattermostUserID)
		if mattermostUserID == "" {
			a.p.API.LogError("Not authorized")
			http.Error(w, "Not authorized", http.StatusUnauthorized)
			return
		}

		handleFunc(w, r)
	}
}

// checkUserConnected verifies if the user account is connected to MS Teams.
func (a *API) checkUserConnected(handleFunc http.HandlerFunc) http.HandlerFunc {
	return func(w http.ResponseWriter, r *http.Request) {
		mattermostUserID := r.Header.Get(HeaderMattermostUserID)
		token, err := a.p.store.GetTokenForMattermostUser(mattermostUserID)
		if err != nil {
			a.p.API.LogError("Unable to get the oauth token for the user.", "UserID", mattermostUserID, "Error", err.Error())
			http.Error(w, "The account is not connected.", http.StatusBadRequest)
			return
		}

		ctx := context.WithValue(r.Context(), ContextTokenKey, token)
		r = r.Clone(ctx)

		handleFunc(w, r)
	}
}

func (a *API) writeJSONArray(w http.ResponseWriter, statusCode int, v interface{}) {
	if statusCode == 0 {
		statusCode = http.StatusOK
	}

	w.Header().Set("Content-Type", "application/json")
	b, err := json.Marshal(v)
	if err != nil {
		a.p.API.LogError("Failed to marshal JSON response", "Error", err.Error())
		w.WriteHeader(http.StatusInternalServerError)
		_, _ = w.Write([]byte("[]"))
		return
	}

	if string(b) == "null" {
		w.WriteHeader(statusCode)
		_, _ = w.Write([]byte("[]"))
		return
	}

	if _, err = w.Write(b); err != nil {
		a.p.API.LogError("Error while writing response", "Error", err.Error())
		w.WriteHeader(http.StatusInternalServerError)
		return
	}

	w.WriteHeader(statusCode)
}

func (p *Plugin) WithRecovery(next http.Handler) http.Handler {
	return http.HandlerFunc(func(w http.ResponseWriter, r *http.Request) {
		defer func() {
			if x := recover(); x != nil {
				p.API.LogError("Recovered from a panic",
					"url", r.URL.String(),
					"error", x,
					"stack", string(debug.Stack()))
			}
		}()

		next.ServeHTTP(w, r)
	})
}<|MERGE_RESOLUTION|>--- conflicted
+++ resolved
@@ -390,20 +390,6 @@
 						return
 					}
 
-<<<<<<< HEAD
-				paginatedLinks = append(paginatedLinks, &storemodels.ChannelLink{
-					MattermostTeamID:      link.MattermostTeamID,
-					MattermostChannelID:   link.MattermostChannelID,
-					MSTeamsTeamID:         link.MSTeamsTeamID,
-					MSTeamsChannelID:      link.MSTeamsChannelID,
-					MattermostChannelName: link.MattermostChannelName,
-					MattermostTeamName:    link.MattermostTeamName,
-					MSTeamsChannelName:    msTeamsChannelIDsVsNames[link.MSTeamsChannelID],
-					MSTeamsTeamName:       msTeamsTeamIDsVsNames[link.MSTeamsTeamID],
-					MattermostChannelType: string(channel.Type),
-					MSTeamsChannelType:    msTeamsChannelIDsVsType[link.MSTeamsChannelID],
-				})
-=======
 					paginatedLinks = append(paginatedLinks, &storemodels.ChannelLink{
 						MattermostTeamID:      link.MattermostTeamID,
 						MattermostChannelID:   link.MattermostChannelID,
@@ -414,11 +400,11 @@
 						MSTeamsChannelName:    msTeamsChannelIDsVsNames[link.MSTeamsChannelID],
 						MSTeamsTeamName:       msTeamsTeamIDsVsNames[link.MSTeamsTeamID],
 						MattermostChannelType: string(channel.Type),
+						MSTeamsChannelType:    msTeamsChannelIDsVsType[link.MSTeamsChannelID],
 					})
 				} else {
 					matchCount++
 				}
->>>>>>> 32786419
 			}
 		}
 	}

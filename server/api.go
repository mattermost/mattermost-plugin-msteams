package main

import (
	"bytes"
	"context"
	"encoding/csv"
	"encoding/json"
	"fmt"
	"net/http"
<<<<<<< HEAD
	"sort"
=======
	"runtime/debug"
	"sort"
	"strconv"
>>>>>>> 1a8dcf67
	"strings"

	"github.com/gorilla/mux"
	"github.com/mattermost/mattermost-plugin-msteams-sync/server/msteams"
	"github.com/mattermost/mattermost-plugin-msteams-sync/server/msteams/clientmodels"
	"github.com/mattermost/mattermost-plugin-msteams-sync/server/store"
	"github.com/mattermost/mattermost-plugin-msteams-sync/server/store/storemodels"
	"golang.org/x/oauth2"

	"github.com/mattermost/mattermost-server/v6/model"
)

const (
	HeaderMattermostUserID = "Mattermost-User-Id"
<<<<<<< HEAD
)

=======

	// Query params
	QueryParamSearchTerm = "search"

	// Path params
	PathParamTeamID    = "team_id"
	PathParamChannelID = "channel_id"

	// Used for storing the token in the request context to pass from one middleware to another
	// #nosec G101 -- This is a false positive. The below line is not a hardcoded credential
	ContextClientKey MSTeamsClient = "MS-Teams-Client"
)

type MSTeamsClient string

>>>>>>> 1a8dcf67
type API struct {
	p      *Plugin
	store  store.Store
	router *mux.Router
}

type Activities struct {
	Value []msteams.Activity
}

const (
	// Pagination
	DefaultPage     = 0
	DefaultPerPage  = 10
	MaxPerPageLimit = 100

	// Query params
	QueryParamPage    = "page"
	QueryParamPerPage = "per_page"
)

func NewAPI(p *Plugin, store store.Store) *API {
	router := mux.NewRouter()
	router.Use(p.WithRecovery)
	api := &API{p: p, router: router, store: store}

	if p.GetMetrics() != nil {
		// set error counter middleware handler
		router.Use(api.metricsMiddleware)
	}

	autocompleteRouter := router.PathPrefix("/autocomplete").Subrouter()
<<<<<<< HEAD
=======
	msTeamsRouter := router.PathPrefix("/msteams").Subrouter()
	channelsRouter := router.PathPrefix("/channels").Subrouter()
>>>>>>> 1a8dcf67

	router.HandleFunc("/avatar/{userId:.*}", api.getAvatar).Methods(http.MethodGet)
	router.HandleFunc("/changes", api.processActivity).Methods(http.MethodPost)
	router.HandleFunc("/lifecycle", api.processLifecycle).Methods(http.MethodPost)
<<<<<<< HEAD
	router.HandleFunc("/needsConnect", api.handleAuthRequired(api.needsConnect)).Methods(http.MethodGet, http.MethodOptions)
	router.HandleFunc("/connect", api.handleAuthRequired(api.connect)).Methods(http.MethodGet, http.MethodOptions)
	router.HandleFunc("/disconnect", api.handleAuthRequired(api.checkUserConnected(api.disconnect))).Methods(http.MethodGet, http.MethodOptions)
	router.HandleFunc("/get-connected-channels", api.handleAuthRequired(api.getConnectedChannels)).Methods(http.MethodGet, http.MethodOptions)
	router.HandleFunc("/oauth-redirect", api.oauthRedirectHandler).Methods(http.MethodGet, http.MethodOptions)
=======
	router.HandleFunc("/needsConnect", api.handleAuthRequired(api.needsConnect)).Methods(http.MethodGet)
	router.HandleFunc("/connect", api.handleAuthRequired(api.connect)).Methods(http.MethodGet)
	router.HandleFunc("/disconnect", api.handleAuthRequired(api.checkUserConnected(api.disconnect))).Methods(http.MethodGet)
	router.HandleFunc("/linked-channels", api.handleAuthRequired(api.getLinkedChannels)).Methods(http.MethodGet)
	router.HandleFunc("/link-channels", api.handleAuthRequired(api.checkUserConnected(api.linkChannels))).Methods(http.MethodPost)
	router.HandleFunc("/oauth-redirect", api.oauthRedirectHandler).Methods(http.MethodGet)
	router.HandleFunc("/connected-users", api.getConnectedUsers).Methods(http.MethodGet)
	router.HandleFunc("/connected-users/download", api.getConnectedUsersFile).Methods(http.MethodGet)

	channelsRouter.HandleFunc("/link", api.handleAuthRequired(api.checkUserConnected(api.linkChannels))).Methods(http.MethodPost)
	channelsRouter.HandleFunc(fmt.Sprintf("/{%s}/unlink", PathParamChannelID), api.handleAuthRequired(api.unlinkChannels)).Methods(http.MethodDelete)

	// MS Teams APIs
	msTeamsRouter.HandleFunc("/teams", api.handleAuthRequired(api.checkUserConnected(api.getMSTeamsTeamList))).Methods(http.MethodGet)
	msTeamsRouter.HandleFunc(fmt.Sprintf("/teams/{%s:[A-Za-z0-9-]{36}}/channels", PathParamTeamID), api.handleAuthRequired(api.checkUserConnected(api.getMSTeamsTeamChannels))).Methods(http.MethodGet)
>>>>>>> 1a8dcf67

	// Command autocomplete APIs
	autocompleteRouter.HandleFunc("/teams", api.autocompleteTeams).Methods(http.MethodGet)
	autocompleteRouter.HandleFunc("/channels", api.autocompleteChannels).Methods(http.MethodGet)

	// iFrame support
	router.HandleFunc("/iframe/mattermostTab", api.iFrame).Methods(http.MethodGet)
	router.HandleFunc("/iframe-manifest", api.iFrameManifest).Methods(http.MethodGet)

	return api
}

// getAvatar returns the microsoft teams avatar
func (a *API) getAvatar(w http.ResponseWriter, r *http.Request) {
	params := mux.Vars(r)
	userID := params["userId"]
	photo, appErr := a.store.GetAvatarCache(userID)
	if appErr != nil || len(photo) == 0 {
		var err error
		photo, err = a.p.msteamsAppClient.GetUserAvatar(userID)
		if err != nil {
			a.p.API.LogError("Unable to get user avatar", "msteamsUserID", userID, "error", err.Error())
			http.Error(w, "avatar not found", http.StatusNotFound)
			return
		}

		err = a.store.SetAvatarCache(userID, photo)
		if err != nil {
			a.p.API.LogError("Unable to cache the new avatar", "error", err.Error())
			return
		}
	}

	if _, err := w.Write(photo); err != nil {
		a.p.API.LogError("Unable to write the response", "Error", err.Error())
	}
}

// processActivity handles the activity received from teams subscriptions
func (a *API) processActivity(w http.ResponseWriter, req *http.Request) {
	validationToken := req.URL.Query().Get("validationToken")
	if validationToken != "" {
		w.Header().Add("Content-Type", "text/plain")
		w.WriteHeader(http.StatusOK)
		_, _ = w.Write([]byte(validationToken))
		return
	}

	activities := Activities{}
	err := json.NewDecoder(req.Body).Decode(&activities)
	if err != nil {
		http.Error(w, "unable to get the activities from the message", http.StatusBadRequest)
		return
	}
	defer req.Body.Close()

	errors := ""
	for _, activity := range activities.Value {
		if activity.ClientState != a.p.getConfiguration().WebhookSecret {
			errors += "Invalid webhook secret"
			continue
		}

		if err := a.p.activityHandler.Handle(activity); err != nil {
			a.p.API.LogError("Unable to process created activity", "activity", activity, "error", err.Error())
			errors += err.Error() + "\n"
		}
	}
	if errors != "" {
		http.Error(w, errors, http.StatusBadRequest)
		return
	}

	w.WriteHeader(http.StatusAccepted)
}

// processLifecycle handles the lifecycle events received from teams subscriptions
func (a *API) processLifecycle(w http.ResponseWriter, req *http.Request) {
	validationToken := req.URL.Query().Get("validationToken")
	if validationToken != "" {
		w.Header().Add("Content-Type", "text/plain")
		w.WriteHeader(http.StatusOK)
		_, _ = w.Write([]byte(validationToken))
		return
	}

	lifecycleEvents := Activities{}
	err := json.NewDecoder(req.Body).Decode(&lifecycleEvents)
	if err != nil {
		http.Error(w, "unable to get the lifecycle events from the message", http.StatusBadRequest)
		return
	}
	defer req.Body.Close()

	a.p.API.LogDebug("Lifecycle activity request", "activities", lifecycleEvents)

	for _, event := range lifecycleEvents.Value {
		if event.ClientState != a.p.getConfiguration().WebhookSecret {
			a.p.API.LogError("Invalid webhook secret received in lifecycle event")
			continue
		}
		a.p.GetMetrics().ObserveLifecycleEvent(event.LifecycleEvent)
		a.p.activityHandler.HandleLifecycleEvent(event)
	}

	w.WriteHeader(http.StatusOK)
}

func (a *API) ServeHTTP(w http.ResponseWriter, r *http.Request) {
	a.router.ServeHTTP(w, r)
}

func (a *API) autocompleteTeams(w http.ResponseWriter, r *http.Request) {
	out := []model.AutocompleteListItem{}
	userID := r.Header.Get(HeaderMattermostUserID)

	client, err := a.p.GetClientForUser(userID)
	if err != nil {
		a.p.API.LogError("Unable to get the client for user", "MMUserID", userID, "Error", err.Error())
		data, _ := json.Marshal(out)
		_, _ = w.Write(data)
		return
	}

	teams, _, err := a.p.GetMSTeamsTeamList(client)
	if err != nil {
		data, _ := json.Marshal(out)
		_, _ = w.Write(data)
		return
	}

	a.p.API.LogDebug("Successfully fetched the list of teams", "Count", len(teams))
	for _, t := range teams {
		s := model.AutocompleteListItem{
			Item:     t.ID,
			Hint:     t.DisplayName,
			HelpText: t.Description,
		}

		out = append(out, s)
	}

	data, _ := json.Marshal(out)
	_, _ = w.Write(data)
}

func (a *API) autocompleteChannels(w http.ResponseWriter, r *http.Request) {
	out := []model.AutocompleteListItem{}
	userID := r.Header.Get(HeaderMattermostUserID)
	args := strings.Fields(r.URL.Query().Get("parsed"))
	if len(args) < 3 {
		data, _ := json.Marshal(out)
		_, _ = w.Write(data)
		return
	}

	client, err := a.p.GetClientForUser(userID)
	if err != nil {
		a.p.API.LogError("Unable to get the client for user", "MMUserID", userID, "Error", err.Error())
		data, _ := json.Marshal(out)
		_, _ = w.Write(data)
		return
	}

	teamID := args[2]
	channels, _, err := a.p.GetMSTeamsTeamChannels(teamID, client)
	if err != nil {
		data, _ := json.Marshal(out)
		_, _ = w.Write(data)
		return
	}

	a.p.API.LogDebug("Successfully fetched the list of channels for MS Teams team", "TeamID", teamID, "Count", len(channels))
	for _, c := range channels {
		s := model.AutocompleteListItem{
			Item:     c.ID,
			Hint:     c.DisplayName,
			HelpText: c.Description,
		}

		out = append(out, s)
	}

	data, _ := json.Marshal(out)
	_, _ = w.Write(data)
}

func (a *API) needsConnect(w http.ResponseWriter, r *http.Request) {
	response := map[string]bool{
		"canSkip":      a.p.getConfiguration().AllowSkipConnectUsers,
		"needsConnect": false,
		"connected":    false,
	}

	userID := r.Header.Get(HeaderMattermostUserID)
	client, _ := a.p.GetClientForUser(userID)
	if client != nil {
		response["connected"] = true
	}

	if a.p.getConfiguration().EnforceConnectedUsers {
		if client == nil {
			if a.p.getConfiguration().EnabledTeams == "" {
				response["needsConnect"] = true
			} else {
				enabledTeams := strings.Split(a.p.getConfiguration().EnabledTeams, ",")

				teams, _ := a.p.API.GetTeamsForUser(userID)
				for _, enabledTeam := range enabledTeams {
					for _, team := range teams {
						if team.Id == enabledTeam {
							response["needsConnect"] = true
							break
						}
					}
				}
			}
		}
	}

	data, _ := json.Marshal(response)
	_, _ = w.Write(data)
}

func (a *API) connect(w http.ResponseWriter, r *http.Request) {
<<<<<<< HEAD
	if r.Method == http.MethodOptions {
		return
	}
=======
>>>>>>> 1a8dcf67
	userID := r.Header.Get(HeaderMattermostUserID)

	state := fmt.Sprintf("%s_%s", model.NewId(), userID)
	if err := a.store.StoreOAuth2State(state); err != nil {
		a.p.API.LogError("Error in storing the OAuth state", "error", err.Error())
		http.Error(w, "Error in trying to connect the account, please try again.", http.StatusInternalServerError)
		return
	}

	codeVerifier := model.NewId()
	if appErr := a.p.API.KVSet("_code_verifier_"+userID, []byte(codeVerifier)); appErr != nil {
		a.p.API.LogError("Error in storing the code verifier", "error", appErr.Message)
		http.Error(w, "Error in trying to connect the account, please try again.", http.StatusInternalServerError)
		return
	}

	connectURL := msteams.GetAuthURL(a.p.GetURL()+"/oauth-redirect", a.p.configuration.TenantID, a.p.configuration.ClientID, a.p.configuration.ClientSecret, state, codeVerifier)

	data, _ := json.Marshal(map[string]string{"connectUrl": connectURL})
	_, _ = w.Write(data)
}

func (a *API) disconnect(w http.ResponseWriter, r *http.Request) {
<<<<<<< HEAD
	if r.Method == http.MethodOptions {
		return
	}

=======
>>>>>>> 1a8dcf67
	userID := r.Header.Get(HeaderMattermostUserID)
	teamsUserID, err := a.p.store.MattermostToTeamsUserID(userID)
	if err != nil {
		a.p.API.LogError("Unable to get Teams user ID from Mattermost user ID.", "UserID", userID, "Error", err.Error())
		http.Error(w, "Unable to get Teams user ID from Mattermost user ID.", http.StatusInternalServerError)
<<<<<<< HEAD
		return
	}

	if err = a.p.store.SetUserInfo(userID, teamsUserID, nil); err != nil {
		a.p.API.LogError("Error occurred while disconnecting the user.", "UserID", userID, "Error", err.Error())
		http.Error(w, "Error occurred while disconnecting the user.", http.StatusInternalServerError)
		return
	}

	if _, err = w.Write([]byte("Your account has been disconnected.")); err != nil {
		a.p.API.LogError("Failed to write response", "Error", err.Error())
		w.WriteHeader(http.StatusInternalServerError)
		return
	}
}

func (a *API) getConnectedChannels(w http.ResponseWriter, r *http.Request) {
	if r.Method == http.MethodOptions {
		return
	}

	userID := r.Header.Get(HeaderMattermostUserID)
	links, err := a.p.store.ListChannelLinksWithNames()
	if err != nil {
		a.p.API.LogError("Error occurred while getting the linked channels", "Error", err.Error())
		http.Error(w, "Error occurred while getting the linked channels", http.StatusInternalServerError)
		return
	}

	paginatedLinks := []*storemodels.ChannelLink{}
	if len(links) > 0 {
		sort.Slice(links, func(i, j int) bool {
			return fmt.Sprintf("%s_%s", links[i].MattermostChannelName, links[i].MattermostChannelID) < fmt.Sprintf("%s_%s", links[j].MattermostChannelName, links[j].MattermostChannelID)
		})

		msTeamsTeamIDsVsNames, msTeamsChannelIDsVsNames, errorsFound := a.p.GetMSTeamsTeamAndChannelDetailsFromChannelLinks(links, userID, true)
		if errorsFound {
			http.Error(w, "Unable to get the MS Teams teams details", http.StatusInternalServerError)
			return
		}

		offset, limit := a.p.GetOffsetAndLimitFromQueryParams(r)
		for index := offset; index < offset+limit && index < len(links); index++ {
			link := links[index]
			if index >= offset && msTeamsChannelIDsVsNames[link.MSTeamsChannelID] != "" && msTeamsTeamIDsVsNames[link.MSTeamsTeamID] != "" {
				channel, appErr := a.p.API.GetChannel(link.MattermostChannelID)
				if appErr != nil {
					a.p.API.LogError("Error occurred while getting the channel details", "ChannelID", link.MattermostChannelID, "Error", appErr.Message)
					http.Error(w, "Error occurred while getting the channel details", http.StatusInternalServerError)
					return
				}

				paginatedLinks = append(paginatedLinks, &storemodels.ChannelLink{
					MattermostTeamID:      link.MattermostTeamID,
					MattermostChannelID:   link.MattermostChannelID,
					MSTeamsTeamID:         link.MSTeamsTeamID,
					MSTeamsChannelID:      link.MSTeamsChannelID,
					MattermostChannelName: link.MattermostChannelName,
					MattermostTeamName:    link.MattermostTeamName,
					MSTeamsChannelName:    msTeamsChannelIDsVsNames[link.MSTeamsChannelID],
					MSTeamsTeamName:       msTeamsTeamIDsVsNames[link.MSTeamsTeamID],
					MattermostChannelType: string(channel.Type),
				})
			}
		}
	}

	a.writeJSON(w, http.StatusOK, paginatedLinks)
}

func (a *API) oauthRedirectHandler(w http.ResponseWriter, r *http.Request) {
	if r.Method == http.MethodOptions {
=======
>>>>>>> 1a8dcf67
		return
	}

	if err = a.p.store.SetUserInfo(userID, teamsUserID, nil); err != nil {
		a.p.API.LogError("Error occurred while disconnecting the user.", "UserID", userID, "Error", err.Error())
		http.Error(w, "Error occurred while disconnecting the user.", http.StatusInternalServerError)
		return
	}

	if _, err = w.Write([]byte("Your account has been disconnected.")); err != nil {
		a.p.API.LogError("Failed to write response", "Error", err.Error())
		w.WriteHeader(http.StatusInternalServerError)
		return
	}
}

func (a *API) getLinkedChannels(w http.ResponseWriter, r *http.Request) {
	userID := r.Header.Get(HeaderMattermostUserID)
	links, err := a.p.store.ListChannelLinksWithNames()
	if err != nil {
		a.p.API.LogError("Error occurred while getting the linked channels", "Error", err.Error())
		http.Error(w, "Error occurred while getting the linked channels", http.StatusInternalServerError)
		return
	}

	paginatedLinks := []*storemodels.ChannelLink{}
	if len(links) > 0 {
		sort.Slice(links, func(i, j int) bool {
			return fmt.Sprintf("%s_%s", links[i].MattermostChannelName, links[i].MattermostChannelID) < fmt.Sprintf("%s_%s", links[j].MattermostChannelName, links[j].MattermostChannelID)
		})

		msTeamsTeamIDsVsNames, msTeamsChannelIDsVsNames, errorsFound := a.p.GetMSTeamsTeamAndChannelDetailsFromChannelLinks(links, userID, true)
		if errorsFound {
			http.Error(w, "Unable to get the MS Teams teams details", http.StatusInternalServerError)
			return
		}

		searchTerm := r.URL.Query().Get(QueryParamSearchTerm)
		offset, limit := a.p.GetOffsetAndLimit(r.URL.Query())
		matchCount := 0
		for _, link := range links {
			if msTeamsChannelIDsVsNames[link.MSTeamsChannelID] == "" || msTeamsTeamIDsVsNames[link.MSTeamsTeamID] == "" {
				continue
			}

			if len(paginatedLinks) == limit {
				break
			}

			if strings.HasPrefix(strings.ToLower(link.MattermostChannelName), strings.ToLower(searchTerm)) {
				if matchCount < offset {
					matchCount++
					continue
				}

				channel, appErr := a.p.API.GetChannel(link.MattermostChannelID)
				if appErr != nil {
					a.p.API.LogError("Error occurred while getting the channel details", "ChannelID", link.MattermostChannelID, "Error", appErr.Message)
					http.Error(w, "Error occurred while getting the channel details", http.StatusInternalServerError)
					return
				}

				paginatedLinks = append(paginatedLinks, &storemodels.ChannelLink{
					MattermostTeamID:      link.MattermostTeamID,
					MattermostChannelID:   link.MattermostChannelID,
					MSTeamsTeamID:         link.MSTeamsTeamID,
					MSTeamsChannelID:      link.MSTeamsChannelID,
					MattermostChannelName: link.MattermostChannelName,
					MattermostTeamName:    link.MattermostTeamName,
					MSTeamsChannelName:    msTeamsChannelIDsVsNames[link.MSTeamsChannelID],
					MSTeamsTeamName:       msTeamsTeamIDsVsNames[link.MSTeamsTeamID],
					MattermostChannelType: string(channel.Type),
				})
			}
		}
	}

	a.writeJSONArray(w, http.StatusOK, paginatedLinks)
}

func (a *API) getMSTeamsTeamList(w http.ResponseWriter, r *http.Request) {
	teams, statusCode, err := a.p.GetMSTeamsTeamList(r.Context().Value(ContextClientKey).(msteams.Client))
	if err != nil {
		http.Error(w, "Error occurred while fetching the MS Teams teams.", statusCode)
		return
	}

	sort.Slice(teams, func(i, j int) bool {
		return fmt.Sprintf("%s_%s", teams[i].DisplayName, teams[i].ID) < fmt.Sprintf("%s_%s", teams[j].DisplayName, teams[j].ID)
	})

	searchTerm := r.URL.Query().Get(QueryParamSearchTerm)
	offset, limit := a.p.GetOffsetAndLimit(r.URL.Query())
	paginatedTeams := []*clientmodels.Team{}
	matchCount := 0
	for _, team := range teams {
		if len(paginatedTeams) == limit {
			break
		}

		if strings.HasPrefix(strings.ToLower(team.DisplayName), strings.ToLower(searchTerm)) {
			if matchCount >= offset {
				paginatedTeams = append(paginatedTeams, team)
			} else {
				matchCount++
			}
		}
	}

	a.writeJSONArray(w, http.StatusOK, paginatedTeams)
}

func (a *API) getMSTeamsTeamChannels(w http.ResponseWriter, r *http.Request) {
	pathParams := mux.Vars(r)
	teamID := pathParams[PathParamTeamID]
	channels, statusCode, err := a.p.GetMSTeamsTeamChannels(teamID, r.Context().Value(ContextClientKey).(msteams.Client))
	if err != nil {
		http.Error(w, "Error occurred while fetching the MS Teams team channels.", statusCode)
		return
	}

	sort.Slice(channels, func(i, j int) bool {
		return fmt.Sprintf("%s_%s", channels[i].DisplayName, channels[i].ID) < fmt.Sprintf("%s_%s", channels[j].DisplayName, channels[j].ID)
	})

	searchTerm := r.URL.Query().Get(QueryParamSearchTerm)
	offset, limit := a.p.GetOffsetAndLimit(r.URL.Query())
	paginatedChannels := []*clientmodels.Channel{}
	matchCount := 0
	for _, channel := range channels {
		if len(paginatedChannels) == limit {
			break
		}

		if strings.HasPrefix(strings.ToLower(channel.DisplayName), strings.ToLower(searchTerm)) {
			if matchCount >= offset {
				paginatedChannels = append(paginatedChannels, channel)
			} else {
				matchCount++
			}
		}
	}

	a.writeJSONArray(w, http.StatusOK, paginatedChannels)
}

func (a *API) linkChannels(w http.ResponseWriter, r *http.Request) {
	userID := r.Header.Get(HeaderMattermostUserID)

	var body *storemodels.ChannelLink
	if err := json.NewDecoder(r.Body).Decode(&body); err != nil {
		a.p.API.LogError("Error occurred while unmarshaling link channels payload.", "Error", err.Error())
		http.Error(w, "Error occurred while unmarshaling link channels payload.", http.StatusBadRequest)
		return
	}

	if err := storemodels.IsChannelLinkPayloadValid(body); err != nil {
		a.p.API.LogError("Invalid channel link payload.", "Error", err.Error())
		http.Error(w, "Invalid channel link payload.", http.StatusBadRequest)
		return
	}

	if errMsg, statusCode := a.p.LinkChannels(userID, body.MattermostTeamID, body.MattermostChannelID, body.MSTeamsTeamID, body.MSTeamsChannelID, r.Context().Value(ContextClientKey).(msteams.Client)); errMsg != "" {
		http.Error(w, errMsg, statusCode)
		return
	}

	w.WriteHeader(http.StatusCreated)
	if _, err := w.Write([]byte("Channels linked successfully")); err != nil {
		a.p.API.LogError("Failed to write response", "Error", err.Error())
		w.WriteHeader(http.StatusInternalServerError)
		return
	}
}

func (a *API) unlinkChannels(w http.ResponseWriter, r *http.Request) {
	userID := r.Header.Get(HeaderMattermostUserID)

	pathParams := mux.Vars(r)
	channelID := pathParams[PathParamChannelID]
	if !model.IsValidId(channelID) {
		a.p.API.LogError("Invalid path param channel ID", "ChannelID", channelID)
		http.Error(w, "Invalid path param channel ID", http.StatusBadRequest)
		return
	}

	if errMsg, statusCode := a.p.UnlinkChannels(userID, channelID); errMsg != "" {
		http.Error(w, errMsg, statusCode)
		return
	}

	if _, err := w.Write([]byte("Channel unlinked successfully")); err != nil {
		a.p.API.LogError("Failed to write response", "Error", err.Error())
		w.WriteHeader(http.StatusInternalServerError)
		return
	}
}

// TODO: Add unit tests
func (a *API) oauthRedirectHandler(w http.ResponseWriter, r *http.Request) {
	teamsDefaultScopes := []string{"https://graph.microsoft.com/.default"}
	conf := &oauth2.Config{
		ClientID:     a.p.configuration.ClientID,
		ClientSecret: a.p.configuration.ClientSecret,
		Scopes:       append(teamsDefaultScopes, "offline_access"),
		Endpoint: oauth2.Endpoint{
			AuthURL:  fmt.Sprintf("https://login.microsoftonline.com/%s/oauth2/v2.0/authorize", a.p.configuration.TenantID),
			TokenURL: fmt.Sprintf("https://login.microsoftonline.com/%s/oauth2/v2.0/token", a.p.configuration.TenantID),
		},
		RedirectURL: a.p.GetURL() + "/oauth-redirect",
	}

	code := r.URL.Query().Get("code")
	state := r.URL.Query().Get("state")

	stateArr := strings.Split(state, "_")
	if len(stateArr) != 2 {
		http.Error(w, "Invalid state", http.StatusBadRequest)
		return
	}

	mmUserID := stateArr[1]
	if err := a.store.VerifyOAuth2State(state); err != nil {
		a.p.API.LogError("Unable to verify OAuth state", "MMUserID", mmUserID, "Error", err.Error())
		http.Error(w, "Unable to complete authentication.", http.StatusInternalServerError)
		return
	}

	codeVerifierBytes, appErr := a.p.API.KVGet("_code_verifier_" + mmUserID)
	if appErr != nil {
		a.p.API.LogError("Unable to get the code verifier", "error", appErr.Error())
		http.Error(w, "failed to get the code verifier", http.StatusBadRequest)
		return
	}
	appErr = a.p.API.KVDelete("_code_verifier_" + mmUserID)
	if appErr != nil {
		a.p.API.LogError("Unable to delete the used code verifier", "error", appErr.Error())
	}

	ctx := context.Background()
	token, err := conf.Exchange(ctx, code, oauth2.SetAuthURLParam("code_verifier", string(codeVerifierBytes)))
	if err != nil {
		a.p.API.LogError("Unable to get OAuth2 token", "error", err.Error())
		http.Error(w, "Unable to complete authentication", http.StatusInternalServerError)
		return
	}

	client := msteams.NewTokenClient(a.p.GetURL()+"/oauth-redirect", a.p.configuration.TenantID, a.p.configuration.ClientID, a.p.configuration.ClientSecret, token, &a.p.apiClient.Log)
	if err = client.Connect(); err != nil {
		a.p.API.LogError("Unable to connect to the client", "error", err.Error())
		http.Error(w, "failed to connect to the client", http.StatusInternalServerError)
		return
	}

	msteamsUser, err := client.GetMe()
	if err != nil {
		a.p.API.LogError("Unable to get the MS Teams user", "error", err.Error())
		http.Error(w, "failed to get the MS Teams user", http.StatusInternalServerError)
		return
	}

	mmUser, userErr := a.p.API.GetUser(mmUserID)
	if userErr != nil {
		a.p.API.LogError("Unable to get the MM user", "error", userErr.Error())
		http.Error(w, "failed to get the MM user", http.StatusInternalServerError)
		return
	}

	if mmUser.Id != a.p.GetBotUserID() && msteamsUser.Mail != mmUser.Email {
		a.p.API.LogError("Unable to connect users with different emails")
		http.Error(w, "cannot connect users with different emails", http.StatusBadRequest)
		return
	}

	storedToken, err := a.p.store.GetTokenForMSTeamsUser(msteamsUser.ID)
	if err != nil {
		a.p.API.LogDebug("Unable to get the token for MS Teams user", "Error", err.Error())
	}

	if storedToken != nil {
		a.p.API.LogError("This Teams user is already connected to another user on Mattermost.", "MSTeamsUserID", msteamsUser.ID)
		http.Error(w, "This Teams user is already connected to another user on Mattermost.", http.StatusBadRequest)
		return
	}

	if err = a.p.store.SetUserInfo(mmUserID, msteamsUser.ID, token); err != nil {
		a.p.API.LogError("Unable to store the token", "error", err.Error())
		http.Error(w, "failed to store the token", http.StatusInternalServerError)
		return
	}

	a.p.whitelistClusterMutex.Lock()
	defer a.p.whitelistClusterMutex.Unlock()
	whitelistSize, err := a.p.store.GetSizeOfWhitelist()
	if err != nil {
		a.p.API.LogError("Unable to get whitelist size", "error", err.Error())
		http.Error(w, "Something went wrong", http.StatusInternalServerError)
		return
	}

	if whitelistSize >= a.p.getConfiguration().ConnectedUsersAllowed {
		if err = a.p.store.SetUserInfo(mmUserID, msteamsUser.ID, nil); err != nil {
			a.p.API.LogError("Unable to delete the OAuth token for user", "UserID", mmUserID, "Error", err.Error())
		}
		http.Error(w, "You cannot connect your account because the maximum limit of users allowed to connect has been reached. Please contact your system administrator.", http.StatusBadRequest)
		return
	}

	if err := a.p.store.StoreUserInWhitelist(mmUserID); err != nil {
		a.p.API.LogError("Unable to store the user in whitelist", "UserID", mmUserID, "Error", err.Error())
		if err = a.p.store.SetUserInfo(mmUserID, msteamsUser.ID, nil); err != nil {
			a.p.API.LogError("Unable to delete the OAuth token for user", "UserID", mmUserID, "Error", err.Error())
		}

		http.Error(w, "Something went wrong.", http.StatusInternalServerError)
		return
	}

	a.p.API.PublishWebSocketEvent(
		"connect",
		nil,
		&model.WebsocketBroadcast{UserId: mmUserID},
	)

	w.Header().Add("Content-Type", "text/html")
	connectionMessage := "Your account has been connected"
	if mmUser.Id == a.p.GetBotUserID() {
		connectionMessage = "The bot account has been connected"
	}

	_, _ = w.Write([]byte(fmt.Sprintf("<html><body><h1>%s</h1><p>You can close this window.</p></body></html>", connectionMessage)))
}

<<<<<<< HEAD
=======
func (a *API) getConnectedUsers(w http.ResponseWriter, r *http.Request) {
	userID := r.Header.Get(HeaderMattermostUserID)
	if userID == "" {
		a.p.API.LogError("Not authorized")
		http.Error(w, "not authorized", http.StatusUnauthorized)
		return
	}

	if !a.p.API.HasPermissionTo(userID, model.PermissionManageSystem) {
		a.p.API.LogError("Insufficient permissions", "UserID", userID)
		http.Error(w, "not able to authorize the user", http.StatusForbidden)
		return
	}

	page, perPage := GetPageAndPerPage(r)
	connectedUsersList, err := a.p.store.GetConnectedUsers(page, perPage)
	if err != nil {
		a.p.API.LogError("Unable to get connected users list", "Error", err.Error())
		http.Error(w, "unable to get connected users list", http.StatusInternalServerError)
		return
	}

	w.Header().Set("Content-Type", "application/json")
	b, err := json.Marshal(connectedUsersList)
	if err != nil {
		a.p.API.LogError("Failed to marshal JSON response", "Error", err.Error())
		w.WriteHeader(http.StatusInternalServerError)
		_, _ = w.Write([]byte("[]"))
		return
	}

	if _, err = w.Write(b); err != nil {
		a.p.API.LogError("Error while writing response", "Error", err.Error())
		w.WriteHeader(http.StatusInternalServerError)
		return
	}

	w.WriteHeader(http.StatusOK)
}

func (a *API) getConnectedUsersFile(w http.ResponseWriter, r *http.Request) {
	userID := r.Header.Get(HeaderMattermostUserID)
	if userID == "" {
		a.p.API.LogError("Not authorized")
		http.Error(w, "not authorized", http.StatusUnauthorized)
		return
	}

	if !a.p.API.HasPermissionTo(userID, model.PermissionManageSystem) {
		a.p.API.LogError("Insufficient permissions", "UserID", userID)
		http.Error(w, "not able to authorize the user", http.StatusForbidden)
		return
	}

	connectedUsersList, err := a.p.getConnectedUsersList()
	if err != nil {
		a.p.API.LogError("Unable to get connected users list", "Error", err.Error())
		http.Error(w, "unable to get connected users list", http.StatusInternalServerError)
		return
	}

	b := &bytes.Buffer{}
	csvWriter := csv.NewWriter(b)
	if err := csvWriter.Write([]string{"First Name", "Last Name", "Email", "Mattermost User Id", "Teams User Id"}); err != nil {
		a.p.API.LogError("Unable to write headers in CSV file", "Error", err.Error())
		http.Error(w, "unable to write data in CSV file", http.StatusInternalServerError)
		return
	}

	for _, connectedUser := range connectedUsersList {
		if err := csvWriter.Write([]string{connectedUser.FirstName, connectedUser.LastName, connectedUser.Email, connectedUser.MattermostUserID, connectedUser.TeamsUserID}); err != nil {
			a.p.API.LogError("Unable to write data in CSV file", "Error", err.Error())
			http.Error(w, "unable to write data in CSV file", http.StatusInternalServerError)
			return
		}
	}

	csvWriter.Flush()
	if err := csvWriter.Error(); err != nil {
		a.p.API.LogError("Unable to flush the data in writer", "Error", err.Error())
		http.Error(w, "unable to write data in CSV file", http.StatusInternalServerError)
		return
	}

	w.Header().Set("Content-Type", "text/csv")
	w.Header().Set("Content-Disposition", "attachment;filename=connected-users.csv")
	if _, err := w.Write(b.Bytes()); err != nil {
		a.p.API.LogError("Unable to write the data", "Error", err.Error())
		http.Error(w, "unable to write the data", http.StatusInternalServerError)
	}
}

func (p *Plugin) getConnectedUsersList() ([]*storemodels.ConnectedUser, error) {
	page := DefaultPage
	perPage := MaxPerPageLimit
	var connectedUserList []*storemodels.ConnectedUser
	for {
		connectedUsers, err := p.store.GetConnectedUsers(page, perPage)
		if err != nil {
			return nil, err
		}

		connectedUserList = append(connectedUserList, connectedUsers...)
		if len(connectedUsers) < perPage {
			break
		}

		page++
	}

	return connectedUserList, nil
}

func GetPageAndPerPage(r *http.Request) (page, perPage int) {
	query := r.URL.Query()
	if val, err := strconv.Atoi(query.Get(QueryParamPage)); err != nil || val < 0 {
		page = DefaultPage
	} else {
		page = val
	}

	val, err := strconv.Atoi(query.Get(QueryParamPerPage))
	if err != nil || val < 0 || val > MaxPerPageLimit {
		perPage = MaxPerPageLimit
	} else {
		perPage = val
	}

	return page, perPage
}

>>>>>>> 1a8dcf67
// handleAuthRequired verifies if the provided request is performed by an authorized source.
func (a *API) handleAuthRequired(handleFunc http.HandlerFunc) http.HandlerFunc {
	return func(w http.ResponseWriter, r *http.Request) {
		mattermostUserID := r.Header.Get(HeaderMattermostUserID)
		if mattermostUserID == "" {
			a.p.API.LogError("Not authorized")
			http.Error(w, "Not authorized", http.StatusUnauthorized)
			return
		}

		handleFunc(w, r)
	}
}

// checkUserConnected verifies if the user account is connected to MS Teams.
func (a *API) checkUserConnected(handleFunc http.HandlerFunc) http.HandlerFunc {
	return func(w http.ResponseWriter, r *http.Request) {
		mattermostUserID := r.Header.Get(HeaderMattermostUserID)
<<<<<<< HEAD
		if _, err := a.p.store.GetTokenForMattermostUser(mattermostUserID); err != nil {
=======
		token, err := a.p.store.GetTokenForMattermostUser(mattermostUserID)
		if err != nil {
>>>>>>> 1a8dcf67
			a.p.API.LogError("Unable to get the oauth token for the user.", "UserID", mattermostUserID, "Error", err.Error())
			http.Error(w, "The account is not connected.", http.StatusBadRequest)
			return
		}

<<<<<<< HEAD
=======
		client := a.p.clientBuilderWithToken(a.p.GetURL()+"/oauth-redirect", a.p.getConfiguration().TenantID, a.p.getConfiguration().ClientID, a.p.getConfiguration().ClientSecret, token, &a.p.apiClient.Log)

		ctx := context.WithValue(r.Context(), ContextClientKey, client)
		r = r.Clone(ctx)

>>>>>>> 1a8dcf67
		handleFunc(w, r)
	}
}

<<<<<<< HEAD
func (a *API) writeJSON(w http.ResponseWriter, statusCode int, v interface{}) {
=======
func (a *API) writeJSONArray(w http.ResponseWriter, statusCode int, v interface{}) {
>>>>>>> 1a8dcf67
	if statusCode == 0 {
		statusCode = http.StatusOK
	}

	w.Header().Set("Content-Type", "application/json")
	b, err := json.Marshal(v)
	if err != nil {
		a.p.API.LogError("Failed to marshal JSON response", "Error", err.Error())
		w.WriteHeader(http.StatusInternalServerError)
<<<<<<< HEAD
=======
		_, _ = w.Write([]byte("[]"))
		return
	}

	if string(b) == "null" {
		w.WriteHeader(statusCode)
		_, _ = w.Write([]byte("[]"))
>>>>>>> 1a8dcf67
		return
	}

	if _, err = w.Write(b); err != nil {
<<<<<<< HEAD
		a.p.API.LogError("Failed to write JSON response", "Error", err.Error())
=======
		a.p.API.LogError("Error while writing response", "Error", err.Error())
>>>>>>> 1a8dcf67
		w.WriteHeader(http.StatusInternalServerError)
		return
	}

	w.WriteHeader(statusCode)
<<<<<<< HEAD
=======
}

func (p *Plugin) WithRecovery(next http.Handler) http.Handler {
	return http.HandlerFunc(func(w http.ResponseWriter, r *http.Request) {
		defer func() {
			if x := recover(); x != nil {
				p.API.LogError("Recovered from a panic",
					"url", r.URL.String(),
					"error", x,
					"stack", string(debug.Stack()))
			}
		}()

		next.ServeHTTP(w, r)
	})
>>>>>>> 1a8dcf67
}<|MERGE_RESOLUTION|>--- conflicted
+++ resolved
@@ -7,13 +7,9 @@
 	"encoding/json"
 	"fmt"
 	"net/http"
-<<<<<<< HEAD
-	"sort"
-=======
 	"runtime/debug"
 	"sort"
 	"strconv"
->>>>>>> 1a8dcf67
 	"strings"
 
 	"github.com/gorilla/mux"
@@ -28,10 +24,6 @@
 
 const (
 	HeaderMattermostUserID = "Mattermost-User-Id"
-<<<<<<< HEAD
-)
-
-=======
 
 	// Query params
 	QueryParamSearchTerm = "search"
@@ -47,7 +39,6 @@
 
 type MSTeamsClient string
 
->>>>>>> 1a8dcf67
 type API struct {
 	p      *Plugin
 	store  store.Store
@@ -80,22 +71,12 @@
 	}
 
 	autocompleteRouter := router.PathPrefix("/autocomplete").Subrouter()
-<<<<<<< HEAD
-=======
 	msTeamsRouter := router.PathPrefix("/msteams").Subrouter()
 	channelsRouter := router.PathPrefix("/channels").Subrouter()
->>>>>>> 1a8dcf67
 
 	router.HandleFunc("/avatar/{userId:.*}", api.getAvatar).Methods(http.MethodGet)
 	router.HandleFunc("/changes", api.processActivity).Methods(http.MethodPost)
 	router.HandleFunc("/lifecycle", api.processLifecycle).Methods(http.MethodPost)
-<<<<<<< HEAD
-	router.HandleFunc("/needsConnect", api.handleAuthRequired(api.needsConnect)).Methods(http.MethodGet, http.MethodOptions)
-	router.HandleFunc("/connect", api.handleAuthRequired(api.connect)).Methods(http.MethodGet, http.MethodOptions)
-	router.HandleFunc("/disconnect", api.handleAuthRequired(api.checkUserConnected(api.disconnect))).Methods(http.MethodGet, http.MethodOptions)
-	router.HandleFunc("/get-connected-channels", api.handleAuthRequired(api.getConnectedChannels)).Methods(http.MethodGet, http.MethodOptions)
-	router.HandleFunc("/oauth-redirect", api.oauthRedirectHandler).Methods(http.MethodGet, http.MethodOptions)
-=======
 	router.HandleFunc("/needsConnect", api.handleAuthRequired(api.needsConnect)).Methods(http.MethodGet)
 	router.HandleFunc("/connect", api.handleAuthRequired(api.connect)).Methods(http.MethodGet)
 	router.HandleFunc("/disconnect", api.handleAuthRequired(api.checkUserConnected(api.disconnect))).Methods(http.MethodGet)
@@ -111,7 +92,6 @@
 	// MS Teams APIs
 	msTeamsRouter.HandleFunc("/teams", api.handleAuthRequired(api.checkUserConnected(api.getMSTeamsTeamList))).Methods(http.MethodGet)
 	msTeamsRouter.HandleFunc(fmt.Sprintf("/teams/{%s:[A-Za-z0-9-]{36}}/channels", PathParamTeamID), api.handleAuthRequired(api.checkUserConnected(api.getMSTeamsTeamChannels))).Methods(http.MethodGet)
->>>>>>> 1a8dcf67
 
 	// Command autocomplete APIs
 	autocompleteRouter.HandleFunc("/teams", api.autocompleteTeams).Methods(http.MethodGet)
@@ -337,12 +317,6 @@
 }
 
 func (a *API) connect(w http.ResponseWriter, r *http.Request) {
-<<<<<<< HEAD
-	if r.Method == http.MethodOptions {
-		return
-	}
-=======
->>>>>>> 1a8dcf67
 	userID := r.Header.Get(HeaderMattermostUserID)
 
 	state := fmt.Sprintf("%s_%s", model.NewId(), userID)
@@ -366,19 +340,11 @@
 }
 
 func (a *API) disconnect(w http.ResponseWriter, r *http.Request) {
-<<<<<<< HEAD
-	if r.Method == http.MethodOptions {
-		return
-	}
-
-=======
->>>>>>> 1a8dcf67
 	userID := r.Header.Get(HeaderMattermostUserID)
 	teamsUserID, err := a.p.store.MattermostToTeamsUserID(userID)
 	if err != nil {
 		a.p.API.LogError("Unable to get Teams user ID from Mattermost user ID.", "UserID", userID, "Error", err.Error())
 		http.Error(w, "Unable to get Teams user ID from Mattermost user ID.", http.StatusInternalServerError)
-<<<<<<< HEAD
 		return
 	}
 
@@ -395,11 +361,7 @@
 	}
 }
 
-func (a *API) getConnectedChannels(w http.ResponseWriter, r *http.Request) {
-	if r.Method == http.MethodOptions {
-		return
-	}
-
+func (a *API) getLinkedChannels(w http.ResponseWriter, r *http.Request) {
 	userID := r.Header.Get(HeaderMattermostUserID)
 	links, err := a.p.store.ListChannelLinksWithNames()
 	if err != nil {
@@ -420,10 +382,24 @@
 			return
 		}
 
-		offset, limit := a.p.GetOffsetAndLimitFromQueryParams(r)
-		for index := offset; index < offset+limit && index < len(links); index++ {
-			link := links[index]
-			if index >= offset && msTeamsChannelIDsVsNames[link.MSTeamsChannelID] != "" && msTeamsTeamIDsVsNames[link.MSTeamsTeamID] != "" {
+		searchTerm := r.URL.Query().Get(QueryParamSearchTerm)
+		offset, limit := a.p.GetOffsetAndLimit(r.URL.Query())
+		matchCount := 0
+		for _, link := range links {
+			if msTeamsChannelIDsVsNames[link.MSTeamsChannelID] == "" || msTeamsTeamIDsVsNames[link.MSTeamsTeamID] == "" {
+				continue
+			}
+
+			if len(paginatedLinks) == limit {
+				break
+			}
+
+			if strings.HasPrefix(strings.ToLower(link.MattermostChannelName), strings.ToLower(searchTerm)) {
+				if matchCount < offset {
+					matchCount++
+					continue
+				}
+
 				channel, appErr := a.p.API.GetChannel(link.MattermostChannelID)
 				if appErr != nil {
 					a.p.API.LogError("Error occurred while getting the channel details", "ChannelID", link.MattermostChannelID, "Error", appErr.Message)
@@ -446,90 +422,6 @@
 		}
 	}
 
-	a.writeJSON(w, http.StatusOK, paginatedLinks)
-}
-
-func (a *API) oauthRedirectHandler(w http.ResponseWriter, r *http.Request) {
-	if r.Method == http.MethodOptions {
-=======
->>>>>>> 1a8dcf67
-		return
-	}
-
-	if err = a.p.store.SetUserInfo(userID, teamsUserID, nil); err != nil {
-		a.p.API.LogError("Error occurred while disconnecting the user.", "UserID", userID, "Error", err.Error())
-		http.Error(w, "Error occurred while disconnecting the user.", http.StatusInternalServerError)
-		return
-	}
-
-	if _, err = w.Write([]byte("Your account has been disconnected.")); err != nil {
-		a.p.API.LogError("Failed to write response", "Error", err.Error())
-		w.WriteHeader(http.StatusInternalServerError)
-		return
-	}
-}
-
-func (a *API) getLinkedChannels(w http.ResponseWriter, r *http.Request) {
-	userID := r.Header.Get(HeaderMattermostUserID)
-	links, err := a.p.store.ListChannelLinksWithNames()
-	if err != nil {
-		a.p.API.LogError("Error occurred while getting the linked channels", "Error", err.Error())
-		http.Error(w, "Error occurred while getting the linked channels", http.StatusInternalServerError)
-		return
-	}
-
-	paginatedLinks := []*storemodels.ChannelLink{}
-	if len(links) > 0 {
-		sort.Slice(links, func(i, j int) bool {
-			return fmt.Sprintf("%s_%s", links[i].MattermostChannelName, links[i].MattermostChannelID) < fmt.Sprintf("%s_%s", links[j].MattermostChannelName, links[j].MattermostChannelID)
-		})
-
-		msTeamsTeamIDsVsNames, msTeamsChannelIDsVsNames, errorsFound := a.p.GetMSTeamsTeamAndChannelDetailsFromChannelLinks(links, userID, true)
-		if errorsFound {
-			http.Error(w, "Unable to get the MS Teams teams details", http.StatusInternalServerError)
-			return
-		}
-
-		searchTerm := r.URL.Query().Get(QueryParamSearchTerm)
-		offset, limit := a.p.GetOffsetAndLimit(r.URL.Query())
-		matchCount := 0
-		for _, link := range links {
-			if msTeamsChannelIDsVsNames[link.MSTeamsChannelID] == "" || msTeamsTeamIDsVsNames[link.MSTeamsTeamID] == "" {
-				continue
-			}
-
-			if len(paginatedLinks) == limit {
-				break
-			}
-
-			if strings.HasPrefix(strings.ToLower(link.MattermostChannelName), strings.ToLower(searchTerm)) {
-				if matchCount < offset {
-					matchCount++
-					continue
-				}
-
-				channel, appErr := a.p.API.GetChannel(link.MattermostChannelID)
-				if appErr != nil {
-					a.p.API.LogError("Error occurred while getting the channel details", "ChannelID", link.MattermostChannelID, "Error", appErr.Message)
-					http.Error(w, "Error occurred while getting the channel details", http.StatusInternalServerError)
-					return
-				}
-
-				paginatedLinks = append(paginatedLinks, &storemodels.ChannelLink{
-					MattermostTeamID:      link.MattermostTeamID,
-					MattermostChannelID:   link.MattermostChannelID,
-					MSTeamsTeamID:         link.MSTeamsTeamID,
-					MSTeamsChannelID:      link.MSTeamsChannelID,
-					MattermostChannelName: link.MattermostChannelName,
-					MattermostTeamName:    link.MattermostTeamName,
-					MSTeamsChannelName:    msTeamsChannelIDsVsNames[link.MSTeamsChannelID],
-					MSTeamsTeamName:       msTeamsTeamIDsVsNames[link.MSTeamsTeamID],
-					MattermostChannelType: string(channel.Type),
-				})
-			}
-		}
-	}
-
 	a.writeJSONArray(w, http.StatusOK, paginatedLinks)
 }
 
@@ -786,8 +678,6 @@
 	_, _ = w.Write([]byte(fmt.Sprintf("<html><body><h1>%s</h1><p>You can close this window.</p></body></html>", connectionMessage)))
 }
 
-<<<<<<< HEAD
-=======
 func (a *API) getConnectedUsers(w http.ResponseWriter, r *http.Request) {
 	userID := r.Header.Get(HeaderMattermostUserID)
 	if userID == "" {
@@ -919,7 +809,6 @@
 	return page, perPage
 }
 
->>>>>>> 1a8dcf67
 // handleAuthRequired verifies if the provided request is performed by an authorized source.
 func (a *API) handleAuthRequired(handleFunc http.HandlerFunc) http.HandlerFunc {
 	return func(w http.ResponseWriter, r *http.Request) {
@@ -938,34 +827,23 @@
 func (a *API) checkUserConnected(handleFunc http.HandlerFunc) http.HandlerFunc {
 	return func(w http.ResponseWriter, r *http.Request) {
 		mattermostUserID := r.Header.Get(HeaderMattermostUserID)
-<<<<<<< HEAD
-		if _, err := a.p.store.GetTokenForMattermostUser(mattermostUserID); err != nil {
-=======
 		token, err := a.p.store.GetTokenForMattermostUser(mattermostUserID)
 		if err != nil {
->>>>>>> 1a8dcf67
 			a.p.API.LogError("Unable to get the oauth token for the user.", "UserID", mattermostUserID, "Error", err.Error())
 			http.Error(w, "The account is not connected.", http.StatusBadRequest)
 			return
 		}
 
-<<<<<<< HEAD
-=======
 		client := a.p.clientBuilderWithToken(a.p.GetURL()+"/oauth-redirect", a.p.getConfiguration().TenantID, a.p.getConfiguration().ClientID, a.p.getConfiguration().ClientSecret, token, &a.p.apiClient.Log)
 
 		ctx := context.WithValue(r.Context(), ContextClientKey, client)
 		r = r.Clone(ctx)
 
->>>>>>> 1a8dcf67
 		handleFunc(w, r)
 	}
 }
 
-<<<<<<< HEAD
-func (a *API) writeJSON(w http.ResponseWriter, statusCode int, v interface{}) {
-=======
 func (a *API) writeJSONArray(w http.ResponseWriter, statusCode int, v interface{}) {
->>>>>>> 1a8dcf67
 	if statusCode == 0 {
 		statusCode = http.StatusOK
 	}
@@ -975,8 +853,6 @@
 	if err != nil {
 		a.p.API.LogError("Failed to marshal JSON response", "Error", err.Error())
 		w.WriteHeader(http.StatusInternalServerError)
-<<<<<<< HEAD
-=======
 		_, _ = w.Write([]byte("[]"))
 		return
 	}
@@ -984,23 +860,16 @@
 	if string(b) == "null" {
 		w.WriteHeader(statusCode)
 		_, _ = w.Write([]byte("[]"))
->>>>>>> 1a8dcf67
 		return
 	}
 
 	if _, err = w.Write(b); err != nil {
-<<<<<<< HEAD
-		a.p.API.LogError("Failed to write JSON response", "Error", err.Error())
-=======
 		a.p.API.LogError("Error while writing response", "Error", err.Error())
->>>>>>> 1a8dcf67
 		w.WriteHeader(http.StatusInternalServerError)
 		return
 	}
 
 	w.WriteHeader(statusCode)
-<<<<<<< HEAD
-=======
 }
 
 func (p *Plugin) WithRecovery(next http.Handler) http.Handler {
@@ -1016,5 +885,4 @@
 
 		next.ServeHTTP(w, r)
 	})
->>>>>>> 1a8dcf67
 }
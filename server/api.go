--- conflicted
+++ resolved
@@ -403,40 +403,38 @@
 		return
 	}
 
-<<<<<<< HEAD
+	a.p.whitelistClusterMutex.Lock()
+	defer a.p.whitelistClusterMutex.Unlock()
+	whitelistSize, err := a.p.store.GetSizeOfWhitelist()
+	if err != nil {
+		a.p.API.LogError("Unable to get whitelist size", "error", err.Error())
+		http.Error(w, "Something went wrong", http.StatusInternalServerError)
+		return
+	}
+	
+	if whitelistSize >= a.p.getConfiguration().ConnectedUsersAllowed {
+		if err = a.p.store.SetUserInfo(mmUserID, msteamsUser.ID, nil); err != nil {
+			a.p.API.LogError("Unable to delete the OAuth token for user", "UserID", mmUserID, "Error", err.Error())
+		}
+		http.Error(w, "You cannot connect your account because the maximum limit of users allowed to connect has been reached. Please contact your system administrator.", http.StatusBadRequest)
+		return
+	}
+
+	if err := a.p.store.StoreUserInWhitelist(mmUserID); err != nil {
+		a.p.API.LogError("Unable to store the user in whitelist", "UserID", mmUserID, "Error", err.Error())
+		if err = a.p.store.SetUserInfo(mmUserID, msteamsUser.ID, nil); err != nil {
+			a.p.API.LogError("Unable to delete the OAuth token for user", "UserID", mmUserID, "Error", err.Error())
+		}
+		
+		http.Error(w, "Something went wrong.", http.StatusInternalServerError)
+		return
+	}
+	
 	a.p.API.PublishWebSocketEvent(
 		"connect",
 		nil,
 		&model.WebsocketBroadcast{UserId: mmUserID},
 	)
-=======
-	a.p.whitelistClusterMutex.Lock()
-	defer a.p.whitelistClusterMutex.Unlock()
-	whitelistSize, err := a.p.store.GetSizeOfWhitelist()
-	if err != nil {
-		a.p.API.LogError("Unable to get whitelist size", "error", err.Error())
-		http.Error(w, "Something went wrong", http.StatusInternalServerError)
-		return
-	}
-
-	if whitelistSize >= a.p.getConfiguration().ConnectedUsersAllowed {
-		if err = a.p.store.SetUserInfo(mmUserID, msteamsUser.ID, nil); err != nil {
-			a.p.API.LogError("Unable to delete the OAuth token for user", "UserID", mmUserID, "Error", err.Error())
-		}
-		http.Error(w, "You cannot connect your account because the maximum limit of users allowed to connect has been reached. Please contact your system administrator.", http.StatusBadRequest)
-		return
-	}
-
-	if err := a.p.store.StoreUserInWhitelist(mmUserID); err != nil {
-		a.p.API.LogError("Unable to store the user in whitelist", "UserID", mmUserID, "Error", err.Error())
-		if err = a.p.store.SetUserInfo(mmUserID, msteamsUser.ID, nil); err != nil {
-			a.p.API.LogError("Unable to delete the OAuth token for user", "UserID", mmUserID, "Error", err.Error())
-		}
-
-		http.Error(w, "Something went wrong.", http.StatusInternalServerError)
-		return
-	}
->>>>>>> 27a6e7b9
 
 	w.Header().Add("Content-Type", "text/html")
 	connectionMessage := "Your account has been connected"

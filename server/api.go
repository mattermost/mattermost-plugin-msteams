package main

import (
	"context"
	"encoding/json"
	"fmt"
	"net/http"
	"sort"
	"strings"

	"github.com/gorilla/mux"
	"github.com/mattermost/mattermost-plugin-msteams-sync/server/msteams"
	"github.com/mattermost/mattermost-plugin-msteams-sync/server/store"
	"github.com/mattermost/mattermost-plugin-msteams-sync/server/store/storemodels"
	"golang.org/x/oauth2"

	"github.com/mattermost/mattermost-server/v6/model"
)

const (
	HeaderMattermostUserID = "Mattermost-User-ID"
)

type API struct {
	p      *Plugin
	store  store.Store
	router *mux.Router
}

type Activities struct {
	Value []msteams.Activity
}

func NewAPI(p *Plugin, store store.Store) *API {
	router := mux.NewRouter()
	api := &API{p: p, router: router, store: store}

<<<<<<< HEAD
	autocompleteRouter := router.PathPrefix("/autocomplete").Subrouter()

	router.HandleFunc("/avatar/{userId:.*}", api.getAvatar).Methods(http.MethodGet)
	router.HandleFunc("/changes", api.processActivity).Methods(http.MethodPost)
	router.HandleFunc("/lifecycle", api.processLifecycle).Methods(http.MethodPost)
	router.HandleFunc("/needsConnect", api.handleAuthRequired(api.needsConnect)).Methods(http.MethodGet, http.MethodOptions)
	router.HandleFunc("/connect", api.handleAuthRequired(api.connect)).Methods(http.MethodGet, http.MethodOptions)
	router.HandleFunc("/disconnect", api.handleAuthRequired(api.checkUserConnected(api.disconnect))).Methods(http.MethodGet, http.MethodOptions)
	router.HandleFunc("/get-connected-channels", api.handleAuthRequired(api.getConnectedChannels)).Methods(http.MethodGet, http.MethodOptions)
	router.HandleFunc("/oauth-redirect", api.oauthRedirectHandler).Methods(http.MethodGet, http.MethodOptions)

	// Command autocomplete APIs
	autocompleteRouter.HandleFunc("/teams", api.autocompleteTeams).Methods(http.MethodGet)
	autocompleteRouter.HandleFunc("/channels", api.autocompleteChannels).Methods(http.MethodGet)
=======
	if p.metricsService != nil {
		// set error counter middleware handler
		router.Use(api.metricsMiddleware)
	}

	router.HandleFunc("/avatar/{userId:.*}", api.getAvatar).Methods("GET")
	router.HandleFunc("/changes", api.processActivity).Methods("POST")
	router.HandleFunc("/lifecycle", api.processLifecycle).Methods("POST")
	router.HandleFunc("/autocomplete/teams", api.autocompleteTeams).Methods("GET")
	router.HandleFunc("/autocomplete/channels", api.autocompleteChannels).Methods("GET")
	router.HandleFunc("/needsConnect", api.needsConnect).Methods("GET", "OPTIONS")
	router.HandleFunc("/connect", api.connect).Methods("GET", "OPTIONS")
	router.HandleFunc("/oauth-redirect", api.oauthRedirectHandler).Methods("GET", "OPTIONS")
>>>>>>> 0fcd9f16

	// iFrame support
	router.HandleFunc("/iframe/mattermostTab", api.iFrame).Methods(http.MethodGet)
	router.HandleFunc("/iframe-manifest", api.iFrameManifest).Methods(http.MethodGet)

	return api
}

// getAvatar returns the microsoft teams avatar
func (a *API) getAvatar(w http.ResponseWriter, r *http.Request) {
	params := mux.Vars(r)
	userID := params["userId"]
	photo, appErr := a.store.GetAvatarCache(userID)
	if appErr != nil || len(photo) == 0 {
		var err error
		photo, err = a.p.msteamsAppClient.GetUserAvatar(userID)
		if err != nil {
			a.p.API.LogError("Unable to get user avatar", "msteamsUserID", userID, "error", err.Error())
			http.Error(w, "avatar not found", http.StatusNotFound)
			return
		}

		err = a.store.SetAvatarCache(userID, photo)
		if err != nil {
			a.p.API.LogError("Unable to cache the new avatar", "error", err.Error())
			return
		}
	}

	if _, err := w.Write(photo); err != nil {
		a.p.API.LogError("Unable to write the response", "Error", err.Error())
	}
}

// processActivity handles the activity received from teams subscriptions
func (a *API) processActivity(w http.ResponseWriter, req *http.Request) {
	validationToken := req.URL.Query().Get("validationToken")
	if validationToken != "" {
		w.Header().Add("Content-Type", "text/plain")
		w.WriteHeader(http.StatusOK)
		_, _ = w.Write([]byte(validationToken))
		return
	}

	activities := Activities{}
	err := json.NewDecoder(req.Body).Decode(&activities)
	if err != nil {
		http.Error(w, "unable to get the activities from the message", http.StatusBadRequest)
		return
	}
	defer req.Body.Close()

	a.p.API.LogDebug("Change activity request", "activities", activities)
	errors := ""
	for _, activity := range activities.Value {
		if activity.ClientState != a.p.getConfiguration().WebhookSecret {
			errors += "Invalid webhook secret"
			continue
		}

		if err := a.p.activityHandler.Handle(activity); err != nil {
			a.p.API.LogError("Unable to process created activity", "activity", activity, "error", err.Error())
			errors += err.Error() + "\n"
		}
	}
	if errors != "" {
		http.Error(w, errors, http.StatusBadRequest)
		return
	}

	w.WriteHeader(http.StatusAccepted)
}

// processLifecycle handles the lifecycle events received from teams subscriptions
func (a *API) processLifecycle(w http.ResponseWriter, req *http.Request) {
	validationToken := req.URL.Query().Get("validationToken")
	if validationToken != "" {
		w.Header().Add("Content-Type", "text/plain")
		w.WriteHeader(http.StatusOK)
		_, _ = w.Write([]byte(validationToken))
		return
	}

	lifecycleEvents := Activities{}
	err := json.NewDecoder(req.Body).Decode(&lifecycleEvents)
	if err != nil {
		http.Error(w, "unable to get the lifecycle events from the message", http.StatusBadRequest)
		return
	}
	defer req.Body.Close()

	a.p.API.LogDebug("Lifecycle activity request", "activities", lifecycleEvents)

	for _, event := range lifecycleEvents.Value {
		if event.ClientState != a.p.getConfiguration().WebhookSecret {
			a.p.API.LogError("Invalid webhook secret received in lifecycle event")
			continue
		}
		a.p.activityHandler.HandleLifecycleEvent(event)
	}

	w.WriteHeader(http.StatusOK)
}

func (a *API) ServeHTTP(w http.ResponseWriter, r *http.Request) {
	a.router.ServeHTTP(w, r)
}

func (a *API) autocompleteTeams(w http.ResponseWriter, r *http.Request) {
	out := []model.AutocompleteListItem{}
	userID := r.Header.Get(HeaderMattermostUserID)

	client, err := a.p.GetClientForUser(userID)
	if err != nil {
		a.p.API.LogError("Unable to get the client for user", "MMUserID", userID, "Error", err.Error())
		data, _ := json.Marshal(out)
		_, _ = w.Write(data)
		return
	}

	teams, err := client.ListTeams()
	if err != nil {
		a.p.API.LogError("Unable to get the MS Teams teams", "Error", err.Error())
		data, _ := json.Marshal(out)
		_, _ = w.Write(data)
		return
	}

	a.p.API.LogDebug("Successfully fetched the list of teams", "Count", len(teams))
	for _, t := range teams {
		s := model.AutocompleteListItem{
			Item:     t.ID,
			Hint:     t.DisplayName,
			HelpText: t.Description,
		}

		out = append(out, s)
	}

	data, _ := json.Marshal(out)
	_, _ = w.Write(data)
}

func (a *API) autocompleteChannels(w http.ResponseWriter, r *http.Request) {
	out := []model.AutocompleteListItem{}
	userID := r.Header.Get(HeaderMattermostUserID)
	args := strings.Fields(r.URL.Query().Get("parsed"))
	if len(args) < 3 {
		data, _ := json.Marshal(out)
		_, _ = w.Write(data)
		return
	}

	client, err := a.p.GetClientForUser(userID)
	if err != nil {
		a.p.API.LogError("Unable to get the client for user", "MMUserID", userID, "Error", err.Error())
		data, _ := json.Marshal(out)
		_, _ = w.Write(data)
		return
	}

	teamID := args[2]
	channels, err := client.ListChannels(teamID)
	if err != nil {
		a.p.API.LogError("Unable to get the channels for MS Teams team", "TeamID", teamID, "Error", err.Error())
		data, _ := json.Marshal(out)
		_, _ = w.Write(data)
		return
	}

	a.p.API.LogDebug("Successfully fetched the list of channels for MS Teams team", "TeamID", teamID, "Count", len(channels))
	for _, c := range channels {
		s := model.AutocompleteListItem{
			Item:     c.ID,
			Hint:     c.DisplayName,
			HelpText: c.Description,
		}

		out = append(out, s)
	}

	data, _ := json.Marshal(out)
	_, _ = w.Write(data)
}

func (a *API) needsConnect(w http.ResponseWriter, r *http.Request) {
	if r.Method == http.MethodOptions {
		return
	}

	response := map[string]bool{
		"canSkip":      a.p.getConfiguration().AllowSkipConnectUsers,
		"needsConnect": false,
		"connected":    false,
	}

	userID := r.Header.Get("Mattermost-User-ID")
	client, _ := a.p.GetClientForUser(userID)
	if client != nil {
		response["connected"] = true
	}

	if a.p.getConfiguration().EnforceConnectedUsers {
		if client == nil {
			if a.p.getConfiguration().EnabledTeams == "" {
				response["needsConnect"] = true
			} else {
				enabledTeams := strings.Fields(a.p.getConfiguration().EnabledTeams)

				teams, _ := a.p.API.GetTeamsForUser(userID)
				for _, enabledTeam := range enabledTeams {
					for _, team := range teams {
						if team.Id == enabledTeam {
							response["needsConnect"] = true
							break
						}
					}
				}
			}
		}
	}

	data, _ := json.Marshal(response)
	_, _ = w.Write(data)
}

func (a *API) connect(w http.ResponseWriter, r *http.Request) {
	if r.Method == http.MethodOptions {
		return
	}
	userID := r.Header.Get(HeaderMattermostUserID)

	state := fmt.Sprintf("%s_%s", model.NewId(), userID)
	if err := a.store.StoreOAuth2State(state); err != nil {
		a.p.API.LogError("Error in storing the OAuth state", "error", err.Error())
		http.Error(w, "Error in trying to connect the account, please try again.", http.StatusInternalServerError)
		return
	}

	codeVerifier := model.NewId()
	if appErr := a.p.API.KVSet("_code_verifier_"+userID, []byte(codeVerifier)); appErr != nil {
		a.p.API.LogError("Error in storing the code verifier", "error", appErr.Message)
		http.Error(w, "Error in trying to connect the account, please try again.", http.StatusInternalServerError)
		return
	}

	connectURL := msteams.GetAuthURL(a.p.GetURL()+"/oauth-redirect", a.p.configuration.TenantID, a.p.configuration.ClientID, a.p.configuration.ClientSecret, state, codeVerifier)

	data, _ := json.Marshal(map[string]string{"connectUrl": connectURL})
	_, _ = w.Write(data)
}

<<<<<<< HEAD
func (a *API) disconnect(w http.ResponseWriter, r *http.Request) {
	if r.Method == http.MethodOptions {
		return
	}

	userID := r.Header.Get(HeaderMattermostUserID)
	teamsUserID, err := a.p.store.MattermostToTeamsUserID(userID)
	if err != nil {
		a.p.API.LogError("Unable to get Teams user ID from Mattermost user ID.", "UserID", userID, "Error", err.Error())
		http.Error(w, "Unable to get Teams user ID from Mattermost user ID.", http.StatusInternalServerError)
		return
	}

	if err = a.p.store.SetUserInfo(userID, teamsUserID, nil); err != nil {
		a.p.API.LogError("Error occurred while disconnecting the user.", "UserID", userID, "Error", err.Error())
		http.Error(w, "Error occurred while disconnecting the user.", http.StatusInternalServerError)
		return
	}

	if _, err = w.Write([]byte("Your account has been disconnected.")); err != nil {
		a.p.API.LogError("Failed to write response", "Error", err.Error())
		w.WriteHeader(http.StatusInternalServerError)
		return
	}
}

func (a *API) getConnectedChannels(w http.ResponseWriter, r *http.Request) {
	if r.Method == http.MethodOptions {
		return
	}

	userID := r.Header.Get(HeaderMattermostUserID)
	links, err := a.p.store.ListChannelLinksWithNames()
	if err != nil {
		a.p.API.LogError("Error occurred while getting the linked channels", "Error", err.Error())
		http.Error(w, "Error occurred while getting the linked channels", http.StatusInternalServerError)
		return
	}

	paginatedLinks := []*storemodels.ChannelLink{}
	if len(links) > 0 {
		sort.Slice(links, func(i, j int) bool {
			return fmt.Sprintf("%s_%s", links[i].MattermostChannelName, links[i].MattermostChannelID) < fmt.Sprintf("%s_%s", links[j].MattermostChannelName, links[j].MattermostChannelID)
		})

		msTeamsTeamIDsVsNames, msTeamsChannelIDsVsNames, errorsFound := a.p.GetMSTeamsTeamAndChannelDetailsFromChannelLinks(links, userID, true)
		if errorsFound {
			http.Error(w, "Unable to get the MS Teams teams details", http.StatusInternalServerError)
			return
		}

		offset, limit := a.p.GetOffsetAndLimitFromQueryParams(r)
		for index := offset; index < offset+limit && index < len(links); index++ {
			link := links[index]
			if index >= offset && msTeamsChannelIDsVsNames[link.MSTeamsChannelID] != "" && msTeamsTeamIDsVsNames[link.MSTeamsTeamID] != "" {
				channel, appErr := a.p.API.GetChannel(link.MattermostChannelID)
				if appErr != nil {
					a.p.API.LogError("Error occurred while getting the channel details", "ChannelID", link.MattermostChannelID, "Error", appErr.Message)
					http.Error(w, "Error occurred while getting the channel details", http.StatusInternalServerError)
					return
				}

				paginatedLinks = append(paginatedLinks, &storemodels.ChannelLink{
					MattermostTeamID:      link.MattermostTeamID,
					MattermostChannelID:   link.MattermostChannelID,
					MSTeamsTeamID:         link.MSTeamsTeamID,
					MSTeamsChannelID:      link.MSTeamsChannelID,
					MattermostChannelName: link.MattermostChannelName,
					MattermostTeamName:    link.MattermostTeamName,
					MSTeamsChannelName:    msTeamsChannelIDsVsNames[link.MSTeamsChannelID],
					MSTeamsTeamName:       msTeamsTeamIDsVsNames[link.MSTeamsTeamID],
					MattermostChannelType: string(channel.Type),
				})
			}
		}
	}

	a.writeJSON(w, http.StatusOK, paginatedLinks)
}

// TODO: Add unit tests
=======
>>>>>>> 0fcd9f16
func (a *API) oauthRedirectHandler(w http.ResponseWriter, r *http.Request) {
	if r.Method == http.MethodOptions {
		return
	}

	teamsDefaultScopes := []string{"https://graph.microsoft.com/.default"}
	conf := &oauth2.Config{
		ClientID:     a.p.configuration.ClientID,
		ClientSecret: a.p.configuration.ClientSecret,
		Scopes:       append(teamsDefaultScopes, "offline_access"),
		Endpoint: oauth2.Endpoint{
			AuthURL:  fmt.Sprintf("https://login.microsoftonline.com/%s/oauth2/v2.0/authorize", a.p.configuration.TenantID),
			TokenURL: fmt.Sprintf("https://login.microsoftonline.com/%s/oauth2/v2.0/token", a.p.configuration.TenantID),
		},
		RedirectURL: a.p.GetURL() + "/oauth-redirect",
	}

	code := r.URL.Query().Get("code")
	state := r.URL.Query().Get("state")

	stateArr := strings.Split(state, "_")
	if len(stateArr) != 2 {
		http.Error(w, "Invalid state", http.StatusBadRequest)
		return
	}

	mmUserID := stateArr[1]
	if err := a.store.VerifyOAuth2State(state); err != nil {
		a.p.API.LogError("Unable to verify OAuth state", "MMUserID", mmUserID, "Error", err.Error())
		http.Error(w, "Unable to complete authentication.", http.StatusInternalServerError)
		return
	}

	codeVerifierBytes, appErr := a.p.API.KVGet("_code_verifier_" + mmUserID)
	if appErr != nil {
		a.p.API.LogError("Unable to get the code verifier", "error", appErr.Error())
		http.Error(w, "failed to get the code verifier", http.StatusBadRequest)
		return
	}
	appErr = a.p.API.KVDelete("_code_verifier_" + mmUserID)
	if appErr != nil {
		a.p.API.LogError("Unable to delete the used code verifier", "error", appErr.Error())
	}

	ctx := context.Background()
	token, err := conf.Exchange(ctx, code, oauth2.SetAuthURLParam("code_verifier", string(codeVerifierBytes)))
	if err != nil {
		a.p.API.LogError("Unable to get OAuth2 token", "error", err.Error())
		http.Error(w, "Unable to complete authentication", http.StatusInternalServerError)
		return
	}

	client := msteams.NewTokenClient(a.p.GetURL()+"/oauth-redirect", a.p.configuration.TenantID, a.p.configuration.ClientID, a.p.configuration.ClientSecret, token, a.p.API.LogError)
	if err = client.Connect(); err != nil {
		a.p.API.LogError("Unable to connect to the client", "error", err.Error())
		http.Error(w, "failed to connect to the client", http.StatusInternalServerError)
		return
	}

	msteamsUser, err := client.GetMe()
	if err != nil {
		a.p.API.LogError("Unable to get the MS Teams user", "error", err.Error())
		http.Error(w, "failed to get the MS Teams user", http.StatusInternalServerError)
		return
	}

	mmUser, userErr := a.p.API.GetUser(mmUserID)
	if userErr != nil {
		a.p.API.LogError("Unable to get the MM user", "error", userErr.Error())
		http.Error(w, "failed to get the MM user", http.StatusInternalServerError)
		return
	}

	if mmUser.Id != a.p.GetBotUserID() && msteamsUser.Mail != mmUser.Email {
		a.p.API.LogError("Unable to connect users with different emails")
		http.Error(w, "cannot connect users with different emails", http.StatusBadRequest)
		return
	}

	storedToken, err := a.p.store.GetTokenForMSTeamsUser(msteamsUser.ID)
	if err != nil {
		a.p.API.LogError("Unable to get the token for MS Teams user", "Error", err.Error())
	}

	if storedToken != nil {
		a.p.API.LogError("This Teams user is already connected to another user on Mattermost.", "MSTeamsUserID", msteamsUser.ID)
		http.Error(w, "This Teams user is already connected to another user on Mattermost.", http.StatusBadRequest)
		return
	}

	err = a.p.store.SetUserInfo(mmUserID, msteamsUser.ID, token)
	if err != nil {
		a.p.API.LogError("Unable to store the token", "error", err.Error())
		http.Error(w, "failed to store the token", http.StatusInternalServerError)
		return
	}

	a.p.API.PublishWebSocketEvent(
		"connect",
		nil,
		&model.WebsocketBroadcast{UserId: mmUserID},
	)

	w.Header().Add("Content-Type", "text/html")
<<<<<<< HEAD
	_, _ = w.Write([]byte("<html><body><h1>Your account has been connected</h1><p>You can close this window.</p></body></html>"))
}

// handleAuthRequired verifies if the provided request is performed by an authorized source.
func (a *API) handleAuthRequired(handleFunc http.HandlerFunc) http.HandlerFunc {
	return func(w http.ResponseWriter, r *http.Request) {
		mattermostUserID := r.Header.Get(HeaderMattermostUserID)
		if mattermostUserID == "" {
			a.p.API.LogError("Not authorized")
			http.Error(w, "Not authorized", http.StatusUnauthorized)
			return
		}

		handleFunc(w, r)
	}
}

// checkUserConnected verifies if the user account is connected to MS Teams.
func (a *API) checkUserConnected(handleFunc http.HandlerFunc) http.HandlerFunc {
	return func(w http.ResponseWriter, r *http.Request) {
		mattermostUserID := r.Header.Get(HeaderMattermostUserID)
		if _, err := a.p.store.GetTokenForMattermostUser(mattermostUserID); err != nil {
			a.p.API.LogError("Unable to get the oauth token for the user.", "UserID", mattermostUserID, "Error", err.Error())
			http.Error(w, "The account is not connected.", http.StatusBadRequest)
			return
		}

		handleFunc(w, r)
	}
}

func (a *API) writeJSON(w http.ResponseWriter, statusCode int, v interface{}) {
	if statusCode == 0 {
		statusCode = http.StatusOK
	}

	w.Header().Set("Content-Type", "application/json")
	b, err := json.Marshal(v)
	if err != nil {
		a.p.API.LogError("Failed to marshal JSON response", "Error", err.Error())
		w.WriteHeader(http.StatusInternalServerError)
		return
	}

	if _, err = w.Write(b); err != nil {
		a.p.API.LogError("Failed to write JSON response", "Error", err.Error())
		w.WriteHeader(http.StatusInternalServerError)
		return
	}

	w.WriteHeader(statusCode)
=======
	connectionMessage := "Your account has been connected"
	if mmUser.Id == a.p.GetBotUserID() {
		connectionMessage = "The bot account has been connected"
	}

	_, _ = w.Write([]byte(fmt.Sprintf("<html><body><h1>%s</h1><p>You can close this window.</p></body></html>", connectionMessage)))
>>>>>>> 0fcd9f16
}<|MERGE_RESOLUTION|>--- conflicted
+++ resolved
@@ -18,7 +18,7 @@
 )
 
 const (
-	HeaderMattermostUserID = "Mattermost-User-ID"
+	HeaderMattermostUserID = "Mattermost-User-Id"
 )
 
 type API struct {
@@ -35,7 +35,11 @@
 	router := mux.NewRouter()
 	api := &API{p: p, router: router, store: store}
 
-<<<<<<< HEAD
+	if p.metricsService != nil {
+		// set error counter middleware handler
+		router.Use(api.metricsMiddleware)
+	}
+
 	autocompleteRouter := router.PathPrefix("/autocomplete").Subrouter()
 
 	router.HandleFunc("/avatar/{userId:.*}", api.getAvatar).Methods(http.MethodGet)
@@ -50,21 +54,6 @@
 	// Command autocomplete APIs
 	autocompleteRouter.HandleFunc("/teams", api.autocompleteTeams).Methods(http.MethodGet)
 	autocompleteRouter.HandleFunc("/channels", api.autocompleteChannels).Methods(http.MethodGet)
-=======
-	if p.metricsService != nil {
-		// set error counter middleware handler
-		router.Use(api.metricsMiddleware)
-	}
-
-	router.HandleFunc("/avatar/{userId:.*}", api.getAvatar).Methods("GET")
-	router.HandleFunc("/changes", api.processActivity).Methods("POST")
-	router.HandleFunc("/lifecycle", api.processLifecycle).Methods("POST")
-	router.HandleFunc("/autocomplete/teams", api.autocompleteTeams).Methods("GET")
-	router.HandleFunc("/autocomplete/channels", api.autocompleteChannels).Methods("GET")
-	router.HandleFunc("/needsConnect", api.needsConnect).Methods("GET", "OPTIONS")
-	router.HandleFunc("/connect", api.connect).Methods("GET", "OPTIONS")
-	router.HandleFunc("/oauth-redirect", api.oauthRedirectHandler).Methods("GET", "OPTIONS")
->>>>>>> 0fcd9f16
 
 	// iFrame support
 	router.HandleFunc("/iframe/mattermostTab", api.iFrame).Methods(http.MethodGet)
@@ -317,7 +306,6 @@
 	_, _ = w.Write(data)
 }
 
-<<<<<<< HEAD
 func (a *API) disconnect(w http.ResponseWriter, r *http.Request) {
 	if r.Method == http.MethodOptions {
 		return
@@ -398,9 +386,6 @@
 	a.writeJSON(w, http.StatusOK, paginatedLinks)
 }
 
-// TODO: Add unit tests
-=======
->>>>>>> 0fcd9f16
 func (a *API) oauthRedirectHandler(w http.ResponseWriter, r *http.Request) {
 	if r.Method == http.MethodOptions {
 		return
@@ -505,8 +490,12 @@
 	)
 
 	w.Header().Add("Content-Type", "text/html")
-<<<<<<< HEAD
-	_, _ = w.Write([]byte("<html><body><h1>Your account has been connected</h1><p>You can close this window.</p></body></html>"))
+	connectionMessage := "Your account has been connected"
+	if mmUser.Id == a.p.GetBotUserID() {
+		connectionMessage = "The bot account has been connected"
+	}
+
+	_, _ = w.Write([]byte(fmt.Sprintf("<html><body><h1>%s</h1><p>You can close this window.</p></body></html>", connectionMessage)))
 }
 
 // handleAuthRequired verifies if the provided request is performed by an authorized source.
@@ -557,12 +546,4 @@
 	}
 
 	w.WriteHeader(statusCode)
-=======
-	connectionMessage := "Your account has been connected"
-	if mmUser.Id == a.p.GetBotUserID() {
-		connectionMessage = "The bot account has been connected"
-	}
-
-	_, _ = w.Write([]byte(fmt.Sprintf("<html><body><h1>%s</h1><p>You can close this window.</p></body></html>", connectionMessage)))
->>>>>>> 0fcd9f16
 }
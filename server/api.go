package main

import (
	"bytes"
	"context"
	"crypto/aes"
	"crypto/cipher"
	"crypto/hmac"
	"crypto/rand"
	"crypto/rsa"
	"crypto/sha1" //nolint:gosec
	"crypto/sha256"
	"encoding/base64"
	"encoding/csv"
	"encoding/json"
	"fmt"
	"net/http"
	"path/filepath"
	"strconv"
	"strings"

	"github.com/gorilla/mux"
	"github.com/mattermost/mattermost-plugin-msteams-sync/server/constants"
	"github.com/mattermost/mattermost-plugin-msteams-sync/server/metrics"
	"github.com/mattermost/mattermost-plugin-msteams-sync/server/msteams"
	"github.com/mattermost/mattermost-plugin-msteams-sync/server/store"
	"github.com/mattermost/mattermost-plugin-msteams-sync/server/store/storemodels"

	"github.com/mattermost/mattermost/server/public/model"
	"github.com/pkg/errors"
	"golang.org/x/oauth2"
)

type API struct {
	p      *Plugin
	store  store.Store
	router *mux.Router
}

type Activities struct {
	Value []msteams.Activity
}

const (
	DefaultPage               = 0
	MaxPerPage                = 100
	QueryParamPage            = "page"
	QueryParamPerPage         = "per_page"
	QueryParamPrimaryPlatform = "primary_platform"

	APIChoosePrimaryPlatform = "/choose-primary-platform"
)

func NewAPI(p *Plugin, store store.Store) *API {
	router := mux.NewRouter()
	p.handleStaticFiles(router)

	api := &API{p: p, router: router, store: store}

	if p.GetMetrics() != nil {
		// set error counter middleware handler
		router.Use(api.metricsMiddleware)
	}

	router.HandleFunc("/changes", api.processActivity).Methods("POST")
	router.HandleFunc("/lifecycle", api.processLifecycle).Methods("POST")
	router.HandleFunc("/autocomplete/teams", api.autocompleteTeams).Methods("GET")
	router.HandleFunc("/autocomplete/channels", api.autocompleteChannels).Methods("GET")
	router.HandleFunc("/needsConnect", api.needsConnect).Methods("GET", "OPTIONS")
	router.HandleFunc("/connect", api.connect).Methods("GET", "OPTIONS")
	router.HandleFunc("/oauth-redirect", api.oauthRedirectHandler).Methods("GET", "OPTIONS")
	router.HandleFunc("/connected-users", api.getConnectedUsers).Methods(http.MethodGet)
	router.HandleFunc("/connected-users/download", api.getConnectedUsersFile).Methods(http.MethodGet)
	router.HandleFunc(APIChoosePrimaryPlatform, api.choosePrimaryPlatform).Methods(http.MethodGet)

	// iFrame support
	router.HandleFunc("/iframe/mattermostTab", api.iFrame).Methods("GET")
	router.HandleFunc("/iframe-manifest", api.iFrameManifest).Methods("GET")

	api.registerClientMock()

	return api
}

<<<<<<< HEAD
=======
// getAvatar returns the microsoft teams avatar
func (a *API) getAvatar(w http.ResponseWriter, r *http.Request) {
	params := mux.Vars(r)
	userID := params["userId"]
	photo, appErr := a.store.GetAvatarCache(userID)
	if appErr != nil || len(photo) == 0 {
		var err error
		photo, err = a.p.GetClientForApp().GetUserAvatar(userID)
		if err != nil {
			a.p.API.LogWarn("Unable to get user avatar", "teams_user_id", userID, "error", err.Error())
			http.Error(w, "avatar not found", http.StatusNotFound)
			return
		}

		err = a.store.SetAvatarCache(userID, photo)
		if err != nil {
			a.p.API.LogWarn("Unable to cache the new avatar", "error", err.Error())
			return
		}
	}

	if _, err := w.Write(photo); err != nil {
		a.p.API.LogWarn("Unable to write the response", "error", err.Error())
	}
}

>>>>>>> 5150282a
func (a *API) decryptEncryptedContentData(key []byte, encryptedContent msteams.EncryptedContent) ([]byte, error) {
	ciphertext, err := base64.StdEncoding.DecodeString(encryptedContent.Data)
	if err != nil {
		return nil, errors.Wrap(err, "Unable to decode encrypted data")
	}
	msDataSignature, err := base64.StdEncoding.DecodeString(encryptedContent.DataSignature)
	if err != nil {
		return nil, errors.Wrap(err, "Unable to decode data signature")
	}

	mac := hmac.New(sha256.New, key)
	mac.Write(ciphertext)
	expectedMac := mac.Sum(nil)
	if !hmac.Equal(expectedMac, msDataSignature) {
		return nil, errors.New("The key signature doesn't match")
	}
	block, err := aes.NewCipher(key)
	if err != nil {
		return nil, err
	}

	if len(ciphertext) < aes.BlockSize {
		return nil, errors.New("ciphertext too short")
	}
	iv := key[:16]

	if len(ciphertext)%block.BlockSize() != 0 {
		return nil, errors.New("ciphertext is not a multiple of the block size")
	}

	mode := cipher.NewCBCDecrypter(block, iv)
	result := make([]byte, len(ciphertext))
	mode.CryptBlocks(result, ciphertext)
	resultPadding := int(result[len(result)-1])
	result = result[:len(result)-resultPadding]
	return result, nil
}

func (a *API) decryptEncryptedContentDataKey(encryptedContent msteams.EncryptedContent) ([]byte, error) {
	ciphertext, err := base64.StdEncoding.DecodeString(encryptedContent.DataKey)
	if err != nil {
		return nil, errors.Wrap(err, "Unable to decode key")
	}

	key, err := a.p.getPrivateKey()
	if err != nil {
		return nil, errors.Wrap(err, "Unable to get private key")
	}
	hash := sha1.New() //nolint:gosec
	plaintext, err := rsa.DecryptOAEP(hash, rand.Reader, key, ciphertext, nil)
	if err != nil {
		return nil, errors.Wrap(err, "Unable to decrypt data")
	}
	return plaintext, nil
}

func (a *API) processEncryptedContent(encryptedContent msteams.EncryptedContent) ([]byte, error) {
	msKey, err := a.decryptEncryptedContentDataKey(encryptedContent)
	if err != nil {
		a.p.API.LogWarn("Unable to decrypt key", "error", err.Error())
		return nil, err
	}

	data, err := a.decryptEncryptedContentData(msKey, encryptedContent)
	if err != nil {
		a.p.API.LogWarn("Unable to decrypt data", "error", err.Error())
		return nil, err
	}
	return data, nil
}

// processActivity handles the activity received from teams subscriptions
func (a *API) processActivity(w http.ResponseWriter, req *http.Request) {
	validationToken := req.URL.Query().Get("validationToken")
	if validationToken != "" {
		w.Header().Add("Content-Type", "text/plain")
		w.WriteHeader(http.StatusOK)
		_, _ = w.Write([]byte(validationToken))
		return
	}

	activities := Activities{}
	err := json.NewDecoder(req.Body).Decode(&activities)
	if err != nil {
		http.Error(w, "unable to get the activities from the message", http.StatusBadRequest)
		return
	}
	defer req.Body.Close()

	requireEncryptedContent := a.p.getConfiguration().CertificateKey != ""
	errors := ""
	for _, activity := range activities.Value {
		if activity.EncryptedContent != nil {
			content, err := a.processEncryptedContent(*activity.EncryptedContent)
			if err != nil {
				errors += err.Error() + "\n"
				continue
			}
			activity.Content = content
		} else if requireEncryptedContent {
			errors += "Not encrypted content for encrypted subscription"
			continue
		}

		if activity.ClientState != a.p.getConfiguration().WebhookSecret {
			errors += "Invalid webhook secret"
			continue
		}

		if err := a.p.activityHandler.Handle(activity); err != nil {
			a.p.API.LogWarn("Unable to process created activity", "activity", activity, "error", err.Error())
			errors += err.Error() + "\n"
		}
	}
	if errors != "" {
		http.Error(w, errors, http.StatusBadRequest)
		return
	}

	w.WriteHeader(http.StatusAccepted)
}

// processLifecycle handles the lifecycle events received from teams subscriptions
func (a *API) processLifecycle(w http.ResponseWriter, req *http.Request) {
	validationToken := req.URL.Query().Get("validationToken")
	if validationToken != "" {
		w.Header().Add("Content-Type", "text/plain")
		w.WriteHeader(http.StatusOK)
		_, _ = w.Write([]byte(validationToken))
		return
	}

	lifecycleEvents := Activities{}
	err := json.NewDecoder(req.Body).Decode(&lifecycleEvents)
	if err != nil {
		http.Error(w, "unable to get the lifecycle events from the message", http.StatusBadRequest)
		return
	}
	defer req.Body.Close()

	errors := ""
	for _, event := range lifecycleEvents.Value {
		if event.ClientState != a.p.getConfiguration().WebhookSecret {
			a.p.metricsService.ObserveLifecycleEvent(event.LifecycleEvent, metrics.DiscardedReasonInvalidWebhookSecret)
			errors += "Invalid webhook secret"
			continue
		}
		a.p.activityHandler.HandleLifecycleEvent(event)
	}
	if errors != "" {
		http.Error(w, errors, http.StatusBadRequest)
		return
	}

	w.WriteHeader(http.StatusOK)
}

func (a *API) ServeHTTP(w http.ResponseWriter, r *http.Request) {
	a.router.ServeHTTP(w, r)
}

func (a *API) autocompleteTeams(w http.ResponseWriter, r *http.Request) {
	out := []model.AutocompleteListItem{}
	userID := r.Header.Get("Mattermost-User-ID")

	client, err := a.p.GetClientForUser(userID)
	if err != nil {
		a.p.API.LogWarn("Unable to get the client for user", "user_id", userID, "error", err.Error())
		data, _ := json.Marshal(out)
		_, _ = w.Write(data)
		return
	}

	teams, err := client.ListTeams()
	if err != nil {
		a.p.API.LogWarn("Unable to get the MS Teams teams", "error", err.Error())
		data, _ := json.Marshal(out)
		_, _ = w.Write(data)
		return
	}

	for _, t := range teams {
		s := model.AutocompleteListItem{
			Item:     t.ID,
			Hint:     t.DisplayName,
			HelpText: t.Description,
		}

		out = append(out, s)
	}

	data, _ := json.Marshal(out)
	_, _ = w.Write(data)
}

func (a *API) autocompleteChannels(w http.ResponseWriter, r *http.Request) {
	out := []model.AutocompleteListItem{}
	userID := r.Header.Get("Mattermost-User-ID")
	args := strings.Fields(r.URL.Query().Get("parsed"))
	if len(args) < 3 {
		data, _ := json.Marshal(out)
		_, _ = w.Write(data)
		return
	}

	client, err := a.p.GetClientForUser(userID)
	if err != nil {
		a.p.API.LogWarn("Unable to get the client for user", "user_id", userID, "error", err.Error())
		data, _ := json.Marshal(out)
		_, _ = w.Write(data)
		return
	}

	teamID := args[2]
	channels, err := client.ListChannels(teamID)
	if err != nil {
		a.p.API.LogWarn("Unable to get the channels for MS Teams team", "team_id", teamID, "error", err.Error())
		data, _ := json.Marshal(out)
		_, _ = w.Write(data)
		return
	}

	for _, c := range channels {
		s := model.AutocompleteListItem{
			Item:     c.ID,
			Hint:     c.DisplayName,
			HelpText: c.Description,
		}

		out = append(out, s)
	}
	data, _ := json.Marshal(out)
	_, _ = w.Write(data)
}

func (a *API) needsConnect(w http.ResponseWriter, r *http.Request) {
	if r.Method == http.MethodOptions {
		return
	}

	response := map[string]bool{
		"canSkip":      a.p.getConfiguration().AllowSkipConnectUsers,
		"needsConnect": false,
	}

	if a.p.getConfiguration().EnforceConnectedUsers {
		userID := r.Header.Get("Mattermost-User-ID")
		client, _ := a.p.GetClientForUser(userID)
		if client == nil {
			if a.p.getConfiguration().EnabledTeams == "" {
				response["needsConnect"] = true
			} else {
				enabledTeams := strings.Split(a.p.getConfiguration().EnabledTeams, ",")

				teams, _ := a.p.API.GetTeamsForUser(userID)
				for _, enabledTeam := range enabledTeams {
					for _, team := range teams {
						if team.Id == enabledTeam {
							response["needsConnect"] = true
							break
						}
					}
				}
			}
		}
	}

	data, _ := json.Marshal(response)
	_, _ = w.Write(data)
}

func (a *API) connect(w http.ResponseWriter, r *http.Request) {
	if r.Method == http.MethodOptions {
		return
	}
	userID := r.Header.Get("Mattermost-User-ID")

	state := fmt.Sprintf("%s_%s", model.NewId(), userID)
	if err := a.store.StoreOAuth2State(state); err != nil {
		a.p.API.LogWarn("Error in storing the OAuth state", "error", err.Error())
		http.Error(w, "Error in trying to connect the account, please try again.", http.StatusInternalServerError)
		return
	}

	codeVerifier := model.NewId()
	if appErr := a.p.API.KVSet("_code_verifier_"+userID, []byte(codeVerifier)); appErr != nil {
		a.p.API.LogWarn("Error in storing the code verifier", "error", appErr.Message)
		http.Error(w, "Error in trying to connect the account, please try again.", http.StatusInternalServerError)
		return
	}

	connectURL := msteams.GetAuthURL(a.p.GetURL()+"/oauth-redirect", a.p.configuration.TenantID, a.p.configuration.ClientID, a.p.configuration.ClientSecret, state, codeVerifier)

	data, _ := json.Marshal(map[string]string{"connectUrl": connectURL})
	_, _ = w.Write(data)
}

func (a *API) oauthRedirectHandler(w http.ResponseWriter, r *http.Request) {
	if r.Method == http.MethodOptions {
		return
	}

	teamsDefaultScopes := []string{"https://graph.microsoft.com/.default"}
	conf := &oauth2.Config{
		ClientID:     a.p.configuration.ClientID,
		ClientSecret: a.p.configuration.ClientSecret,
		Scopes:       append(teamsDefaultScopes, "offline_access"),
		Endpoint: oauth2.Endpoint{
			AuthURL:  fmt.Sprintf("https://login.microsoftonline.com/%s/oauth2/v2.0/authorize", a.p.configuration.TenantID),
			TokenURL: fmt.Sprintf("https://login.microsoftonline.com/%s/oauth2/v2.0/token", a.p.configuration.TenantID),
		},
		RedirectURL: a.p.GetURL() + "/oauth-redirect",
	}

	code := r.URL.Query().Get("code")
	state := r.URL.Query().Get("state")

	stateArr := strings.Split(state, "_")
	if len(stateArr) != 2 {
		http.Error(w, "Invalid state", http.StatusBadRequest)
		return
	}

	mmUserID := stateArr[1]
	if err := a.store.VerifyOAuth2State(state); err != nil {
		a.p.API.LogWarn("Unable to verify OAuth state", "user_id", mmUserID, "error", err.Error())
		http.Error(w, "Unable to complete authentication.", http.StatusInternalServerError)
		return
	}

	codeVerifierBytes, appErr := a.p.API.KVGet("_code_verifier_" + mmUserID)
	if appErr != nil {
		a.p.API.LogWarn("Unable to get the code verifier", "error", appErr.Error())
		http.Error(w, "failed to get the code verifier", http.StatusBadRequest)
		return
	}
	appErr = a.p.API.KVDelete("_code_verifier_" + mmUserID)
	if appErr != nil {
		a.p.API.LogWarn("Unable to delete the used code verifier", "error", appErr.Error())
	}

	ctx := context.Background()
	token, err := conf.Exchange(ctx, code, oauth2.SetAuthURLParam("code_verifier", string(codeVerifierBytes)))
	if err != nil {
		a.p.API.LogWarn("Unable to get OAuth2 token", "error", err.Error())
		http.Error(w, "Unable to complete authentication", http.StatusInternalServerError)
		return
	}

	client := msteams.NewTokenClient(a.p.GetURL()+"/oauth-redirect", a.p.configuration.TenantID, a.p.configuration.ClientID, a.p.configuration.ClientSecret, token, &a.p.apiClient.Log)
	if err = client.Connect(); err != nil {
		a.p.API.LogWarn("Unable to connect to the client", "error", err.Error())
		http.Error(w, "failed to connect to the client", http.StatusInternalServerError)
		return
	}

	msteamsUser, err := client.GetMe()
	if err != nil {
		a.p.API.LogWarn("Unable to get the MS Teams user", "error", err.Error())
		http.Error(w, "failed to get the MS Teams user", http.StatusInternalServerError)
		return
	}

	mmUser, userErr := a.p.API.GetUser(mmUserID)
	if userErr != nil {
		a.p.API.LogWarn("Unable to get the MM user", "error", userErr.Error())
		http.Error(w, "failed to get the MM user", http.StatusInternalServerError)
		return
	}

	if mmUser.Id != a.p.GetBotUserID() && msteamsUser.Mail != mmUser.Email {
		a.p.API.LogWarn("Unable to connect users with different emails")
		http.Error(w, "cannot connect users with different emails", http.StatusBadRequest)
		return
	}

	storedToken, err := a.p.store.GetTokenForMSTeamsUser(msteamsUser.ID)
	if err != nil {
		a.p.API.LogWarn("Unable to get the token for MS Teams user", "error", err.Error())
	}

	if storedToken != nil {
		a.p.API.LogWarn("This Teams user is already connected to another user on Mattermost.", "teams_user_id", msteamsUser.ID)
		http.Error(w, "This Teams user is already connected to another user on Mattermost.", http.StatusBadRequest)
		return
	}

	if err = a.p.store.SetUserInfo(mmUserID, msteamsUser.ID, token); err != nil {
		a.p.API.LogWarn("Unable to store the token", "error", err.Error())
		http.Error(w, "failed to store the token", http.StatusInternalServerError)
		return
	}

	a.p.whitelistClusterMutex.Lock()
	defer a.p.whitelistClusterMutex.Unlock()
	whitelistSize, err := a.p.store.GetSizeOfWhitelist()
	if err != nil {
		a.p.API.LogWarn("Unable to get whitelist size", "error", err.Error())
		http.Error(w, "Something went wrong", http.StatusInternalServerError)
		return
	}

	if whitelistSize >= a.p.getConfiguration().ConnectedUsersAllowed {
		if err = a.p.store.SetUserInfo(mmUserID, msteamsUser.ID, nil); err != nil {
			a.p.API.LogWarn("Unable to delete the OAuth token for user", "user_id", mmUserID, "error", err.Error())
		}
		http.Error(w, "You cannot connect your account because the maximum limit of users allowed to connect has been reached. Please contact your system administrator.", http.StatusBadRequest)
		return
	}

	if err := a.p.store.StoreUserInWhitelist(mmUserID); err != nil {
		a.p.API.LogWarn("Unable to store the user in whitelist", "user_id", mmUserID, "error", err.Error())
		if err = a.p.store.SetUserInfo(mmUserID, msteamsUser.ID, nil); err != nil {
			a.p.API.LogWarn("Unable to delete the OAuth token for user", "user_id", mmUserID, "error", err.Error())
		}

		http.Error(w, "Something went wrong.", http.StatusInternalServerError)
		return
	}

	w.Header().Add("Content-Type", "text/html")
	connectionMessage := "Your account has been connected"
	if mmUser.Id == a.p.GetBotUserID() {
		connectionMessage = "The bot account has been connected"
	}

	_, _ = w.Write([]byte(fmt.Sprintf("<html><body><h1>%s</h1><p>You can close this window.</p></body></html>", connectionMessage)))

	// TODO: Remove the comment after the completion of other related tasks.
	// bundlePath, err := a.p.API.GetBundlePath()
	// if err != nil {
	// 	a.p.API.LogWarn("Failed to get bundle path.", "error", err.Error())
	// 	return
	// }

	// t, err := template.ParseFiles(filepath.Join(bundlePath, "assets/info-page/index.html"))
	// if err != nil {
	// 	a.p.API.LogError("unable to parse the template", "error", err.Error())
	// 	http.Error(w, "unable to view the primary platform selection page", http.StatusInternalServerError)
	// }

	// err = t.Execute(w, struct {
	// 	ServerURL string
	// 	APIEndPoint string
	// 	QueryParamPrimaryPlatform string
	// } {
	// 	ServerURL: a.p.GetURL(),
	// 	APIEndPoint: APIChoosePrimaryPlatform,
	// 	QueryParamPrimaryPlatform: QueryParamPrimaryPlatform,
	// })
	// if err != nil {
	// 	a.p.API.LogError("unable to execute the template", "error", err.Error())
	// 	http.Error(w, "unable to view the primary platform selection page", http.StatusInternalServerError)
	// }
}

func (a *API) getConnectedUsers(w http.ResponseWriter, r *http.Request) {
	userID := r.Header.Get("Mattermost-User-Id")
	if userID == "" {
		a.p.API.LogWarn("Not authorized")
		http.Error(w, "not authorized", http.StatusUnauthorized)
		return
	}

	if !a.p.API.HasPermissionTo(userID, model.PermissionManageSystem) {
		a.p.API.LogWarn("Insufficient permissions", "user_id", userID)
		http.Error(w, "not able to authorize the user", http.StatusForbidden)
		return
	}

	page, perPage := GetPageAndPerPage(r)
	connectedUsersList, err := a.p.store.GetConnectedUsers(page, perPage)
	if err != nil {
		a.p.API.LogWarn("Unable to get connected users list", "error", err.Error())
		http.Error(w, "unable to get connected users list", http.StatusInternalServerError)
		return
	}

	w.Header().Set("Content-Type", "application/json")
	b, err := json.Marshal(connectedUsersList)
	if err != nil {
		a.p.API.LogWarn("Failed to marshal JSON response", "error", err.Error())
		w.WriteHeader(http.StatusInternalServerError)
		_, _ = w.Write([]byte("[]"))
		return
	}

	if _, err = w.Write(b); err != nil {
		a.p.API.LogWarn("Error while writing response", "error", err.Error())
		w.WriteHeader(http.StatusInternalServerError)
		return
	}

	w.WriteHeader(http.StatusOK)
}

func (a *API) getConnectedUsersFile(w http.ResponseWriter, r *http.Request) {
	userID := r.Header.Get("Mattermost-User-Id")
	if userID == "" {
		a.p.API.LogWarn("Not authorized")
		http.Error(w, "not authorized", http.StatusUnauthorized)
		return
	}

	if !a.p.API.HasPermissionTo(userID, model.PermissionManageSystem) {
		a.p.API.LogWarn("Insufficient permissions", "user_id", userID)
		http.Error(w, "not able to authorize the user", http.StatusForbidden)
		return
	}

	connectedUsersList, err := a.p.getConnectedUsersList()
	if err != nil {
		a.p.API.LogWarn("Unable to get connected users list", "error", err.Error())
		http.Error(w, "unable to get connected users list", http.StatusInternalServerError)
		return
	}

	b := &bytes.Buffer{}
	csvWriter := csv.NewWriter(b)
	if err := csvWriter.Write([]string{"First Name", "Last Name", "Email", "Mattermost User Id", "Teams User Id"}); err != nil {
		a.p.API.LogWarn("Unable to write headers in CSV file", "error", err.Error())
		http.Error(w, "unable to write data in CSV file", http.StatusInternalServerError)
		return
	}

	for _, connectedUser := range connectedUsersList {
		if err := csvWriter.Write([]string{connectedUser.FirstName, connectedUser.LastName, connectedUser.Email, connectedUser.MattermostUserID, connectedUser.TeamsUserID}); err != nil {
			a.p.API.LogWarn("Unable to write data in CSV file", "error", err.Error())
			http.Error(w, "unable to write data in CSV file", http.StatusInternalServerError)
			return
		}
	}

	csvWriter.Flush()
	if err := csvWriter.Error(); err != nil {
		a.p.API.LogWarn("Unable to flush the data in writer", "error", err.Error())
		http.Error(w, "unable to write data in CSV file", http.StatusInternalServerError)
		return
	}

	w.Header().Set("Content-Type", "text/csv")
	w.Header().Set("Content-Disposition", "attachment;filename=connected-users.csv")
	if _, err := w.Write(b.Bytes()); err != nil {
		a.p.API.LogWarn("Unable to write the data", "error", err.Error())
		http.Error(w, "unable to write the data", http.StatusInternalServerError)
	}
}

func (a *API) choosePrimaryPlatform(w http.ResponseWriter, r *http.Request) {
	userID := r.Header.Get("Mattermost-User-Id")
	if userID == "" {
		a.p.API.LogWarn("Not authorized")
		http.Error(w, "not authorized", http.StatusUnauthorized)
		return
	}

	primaryPlatform := r.URL.Query().Get(QueryParamPrimaryPlatform)
	if primaryPlatform != constants.PreferenceValuePlatformMM && primaryPlatform != constants.PreferenceValuePlatformMSTeams {
		a.p.API.LogWarn("Invalid primary platform", "primary_platform", primaryPlatform)
		http.Error(w, "invalid primary platform", http.StatusBadRequest)
		return
	}

	err := a.p.API.UpdatePreferencesForUser(userID, []model.Preference{{
		UserId:   userID,
		Category: getPreferenceCategoryName(),
		Name:     constants.PreferenceNamePlatform,
		Value:    primaryPlatform,
	}})

	if err != nil {
		a.p.API.LogWarn("Error when updating the preferences", "error", err.Error())
		http.Error(w, "error updating the preferences", http.StatusInternalServerError)
		return
	}

	w.WriteHeader(http.StatusOK)
}

func (p *Plugin) getConnectedUsersList() ([]*storemodels.ConnectedUser, error) {
	page := DefaultPage
	perPage := MaxPerPage
	var connectedUserList []*storemodels.ConnectedUser
	for {
		connectedUsers, err := p.store.GetConnectedUsers(page, perPage)
		if err != nil {
			return nil, err
		}

		connectedUserList = append(connectedUserList, connectedUsers...)
		if len(connectedUsers) < perPage {
			break
		}

		page++
	}

	return connectedUserList, nil
}

// handleStaticFiles handles the static files under the assets directory.
func (p *Plugin) handleStaticFiles(r *mux.Router) {
	bundlePath, err := p.API.GetBundlePath()
	if err != nil {
		p.API.LogWarn("Failed to get bundle path.", "error", err.Error())
		return
	}

	// This will serve static files from the 'assets' directory under '/static/<filename>'
	r.PathPrefix("/static/").Handler(http.StripPrefix("/static/", http.FileServer(http.Dir(filepath.Join(bundlePath, "assets")))))
}

func GetPageAndPerPage(r *http.Request) (page, perPage int) {
	query := r.URL.Query()
	if val, err := strconv.Atoi(query.Get(QueryParamPage)); err != nil || val < 0 {
		page = DefaultPage
	} else {
		page = val
	}

	val, err := strconv.Atoi(query.Get(QueryParamPerPage))
	if err != nil || val < 0 || val > MaxPerPage {
		perPage = MaxPerPage
	} else {
		perPage = val
	}

	return page, perPage
}<|MERGE_RESOLUTION|>--- conflicted
+++ resolved
@@ -82,35 +82,6 @@
 	return api
 }
 
-<<<<<<< HEAD
-=======
-// getAvatar returns the microsoft teams avatar
-func (a *API) getAvatar(w http.ResponseWriter, r *http.Request) {
-	params := mux.Vars(r)
-	userID := params["userId"]
-	photo, appErr := a.store.GetAvatarCache(userID)
-	if appErr != nil || len(photo) == 0 {
-		var err error
-		photo, err = a.p.GetClientForApp().GetUserAvatar(userID)
-		if err != nil {
-			a.p.API.LogWarn("Unable to get user avatar", "teams_user_id", userID, "error", err.Error())
-			http.Error(w, "avatar not found", http.StatusNotFound)
-			return
-		}
-
-		err = a.store.SetAvatarCache(userID, photo)
-		if err != nil {
-			a.p.API.LogWarn("Unable to cache the new avatar", "error", err.Error())
-			return
-		}
-	}
-
-	if _, err := w.Write(photo); err != nil {
-		a.p.API.LogWarn("Unable to write the response", "error", err.Error())
-	}
-}
-
->>>>>>> 5150282a
 func (a *API) decryptEncryptedContentData(key []byte, encryptedContent msteams.EncryptedContent) ([]byte, error) {
 	ciphertext, err := base64.StdEncoding.DecodeString(encryptedContent.Data)
 	if err != nil {

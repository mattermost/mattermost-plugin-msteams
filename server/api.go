--- conflicted
+++ resolved
@@ -20,14 +20,11 @@
 
 const (
 	HeaderMattermostUserID = "Mattermost-User-ID"
-<<<<<<< HEAD
-=======
 	PathParamChannelID     = "channel_id"
 
 	// Query params
 	QueryParamTeamID     = "team_id"
 	QueryParamSearchTerm = "search_term"
->>>>>>> 1d70e48a
 )
 
 type API struct {
@@ -52,12 +49,6 @@
 	router.HandleFunc("/needsConnect", api.handleAuthRequired(api.needsConnect)).Methods(http.MethodGet)
 	router.HandleFunc("/connect", api.handleAuthRequired(api.connect)).Methods(http.MethodGet)
 	router.HandleFunc("/disconnect", api.handleAuthRequired(api.checkUserConnected(api.disconnect))).Methods(http.MethodGet)
-<<<<<<< HEAD
-	router.HandleFunc("/get-connected-channels", api.handleAuthRequired(api.getConnectedChannels)).Methods(http.MethodGet)
-	router.HandleFunc("/oauth-redirect", api.oauthRedirectHandler).Methods(http.MethodGet)
-
-	// Command autocomplete APIs
-=======
 	router.HandleFunc("/connected-channels", api.handleAuthRequired(api.getConnectedChannels)).Methods(http.MethodGet)
 	router.HandleFunc("/ms-teams-team-list", api.handleAuthRequired(api.checkUserConnected(api.getMSTeamsTeamList))).Methods(http.MethodGet)
 	router.HandleFunc("/ms-teams-team-channels", api.handleAuthRequired(api.checkUserConnected(api.getMSTeamsTeamChannels))).Methods(http.MethodGet)
@@ -65,7 +56,6 @@
 	router.HandleFunc(fmt.Sprintf("/unlink-channels/{%s}", PathParamChannelID), api.handleAuthRequired(api.checkUserConnected(api.unlinkChannels))).Methods(http.MethodDelete)
 	router.HandleFunc("/oauth-redirect", api.oauthRedirectHandler).Methods(http.MethodGet)
 
->>>>>>> 1d70e48a
 	autocompleteRouter.HandleFunc("/teams", api.autocompleteTeams).Methods(http.MethodGet)
 	autocompleteRouter.HandleFunc("/channels", api.autocompleteChannels).Methods(http.MethodGet)
 
@@ -199,17 +189,6 @@
 func (a *API) autocompleteTeams(w http.ResponseWriter, r *http.Request) {
 	out := []model.AutocompleteListItem{}
 	userID := r.Header.Get(HeaderMattermostUserID)
-<<<<<<< HEAD
-
-	client, err := a.p.GetClientForUser(userID)
-	if err != nil {
-		a.p.API.LogError("Unable to get the client for user", "Error", err.Error())
-		data, _ := json.Marshal(out)
-		_, _ = w.Write(data)
-		return
-	}
-=======
->>>>>>> 1d70e48a
 
 	teams, _, err := a.p.GetMSTeamsTeamList(userID)
 	if err != nil {
@@ -267,11 +246,7 @@
 }
 
 func (a *API) needsConnect(w http.ResponseWriter, r *http.Request) {
-<<<<<<< HEAD
 	response := map[string]interface{}{
-=======
-	response := map[string]bool{
->>>>>>> 1d70e48a
 		"canSkip":      a.p.getConfiguration().AllowSkipConnectUsers,
 		"needsConnect": false,
 		"connected":    false,
@@ -291,11 +266,6 @@
 	}
 
 	if a.p.getConfiguration().EnforceConnectedUsers {
-<<<<<<< HEAD
-=======
-		userID := r.Header.Get(HeaderMattermostUserID)
-		client, _ := a.p.GetClientForUser(userID)
->>>>>>> 1d70e48a
 		if client == nil {
 			if a.p.getConfiguration().EnabledTeams == "" {
 				response["needsConnect"] = true
@@ -366,9 +336,6 @@
 }
 
 func (a *API) getConnectedChannels(w http.ResponseWriter, r *http.Request) {
-<<<<<<< HEAD
-	if r.Method == http.MethodOptions {
-=======
 	userID := r.Header.Get(HeaderMattermostUserID)
 	links, err := a.p.store.ListChannelLinksWithNames()
 	if err != nil {
@@ -383,7 +350,7 @@
 			return fmt.Sprintf("%s_%s", links[i].MattermostChannelName, links[i].MattermostChannelID) < fmt.Sprintf("%s_%s", links[j].MattermostChannelName, links[j].MattermostChannelID)
 		})
 
-		msTeamsTeamIDsVsNames, msTeamsChannelIDsVsNames, errorsFound := a.p.GetMSTeamsTeamAndChannelDetailsFromChannelLinks(links, userID, true)
+		msTeamsTeamIDsVsNames, msTeamsChannelIDsVsNames, msTeamsChannelIDsVsType, errorsFound := a.p.GetMSTeamsTeamAndChannelDetailsFromChannelLinks(links, userID, true)
 		if errorsFound {
 			http.Error(w, "Unable to get the MS Teams teams details", http.StatusInternalServerError)
 			return
@@ -393,176 +360,6 @@
 		for index := offset; index < offset+limit && index < len(links); index++ {
 			link := links[index]
 			if msTeamsChannelIDsVsNames[link.MSTeamsChannelID] != "" && msTeamsTeamIDsVsNames[link.MSTeamsTeamID] != "" {
-				channel, appErr := a.p.API.GetChannel(link.MattermostChannelID)
-				if appErr != nil {
-					a.p.API.LogError("Error occurred while getting the channel details", "ChannelID", link.MattermostChannelID, "Error", appErr.Message)
-					http.Error(w, "Error occurred while getting the channel details", http.StatusInternalServerError)
-					return
-				}
-
-				paginatedLinks = append(paginatedLinks, &storemodels.ChannelLink{
-					MattermostTeamID:      link.MattermostTeamID,
-					MattermostChannelID:   link.MattermostChannelID,
-					MSTeamsTeamID:         link.MSTeamsTeamID,
-					MSTeamsChannelID:      link.MSTeamsChannelID,
-					MattermostChannelName: link.MattermostChannelName,
-					MattermostTeamName:    link.MattermostTeamName,
-					MSTeamsChannelName:    msTeamsChannelIDsVsNames[link.MSTeamsChannelID],
-					MSTeamsTeamName:       msTeamsTeamIDsVsNames[link.MSTeamsTeamID],
-					MattermostChannelType: string(channel.Type),
-				})
-			}
-		}
-	}
-
-	a.writeJSON(w, http.StatusOK, paginatedLinks)
-}
-
-func (a *API) getMSTeamsTeamList(w http.ResponseWriter, r *http.Request) {
-	userID := r.Header.Get(HeaderMattermostUserID)
-	teams, statusCode, err := a.p.GetMSTeamsTeamList(userID)
-	if err != nil {
-		http.Error(w, "Error occurred while fetching the MS Teams team list.", statusCode)
-		return
-	}
-
-	sort.Slice(teams, func(i, j int) bool {
-		return fmt.Sprintf("%s_%s", teams[i].DisplayName, teams[i].ID) < fmt.Sprintf("%s_%s", teams[j].DisplayName, teams[j].ID)
-	})
-
-	searchTerm := r.URL.Query().Get(QueryParamSearchTerm)
-	offset, limit := a.p.GetOffsetAndLimitFromQueryParams(r.URL.Query())
-	paginatedTeams := []msteams.Team{}
-	matchCount := 0
-	for _, team := range teams {
-		if len(paginatedTeams) == limit {
-			break
-		}
-
-		if strings.HasPrefix(strings.ToLower(team.DisplayName), strings.ToLower(searchTerm)) {
-			if matchCount >= offset {
-				paginatedTeams = append(paginatedTeams, team)
-			} else {
-				matchCount++
-			}
-		}
-	}
-
-	a.writeJSON(w, http.StatusOK, paginatedTeams)
-}
-
-func (a *API) getMSTeamsTeamChannels(w http.ResponseWriter, r *http.Request) {
-	userID := r.Header.Get(HeaderMattermostUserID)
-	teamID := r.URL.Query().Get(QueryParamTeamID)
-	if teamID == "" {
-		a.p.API.LogError("Error missing team ID query param.")
-		http.Error(w, "Error missing team ID query param.", http.StatusBadRequest)
-		return
-	}
-
-	channels, statusCode, err := a.p.GetMSTeamsTeamChannels(teamID, userID)
-	if err != nil {
-		http.Error(w, "Error occurred while fetching the MS Teams team channels.", statusCode)
-		return
-	}
-
-	sort.Slice(channels, func(i, j int) bool {
-		return fmt.Sprintf("%s_%s", channels[i].DisplayName, channels[i].ID) < fmt.Sprintf("%s_%s", channels[j].DisplayName, channels[j].ID)
-	})
-
-	searchTerm := r.URL.Query().Get(QueryParamSearchTerm)
-	offset, limit := a.p.GetOffsetAndLimitFromQueryParams(r.URL.Query())
-	paginatedChannels := []msteams.Channel{}
-	matchCount := 0
-	for _, channel := range channels {
-		if len(paginatedChannels) == limit {
-			break
-		}
-
-		if strings.HasPrefix(strings.ToLower(channel.DisplayName), strings.ToLower(searchTerm)) {
-			if matchCount >= offset {
-				paginatedChannels = append(paginatedChannels, channel)
-			} else {
-				matchCount++
-			}
-		}
-	}
-
-	a.writeJSON(w, http.StatusOK, paginatedChannels)
-}
-
-func (a *API) linkChannels(w http.ResponseWriter, r *http.Request) {
-	userID := r.Header.Get(HeaderMattermostUserID)
-
-	var body *storemodels.ChannelLink
-	if err := json.NewDecoder(r.Body).Decode(&body); err != nil {
-		a.p.API.LogError("Error occurred while decoding link channels payload.", "Error", err.Error())
-		http.Error(w, "Error occurred while decoding link channels payload.", http.StatusInternalServerError)
-		return
-	}
-
-	if err := body.IsChannelLinkPayloadValid(); err != nil {
-		a.p.API.LogError("Invalid channel link payload.", "Error", err.Error())
-		http.Error(w, "Invalid channel link payload.", http.StatusBadRequest)
-		return
-	}
-
-	if errMsg, statusCode := a.p.LinkChannels(userID, body.MattermostTeamID, body.MattermostChannelID, body.MSTeamsTeamID, body.MSTeamsChannelID); errMsg != "" {
-		http.Error(w, errMsg, statusCode)
-		return
-	}
-
-	if _, err := w.Write([]byte("Channels linked successfully")); err != nil {
-		a.p.API.LogError("Failed to write response", "Error", err.Error())
-		w.WriteHeader(http.StatusInternalServerError)
-		return
-	}
-}
-
-func (a *API) unlinkChannels(w http.ResponseWriter, r *http.Request) {
-	userID := r.Header.Get(HeaderMattermostUserID)
-
-	pathParams := mux.Vars(r)
-	channelID := pathParams[PathParamChannelID]
-
-	if errMsg, statusCode := a.p.UnlinkChannels(userID, channelID); errMsg != "" {
-		http.Error(w, errMsg, statusCode)
-		return
-	}
-
-	if _, err := w.Write([]byte("Channels unlinked successfully")); err != nil {
-		a.p.API.LogError("Failed to write response", "Error", err.Error())
-		w.WriteHeader(http.StatusInternalServerError)
->>>>>>> 1d70e48a
-		return
-	}
-}
-
-<<<<<<< HEAD
-	userID := r.Header.Get(HeaderMattermostUserID)
-	links, err := a.p.store.ListChannelLinksWithNames()
-	if err != nil {
-		a.p.API.LogError("Error occurred while getting the linked channels", "Error", err.Error())
-		http.Error(w, "Error occurred while getting the linked channels", http.StatusInternalServerError)
-		return
-	}
-
-	paginatedLinks := []*storemodels.ChannelLink{}
-	if len(links) > 0 {
-		sort.Slice(links, func(i, j int) bool {
-			return fmt.Sprintf("%s_%s", links[i].MattermostChannelName, links[i].MattermostChannelID) < fmt.Sprintf("%s_%s", links[j].MattermostChannelName, links[j].MattermostChannelID)
-		})
-
-		msTeamsTeamIDsVsNames, msTeamsChannelIDsVsNames, msTeamsChannelIDsVsType, errorsFound := a.p.GetMSTeamsTeamAndChannelDetailsFromChannelLinks(links, userID, true)
-		if errorsFound {
-			http.Error(w, "Unable to get the MS Teams teams details", http.StatusInternalServerError)
-			return
-		}
-
-		offset, limit := a.p.GetOffsetAndLimitFromQueryParams(r)
-		for index := offset; index < offset+limit && index < len(links); index++ {
-			link := links[index]
-			if index >= offset && msTeamsChannelIDsVsNames[link.MSTeamsChannelID] != "" && msTeamsTeamIDsVsNames[link.MSTeamsTeamID] != "" {
 				channel, appErr := a.p.API.GetChannel(link.MattermostChannelID)
 				if appErr != nil {
 					a.p.API.LogError("Error occurred while getting the channel details", "ChannelID", link.MattermostChannelID, "Error", appErr.Message)
@@ -589,8 +386,125 @@
 	a.writeJSON(w, http.StatusOK, paginatedLinks)
 }
 
-=======
->>>>>>> 1d70e48a
+func (a *API) getMSTeamsTeamList(w http.ResponseWriter, r *http.Request) {
+	userID := r.Header.Get(HeaderMattermostUserID)
+	teams, statusCode, err := a.p.GetMSTeamsTeamList(userID)
+	if err != nil {
+		http.Error(w, "Error occurred while fetching the MS Teams team list.", statusCode)
+		return
+	}
+
+	sort.Slice(teams, func(i, j int) bool {
+		return fmt.Sprintf("%s_%s", teams[i].DisplayName, teams[i].ID) < fmt.Sprintf("%s_%s", teams[j].DisplayName, teams[j].ID)
+	})
+
+	searchTerm := r.URL.Query().Get(QueryParamSearchTerm)
+	offset, limit := a.p.GetOffsetAndLimitFromQueryParams(r.URL.Query())
+	paginatedTeams := []msteams.Team{}
+	matchCount := 0
+	for _, team := range teams {
+		if len(paginatedTeams) == limit {
+			break
+		}
+
+		if strings.HasPrefix(strings.ToLower(team.DisplayName), strings.ToLower(searchTerm)) {
+			if matchCount >= offset {
+				paginatedTeams = append(paginatedTeams, team)
+			} else {
+				matchCount++
+			}
+		}
+	}
+
+	a.writeJSON(w, http.StatusOK, paginatedTeams)
+}
+
+func (a *API) getMSTeamsTeamChannels(w http.ResponseWriter, r *http.Request) {
+	userID := r.Header.Get(HeaderMattermostUserID)
+	teamID := r.URL.Query().Get(QueryParamTeamID)
+	if teamID == "" {
+		a.p.API.LogError("Error missing team ID query param.")
+		http.Error(w, "Error missing team ID query param.", http.StatusBadRequest)
+		return
+	}
+
+	channels, statusCode, err := a.p.GetMSTeamsTeamChannels(teamID, userID)
+	if err != nil {
+		http.Error(w, "Error occurred while fetching the MS Teams team channels.", statusCode)
+		return
+	}
+
+	sort.Slice(channels, func(i, j int) bool {
+		return fmt.Sprintf("%s_%s", channels[i].DisplayName, channels[i].ID) < fmt.Sprintf("%s_%s", channels[j].DisplayName, channels[j].ID)
+	})
+
+	searchTerm := r.URL.Query().Get(QueryParamSearchTerm)
+	offset, limit := a.p.GetOffsetAndLimitFromQueryParams(r.URL.Query())
+	paginatedChannels := []msteams.Channel{}
+	matchCount := 0
+	for _, channel := range channels {
+		if len(paginatedChannels) == limit {
+			break
+		}
+
+		if strings.HasPrefix(strings.ToLower(channel.DisplayName), strings.ToLower(searchTerm)) {
+			if matchCount >= offset {
+				paginatedChannels = append(paginatedChannels, channel)
+			} else {
+				matchCount++
+			}
+		}
+	}
+
+	a.writeJSON(w, http.StatusOK, paginatedChannels)
+}
+
+func (a *API) linkChannels(w http.ResponseWriter, r *http.Request) {
+	userID := r.Header.Get(HeaderMattermostUserID)
+
+	var body *storemodels.ChannelLink
+	if err := json.NewDecoder(r.Body).Decode(&body); err != nil {
+		a.p.API.LogError("Error occurred while decoding link channels payload.", "Error", err.Error())
+		http.Error(w, "Error occurred while decoding link channels payload.", http.StatusInternalServerError)
+		return
+	}
+
+	if err := body.IsChannelLinkPayloadValid(); err != nil {
+		a.p.API.LogError("Invalid channel link payload.", "Error", err.Error())
+		http.Error(w, "Invalid channel link payload.", http.StatusBadRequest)
+		return
+	}
+
+	if errMsg, statusCode := a.p.LinkChannels(userID, body.MattermostTeamID, body.MattermostChannelID, body.MSTeamsTeamID, body.MSTeamsChannelID); errMsg != "" {
+		http.Error(w, errMsg, statusCode)
+		return
+	}
+
+	if _, err := w.Write([]byte("Channels linked successfully")); err != nil {
+		a.p.API.LogError("Failed to write response", "Error", err.Error())
+		w.WriteHeader(http.StatusInternalServerError)
+		return
+	}
+}
+
+func (a *API) unlinkChannels(w http.ResponseWriter, r *http.Request) {
+	userID := r.Header.Get(HeaderMattermostUserID)
+
+	pathParams := mux.Vars(r)
+	channelID := pathParams[PathParamChannelID]
+
+	if errMsg, statusCode := a.p.UnlinkChannels(userID, channelID); errMsg != "" {
+		http.Error(w, errMsg, statusCode)
+		return
+	}
+
+	if _, err := w.Write([]byte("Channels unlinked successfully")); err != nil {
+		a.p.API.LogError("Failed to write response", "Error", err.Error())
+		w.WriteHeader(http.StatusInternalServerError)
+		return
+	}
+}
+
 // TODO: Add unit tests
 func (a *API) oauthRedirectHandler(w http.ResponseWriter, r *http.Request) {
 	teamsDefaultScopes := []string{"https://graph.microsoft.com/.default"}

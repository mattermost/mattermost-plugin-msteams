package main

import (
	"context"
	"encoding/json"
	"fmt"
	"net/http"
	"sort"
	"strings"
	"time"

	"github.com/gorilla/mux"
	"github.com/mattermost/mattermost-plugin-msteams-sync/server/msteams"
	"github.com/mattermost/mattermost-plugin-msteams-sync/server/store"
	"github.com/mattermost/mattermost-plugin-msteams-sync/server/store/storemodels"
	"golang.org/x/oauth2"

	"github.com/mattermost/mattermost-server/v6/model"
)

const (
<<<<<<< HEAD
	HeaderMattermostUserID = "Mattermost-User-ID"

	// Query params
	QueryParamTeamID     = "team_id"
	QueryParamSearchTerm = "search_term"
=======
	HeaderMattermostUserID = "Mattermost-User-Id"
	QueryParamSearchTerm   = "search_term"
>>>>>>> 5bb3d662
)

type API struct {
	p      *Plugin
	store  store.Store
	router *mux.Router
}

type Activities struct {
	Value []msteams.Activity
}

func NewAPI(p *Plugin, store store.Store) *API {
	router := mux.NewRouter()
	api := &API{p: p, router: router, store: store}

	autocompleteRouter := router.PathPrefix("/autocomplete").Subrouter()

	router.HandleFunc("/avatar/{userId:.*}", api.getAvatar).Methods(http.MethodGet)
	router.HandleFunc("/changes", api.processActivity).Methods(http.MethodPost)
	router.HandleFunc("/lifecycle", api.processLifecycle).Methods(http.MethodPost)
	router.HandleFunc("/needsConnect", api.handleAuthRequired(api.needsConnect)).Methods(http.MethodGet)
	router.HandleFunc("/connect", api.handleAuthRequired(api.connect)).Methods(http.MethodGet)
	router.HandleFunc("/disconnect", api.handleAuthRequired(api.checkUserConnected(api.disconnect))).Methods(http.MethodGet)
	router.HandleFunc("/linked-channels", api.handleAuthRequired(api.getLinkedChannels)).Methods(http.MethodGet)
	router.HandleFunc("/ms-teams-team-list", api.handleAuthRequired(api.checkUserConnected(api.getMSTeamsTeamList))).Methods(http.MethodGet)
	router.HandleFunc("/ms-teams-team-channels", api.handleAuthRequired(api.checkUserConnected(api.getMSTeamsTeamChannels))).Methods(http.MethodGet)
	router.HandleFunc("/oauth-redirect", api.oauthRedirectHandler).Methods(http.MethodGet)

	// Command autocomplete APIs
	autocompleteRouter.HandleFunc("/teams", api.autocompleteTeams).Methods(http.MethodGet)
	autocompleteRouter.HandleFunc("/channels", api.autocompleteChannels).Methods(http.MethodGet)

	// iFrame support
	router.HandleFunc("/iframe/mattermostTab", api.iFrame).Methods(http.MethodGet)
	router.HandleFunc("/iframe-manifest", api.iFrameManifest).Methods(http.MethodGet)

	return api
}

// getAvatar returns the microsoft teams avatar
func (a *API) getAvatar(w http.ResponseWriter, r *http.Request) {
	params := mux.Vars(r)
	userID := params["userId"]
	photo, appErr := a.store.GetAvatarCache(userID)
	if appErr != nil || len(photo) == 0 {
		var err error
		photo, err = a.p.msteamsAppClient.GetUserAvatar(userID)
		if err != nil {
			a.p.API.LogError("Unable to read avatar", "error", err.Error())
			http.Error(w, "avatar not found", http.StatusNotFound)
			return
		}

		err = a.store.SetAvatarCache(userID, photo)
		if err != nil {
			a.p.API.LogError("Unable to cache the new avatar", "error", err.Error())
			return
		}
	}

	if _, err := w.Write(photo); err != nil {
		a.p.API.LogError("Unable to write the response", "Error", err.Error())
	}
}

// processActivity handles the activity received from teams subscriptions
func (a *API) processActivity(w http.ResponseWriter, req *http.Request) {
	validationToken := req.URL.Query().Get("validationToken")
	if validationToken != "" {
		w.Header().Add("Content-Type", "plain/text")
		w.WriteHeader(http.StatusOK)
		_, _ = w.Write([]byte(validationToken))
		return
	}

	activities := Activities{}
	err := json.NewDecoder(req.Body).Decode(&activities)
	if err != nil {
		http.Error(w, "unable to get the activities from the message", http.StatusBadRequest)
		return
	}
	defer req.Body.Close()

	a.p.API.LogDebug("Change activity request", "activities", activities)
	errors := ""
	refreshedSubscriptions := make(map[string]bool)
	for _, activity := range activities.Value {
		if activity.ClientState != a.p.getConfiguration().WebhookSecret {
			errors += "Invalid webhook secret"
			continue
		}

		if !refreshedSubscriptions[activity.SubscriptionID] {
			refreshedSubscriptions[activity.SubscriptionID] = true
			a.refreshSubscriptionIfNeeded(activity)
		}

		err := a.p.activityHandler.Handle(activity)
		if err != nil {
			a.p.API.LogError("Unable to process created activity", "activity", activity, "error", err.Error())
			errors += err.Error() + "\n"
		}
	}
	if errors != "" {
		http.Error(w, errors, http.StatusBadRequest)
		return
	}

	w.WriteHeader(http.StatusAccepted)
}

func (a *API) refreshSubscriptionIfNeeded(activity msteams.Activity) {
	if time.Until(activity.SubscriptionExpirationDateTime) < (5 * time.Minute) {
		expiresOn, err := a.p.msteamsAppClient.RefreshSubscription(activity.SubscriptionID)
		if err != nil {
			a.p.API.LogError("Unable to refresh the subscription", "error", err.Error())
		} else {
			if err2 := a.p.store.UpdateSubscriptionExpiresOn(activity.SubscriptionID, *expiresOn); err2 != nil {
				a.p.API.LogError("Unable to store the subscription new expires date", "error", err2.Error())
			}
		}
	}
}

// processLifecycle handles the lifecycle events received from teams subscriptions
func (a *API) processLifecycle(w http.ResponseWriter, req *http.Request) {
	validationToken := req.URL.Query().Get("validationToken")
	if validationToken != "" {
		w.Header().Add("Content-Type", "plain/text")
		w.WriteHeader(http.StatusOK)
		_, _ = w.Write([]byte(validationToken))
		return
	}

	lifecycleEvents := Activities{}
	err := json.NewDecoder(req.Body).Decode(&lifecycleEvents)
	if err != nil {
		http.Error(w, "unable to get the lifecycle events from the message", http.StatusBadRequest)
		return
	}
	defer req.Body.Close()

	a.p.API.LogDebug("Lifecycle activity request", "activities", lifecycleEvents)

	for _, event := range lifecycleEvents.Value {
		if event.ClientState != a.p.getConfiguration().WebhookSecret {
			a.p.API.LogError("Invalid webhook secret recevied in lifecycle event")
			continue
		}
		a.p.activityHandler.HandleLifecycleEvent(event, a.p.getConfiguration().WebhookSecret, a.p.getConfiguration().EvaluationAPI)
	}

	w.WriteHeader(http.StatusOK)
}

func (a *API) ServeHTTP(w http.ResponseWriter, r *http.Request) {
	a.router.ServeHTTP(w, r)
}

func (a *API) autocompleteTeams(w http.ResponseWriter, r *http.Request) {
	out := []model.AutocompleteListItem{}
	userID := r.Header.Get(HeaderMattermostUserID)

	teams, _, err := a.p.GetMSTeamsTeamList(userID)
	if err != nil {
		data, _ := json.Marshal(out)
		_, _ = w.Write(data)
		return
	}

	a.p.API.LogDebug("Successfully fetched the list of teams", "Count", len(teams))
	for _, t := range teams {
		s := model.AutocompleteListItem{
			Item:     t.ID,
			Hint:     t.DisplayName,
			HelpText: t.Description,
		}

		out = append(out, s)
	}

	data, _ := json.Marshal(out)
	_, _ = w.Write(data)
}

func (a *API) autocompleteChannels(w http.ResponseWriter, r *http.Request) {
	out := []model.AutocompleteListItem{}
	userID := r.Header.Get(HeaderMattermostUserID)
	args := strings.Fields(r.URL.Query().Get("parsed"))
	if len(args) < 3 {
		data, _ := json.Marshal(out)
		_, _ = w.Write(data)
		return
	}

	teamID := args[2]
	channels, _, err := a.p.GetMSTeamsTeamChannels(teamID, userID)
	if err != nil {
		data, _ := json.Marshal(out)
		_, _ = w.Write(data)
		return
	}

	a.p.API.LogDebug("Successfully fetched the list of channels for MS Teams team", "TeamID", teamID, "Count", len(channels))
	for _, c := range channels {
		s := model.AutocompleteListItem{
			Item:     c.ID,
			Hint:     c.DisplayName,
			HelpText: c.Description,
		}

		out = append(out, s)
	}

	data, _ := json.Marshal(out)
	_, _ = w.Write(data)
}

func (a *API) needsConnect(w http.ResponseWriter, r *http.Request) {
	response := map[string]bool{
		"canSkip":      a.p.getConfiguration().AllowSkipConnectUsers,
		"needsConnect": false,
	}

	if a.p.getConfiguration().EnforceConnectedUsers {
		userID := r.Header.Get(HeaderMattermostUserID)
		client, _ := a.p.GetClientForUser(userID)
		if client == nil {
			if a.p.getConfiguration().EnabledTeams == "" {
				response["needsConnect"] = true
			} else {
				enabledTeams := strings.Fields(a.p.getConfiguration().EnabledTeams)

				teams, _ := a.p.API.GetTeamsForUser(userID)
				for _, enabledTeam := range enabledTeams {
					for _, team := range teams {
						if team.Id == enabledTeam {
							response["needsConnect"] = true
							break
						}
					}
				}
			}
		}
	}

	data, _ := json.Marshal(response)
	_, _ = w.Write(data)
}

// TODO: Add unit tests
func (a *API) connect(w http.ResponseWriter, r *http.Request) {
	userID := r.Header.Get(HeaderMattermostUserID)

	state := fmt.Sprintf("%s_%s", model.NewId(), userID)
	if err := a.store.StoreOAuth2State(state); err != nil {
		a.p.API.LogError("Error in storing the OAuth state", "error", err.Error())
		http.Error(w, "Error trying to connect the account, please try again.", http.StatusInternalServerError)
		return
	}

	codeVerifier := model.NewId()
	if appErr := a.p.API.KVSet("_code_verifier_"+userID, []byte(codeVerifier)); appErr != nil {
		a.p.API.LogError("Error in storing the code verifier", "error", appErr.Error())
		http.Error(w, "Error trying to connect the account, please try again.", http.StatusInternalServerError)
		return
	}

	connectURL := msteams.GetAuthURL(a.p.GetURL()+"/oauth-redirect", a.p.configuration.TenantID, a.p.configuration.ClientID, a.p.configuration.ClientSecret, state, codeVerifier)

	data, _ := json.Marshal(map[string]string{"connectUrl": connectURL})
	_, _ = w.Write(data)
}

func (a *API) disconnect(w http.ResponseWriter, r *http.Request) {
	userID := r.Header.Get(HeaderMattermostUserID)
	teamsUserID, err := a.p.store.MattermostToTeamsUserID(userID)
	if err != nil {
		a.p.API.LogError("Unable to get Teams user ID from Mattermost user ID.", "UserID", userID, "Error", err.Error())
		http.Error(w, "Unable to get Teams user ID from Mattermost user ID.", http.StatusInternalServerError)
		return
	}

	if err = a.p.store.SetUserInfo(userID, teamsUserID, nil); err != nil {
		a.p.API.LogError("Error occurred while disconnecting the user.", "UserID", userID, "Error", err.Error())
		http.Error(w, "Error occurred while disconnecting the user.", http.StatusInternalServerError)
		return
	}

	if _, err = w.Write([]byte("Your account has been disconnected.")); err != nil {
		a.p.API.LogError("Failed to write response", "Error", err.Error())
		w.WriteHeader(http.StatusInternalServerError)
		return
	}
}

func (a *API) getLinkedChannels(w http.ResponseWriter, r *http.Request) {
	userID := r.Header.Get(HeaderMattermostUserID)
	links, err := a.p.store.ListChannelLinksWithNames()
	if err != nil {
		a.p.API.LogError("Error occurred while getting the linked channels", "Error", err.Error())
		http.Error(w, "Error occurred while getting the linked channels", http.StatusInternalServerError)
		return
	}

	paginatedLinks := []*storemodels.ChannelLink{}
	if len(links) > 0 {
		sort.Slice(links, func(i, j int) bool {
			return fmt.Sprintf("%s_%s", links[i].MattermostChannelName, links[i].MattermostChannelID) < fmt.Sprintf("%s_%s", links[j].MattermostChannelName, links[j].MattermostChannelID)
		})

		msTeamsTeamIDsVsNames, msTeamsChannelIDsVsNames, errorsFound := a.p.GetMSTeamsTeamAndChannelDetailsFromChannelLinks(links, userID, true)
		if errorsFound {
			http.Error(w, "Unable to get the MS Teams teams details", http.StatusInternalServerError)
			return
		}

		offset, limit := a.p.GetOffsetAndLimit(r.URL.Query())
		for index := offset; index < offset+limit && index < len(links); index++ {
			link := links[index]
			if msTeamsChannelIDsVsNames[link.MSTeamsChannelID] == "" || msTeamsTeamIDsVsNames[link.MSTeamsTeamID] == "" {
				continue
			}

			channel, appErr := a.p.API.GetChannel(link.MattermostChannelID)
			if appErr != nil {
				a.p.API.LogError("Error occurred while getting the channel details", "ChannelID", link.MattermostChannelID, "Error", appErr.Message)
				http.Error(w, "Error occurred while getting the channel details", http.StatusInternalServerError)
				return
			}

			paginatedLinks = append(paginatedLinks, &storemodels.ChannelLink{
				MattermostTeamID:      link.MattermostTeamID,
				MattermostChannelID:   link.MattermostChannelID,
				MSTeamsTeamID:         link.MSTeamsTeamID,
				MSTeamsChannelID:      link.MSTeamsChannelID,
				MattermostChannelName: link.MattermostChannelName,
				MattermostTeamName:    link.MattermostTeamName,
				MSTeamsChannelName:    msTeamsChannelIDsVsNames[link.MSTeamsChannelID],
				MSTeamsTeamName:       msTeamsTeamIDsVsNames[link.MSTeamsTeamID],
				MattermostChannelType: string(channel.Type),
			})
		}
	}

	a.writeJSONArray(w, http.StatusOK, paginatedLinks)
}

func (a *API) getMSTeamsTeamList(w http.ResponseWriter, r *http.Request) {
	userID := r.Header.Get(HeaderMattermostUserID)
	teams, statusCode, err := a.p.GetMSTeamsTeamList(userID)
	if err != nil {
		http.Error(w, "Error occurred while fetching the MS Teams team list.", statusCode)
		return
	}

	sort.Slice(teams, func(i, j int) bool {
		return fmt.Sprintf("%s_%s", teams[i].DisplayName, teams[i].ID) < fmt.Sprintf("%s_%s", teams[j].DisplayName, teams[j].ID)
	})

	searchTerm := r.URL.Query().Get(QueryParamSearchTerm)
	offset, limit := a.p.GetOffsetAndLimit(r.URL.Query())
	paginatedTeams := []msteams.Team{}
	matchCount := 0
	for _, team := range teams {
		if len(paginatedTeams) == limit {
			break
		}

		if strings.HasPrefix(strings.ToLower(team.DisplayName), strings.ToLower(searchTerm)) {
			if matchCount >= offset {
				paginatedTeams = append(paginatedTeams, team)
			} else {
				matchCount++
			}
		}
	}

	a.writeJSONArray(w, http.StatusOK, paginatedTeams)
}

func (a *API) getMSTeamsTeamChannels(w http.ResponseWriter, r *http.Request) {
	userID := r.Header.Get(HeaderMattermostUserID)
	teamID := r.URL.Query().Get(QueryParamTeamID)
	if teamID == "" {
		a.p.API.LogError("Error missing team ID query param.")
		http.Error(w, "Error missing team ID query param.", http.StatusBadRequest)
		return
	}

	channels, statusCode, err := a.p.GetMSTeamsTeamChannels(teamID, userID)
	if err != nil {
		http.Error(w, "Error occurred while fetching the MS Teams team channels.", statusCode)
		return
	}

	sort.Slice(channels, func(i, j int) bool {
		return fmt.Sprintf("%s_%s", channels[i].DisplayName, channels[i].ID) < fmt.Sprintf("%s_%s", channels[j].DisplayName, channels[j].ID)
	})

	searchTerm := r.URL.Query().Get(QueryParamSearchTerm)
	offset, limit := a.p.GetOffsetAndLimitFromQueryParams(r.URL.Query())
	paginatedChannels := []msteams.Channel{}
	matchCount := 0
	for _, channel := range channels {
		if len(paginatedChannels) == limit {
			break
		}

		if strings.HasPrefix(strings.ToLower(channel.DisplayName), strings.ToLower(searchTerm)) {
			if matchCount >= offset {
				paginatedChannels = append(paginatedChannels, channel)
			} else {
				matchCount++
			}
		}
	}

	a.writeJSON(w, http.StatusOK, paginatedChannels)
}

// TODO: Add unit tests
func (a *API) oauthRedirectHandler(w http.ResponseWriter, r *http.Request) {
	teamsDefaultScopes := []string{"https://graph.microsoft.com/.default"}
	conf := &oauth2.Config{
		ClientID:     a.p.configuration.ClientID,
		ClientSecret: a.p.configuration.ClientSecret,
		Scopes:       append(teamsDefaultScopes, "offline_access"),
		Endpoint: oauth2.Endpoint{
			AuthURL:  fmt.Sprintf("https://login.microsoftonline.com/%s/oauth2/v2.0/authorize", a.p.configuration.TenantID),
			TokenURL: fmt.Sprintf("https://login.microsoftonline.com/%s/oauth2/v2.0/token", a.p.configuration.TenantID),
		},
		RedirectURL: a.p.GetURL() + "/oauth-redirect",
	}

	code := r.URL.Query().Get("code")
	state := r.URL.Query().Get("state")

	stateArr := strings.Split(state, "_")
	if len(stateArr) != 2 {
		http.Error(w, "Invalid state", http.StatusBadRequest)
		return
	}

	mmUserID := stateArr[1]
	if err := a.store.VerifyOAuth2State(state); err != nil {
		a.p.API.LogError("Unable to complete OAuth.", "UserID", mmUserID, "Error", err.Error())
		http.Error(w, err.Error(), http.StatusInternalServerError)
		return
	}

	codeVerifierBytes, appErr := a.p.API.KVGet("_code_verifier_" + mmUserID)
	if appErr != nil {
		a.p.API.LogError("Unable to get the code verifier", "error", appErr.Error())
		http.Error(w, "failed to get the code verifier", http.StatusBadRequest)
		return
	}
	appErr = a.p.API.KVDelete("_code_verifier_" + mmUserID)
	if appErr != nil {
		a.p.API.LogError("Unable to delete the used code verifier", "error", appErr.Error())
	}

	ctx := context.Background()
	token, err := conf.Exchange(ctx, code, oauth2.SetAuthURLParam("code_verifier", string(codeVerifierBytes)))
	if err != nil {
		a.p.API.LogError("Unable to read avatar", "error", err.Error())
		http.Error(w, "failed to get the code", http.StatusBadRequest)
		return
	}

	client := msteams.NewTokenClient(a.p.GetURL()+"/oauth-redirect", a.p.configuration.TenantID, a.p.configuration.ClientID, a.p.configuration.ClientSecret, token, a.p.API.LogError)
	if err = client.Connect(); err != nil {
		a.p.API.LogError("Unable connect to the client", "error", err.Error())
		http.Error(w, "failed to connect to the client", http.StatusBadRequest)
		return
	}

	msteamsUser, err := client.GetMe()
	if err != nil {
		a.p.API.LogError("Unable to get the MS Teams user", "error", err.Error())
		http.Error(w, "failed to get the MS Teams user", http.StatusInternalServerError)
		return
	}

	mmUser, userErr := a.p.API.GetUser(mmUserID)
	if userErr != nil {
		a.p.API.LogError("Unable to get the MM user", "error", userErr.Error())
		http.Error(w, "failed to get the MM user", http.StatusInternalServerError)
		return
	}

	if mmUser.Id != a.p.GetBotUserID() && msteamsUser.Mail != mmUser.Email {
		a.p.API.LogError("Unable to connect users with different emails")
		http.Error(w, "cannot connect users with different emails", http.StatusBadRequest)
		return
	}

	storedToken, err := a.p.store.GetTokenForMSTeamsUser(msteamsUser.ID)
	if err != nil {
		a.p.API.LogError("Unable to get the token for MS Teams user", "Error", err.Error())
	}

	if storedToken != nil {
		a.p.API.LogError("This Teams user is already connected to another user on Mattermost.")
		http.Error(w, "This Teams user is already connected to another user on Mattermost.", http.StatusInternalServerError)
		return
	}

	err = a.p.store.SetUserInfo(mmUserID, msteamsUser.ID, token)
	if err != nil {
		a.p.API.LogError("Unable to store the token", "error", err.Error())
		http.Error(w, "failed to store the token", http.StatusInternalServerError)
		return
	}

	w.Header().Add("Content-Type", "text/html")
	_, _ = w.Write([]byte("<html><body><h1>Your account has been connected</h1><p>You can close this window.</p></body></html>"))
}

// handleAuthRequired verifies if the provided request is performed by an authorized source.
func (a *API) handleAuthRequired(handleFunc http.HandlerFunc) http.HandlerFunc {
	return func(w http.ResponseWriter, r *http.Request) {
		mattermostUserID := r.Header.Get(HeaderMattermostUserID)
		if mattermostUserID == "" {
			a.p.API.LogError("Not authorized")
			http.Error(w, "Not authorized", http.StatusUnauthorized)
			return
		}

		handleFunc(w, r)
	}
}

// checkUserConnected verifies if the user account is connected to MS Teams.
func (a *API) checkUserConnected(handleFunc http.HandlerFunc) http.HandlerFunc {
	return func(w http.ResponseWriter, r *http.Request) {
		mattermostUserID := r.Header.Get(HeaderMattermostUserID)
		if _, err := a.p.store.GetTokenForMattermostUser(mattermostUserID); err != nil {
			a.p.API.LogError("Unable to get the oauth token for the user.", "UserID", mattermostUserID, "Error", err.Error())
			http.Error(w, "The account is not connected.", http.StatusBadRequest)
			return
		}

		handleFunc(w, r)
	}
}

func (a *API) writeJSONArray(w http.ResponseWriter, statusCode int, v interface{}) {
	if statusCode == 0 {
		statusCode = http.StatusOK
	}

	w.Header().Set("Content-Type", "application/json")
	b, err := json.Marshal(v)
	if err != nil {
		a.p.API.LogError("Failed to marshal JSON response", "Error", err.Error())
		w.WriteHeader(http.StatusInternalServerError)
		_, _ = w.Write([]byte("[]"))
		return
	}

	if string(b) == "null" {
		w.WriteHeader(statusCode)
		_, _ = w.Write([]byte("[]"))
		return
	}

	if _, err = w.Write(b); err != nil {
		a.p.API.LogError("Error while writing response", "Error", err.Error())
		w.WriteHeader(http.StatusInternalServerError)
		return
	}

	w.WriteHeader(statusCode)
}<|MERGE_RESOLUTION|>--- conflicted
+++ resolved
@@ -19,16 +19,11 @@
 )
 
 const (
-<<<<<<< HEAD
-	HeaderMattermostUserID = "Mattermost-User-ID"
+	HeaderMattermostUserID = "Mattermost-User-Id"
 
 	// Query params
 	QueryParamTeamID     = "team_id"
 	QueryParamSearchTerm = "search_term"
-=======
-	HeaderMattermostUserID = "Mattermost-User-Id"
-	QueryParamSearchTerm   = "search_term"
->>>>>>> 5bb3d662
 )
 
 type API struct {
@@ -431,7 +426,7 @@
 	})
 
 	searchTerm := r.URL.Query().Get(QueryParamSearchTerm)
-	offset, limit := a.p.GetOffsetAndLimitFromQueryParams(r.URL.Query())
+	offset, limit := a.p.GetOffsetAndLimit(r.URL.Query())
 	paginatedChannels := []msteams.Channel{}
 	matchCount := 0
 	for _, channel := range channels {
@@ -448,7 +443,7 @@
 		}
 	}
 
-	a.writeJSON(w, http.StatusOK, paginatedChannels)
+	a.writeJSONArray(w, http.StatusOK, paginatedChannels)
 }
 
 // TODO: Add unit tests

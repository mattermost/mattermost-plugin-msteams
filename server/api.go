--- conflicted
+++ resolved
@@ -399,7 +399,6 @@
 		return
 	}
 
-<<<<<<< HEAD
 	tx, err := a.p.store.BeginTx()
 	if err != nil {
 		a.p.API.LogError("Unable to begin transaction", "error", err.Error())
@@ -441,9 +440,6 @@
 	}
 
 	if err := a.p.store.StoreUserInWhitelist(mmUserID, tx); err != nil {
-=======
-	if err = a.p.store.StoreUserInWhitelist(mmUserID); err != nil {
->>>>>>> e9de0399
 		if !strings.Contains(err.Error(), "Duplicate entry") {
 			a.p.API.LogError("Unable to store the user in whitelist", "UserID", mmUserID, "Error", err.Error())
 			if err = a.p.store.SetUserInfo(mmUserID, msteamsUser.ID, nil); err != nil {

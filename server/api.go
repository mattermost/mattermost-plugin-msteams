package main

import (
	"bytes"
	"context"
	"crypto/aes"
	"crypto/cipher"
	"crypto/hmac"
	"crypto/rand"
	"crypto/rsa"
	"crypto/sha1" //nolint:gosec
	"crypto/sha256"
	"encoding/base64"
	"encoding/csv"
	"encoding/json"
	"fmt"
	"net/http"
	"runtime/debug"
	"sort"
	"strconv"
	"strings"

	"github.com/gorilla/mux"
	"github.com/mattermost/mattermost-plugin-msteams-sync/server/metrics"
	"github.com/mattermost/mattermost-plugin-msteams-sync/server/msteams"
	"github.com/mattermost/mattermost-plugin-msteams-sync/server/msteams/clientmodels"
	"github.com/mattermost/mattermost-plugin-msteams-sync/server/store"
	"github.com/mattermost/mattermost-plugin-msteams-sync/server/store/storemodels"

	"github.com/mattermost/mattermost/server/public/model"
	"github.com/pkg/errors"
	"golang.org/x/oauth2"
)

const (
	HeaderMattermostUserID = "Mattermost-User-Id"

	// Query params
	QueryParamSearchTerm = "search"

	// Path params
	PathParamTeamID    = "team_id"
	PathParamChannelID = "channel_id"

	// Used for storing the token in the request context to pass from one middleware to another
	// #nosec G101 -- This is a false positive. The below line is not a hardcoded credential
	ContextClientKey MSTeamsClient = "MS-Teams-Client"
)

type MSTeamsClient string

type API struct {
	p      *Plugin
	store  store.Store
	router *mux.Router
}

type Activities struct {
	Value []msteams.Activity
}

const (
	// Pagination
	DefaultPage     = 0
	DefaultPerPage  = 10
	MaxPerPageLimit = 100

	// Query params
	QueryParamPage    = "page"
	QueryParamPerPage = "per_page"
)

func NewAPI(p *Plugin, store store.Store) *API {
	router := mux.NewRouter()
	router.Use(p.WithRecovery)
	api := &API{p: p, router: router, store: store}

	if p.GetMetrics() != nil {
		// set error counter middleware handler
		router.Use(api.metricsMiddleware)
	}

	autocompleteRouter := router.PathPrefix("/autocomplete").Subrouter()
	msTeamsRouter := router.PathPrefix("/msteams").Subrouter()
	channelsRouter := router.PathPrefix("/channels").Subrouter()

	router.HandleFunc("/avatar/{userId:.*}", api.getAvatar).Methods(http.MethodGet)
	router.HandleFunc("/changes", api.processActivity).Methods(http.MethodPost)
	router.HandleFunc("/lifecycle", api.processLifecycle).Methods(http.MethodPost)
	router.HandleFunc("/needsConnect", api.handleAuthRequired(api.needsConnect)).Methods(http.MethodGet)
	router.HandleFunc("/connect", api.handleAuthRequired(api.connect)).Methods(http.MethodGet)
	router.HandleFunc("/disconnect", api.handleAuthRequired(api.checkUserConnected(api.disconnect))).Methods(http.MethodGet)
	router.HandleFunc("/linked-channels", api.handleAuthRequired(api.getLinkedChannels)).Methods(http.MethodGet)
	router.HandleFunc("/link-channels", api.handleAuthRequired(api.checkUserConnected(api.linkChannels))).Methods(http.MethodPost)
	router.HandleFunc("/oauth-redirect", api.oauthRedirectHandler).Methods(http.MethodGet)
	router.HandleFunc("/connected-users", api.getConnectedUsers).Methods(http.MethodGet)
	router.HandleFunc("/connected-users/download", api.getConnectedUsersFile).Methods(http.MethodGet)
	router.HandleFunc("/whitelist-user", api.handleAuthRequired(api.whitelistUser)).Methods(http.MethodGet)

	channelsRouter.HandleFunc("/link", api.handleAuthRequired(api.checkUserConnected(api.linkChannels))).Methods(http.MethodPost)
	channelsRouter.HandleFunc(fmt.Sprintf("/{%s}/unlink", PathParamChannelID), api.handleAuthRequired(api.unlinkChannels)).Methods(http.MethodDelete)

	// MS Teams APIs
	msTeamsRouter.HandleFunc("/teams", api.handleAuthRequired(api.checkUserConnected(api.getMSTeamsTeamList))).Methods(http.MethodGet)
	msTeamsRouter.HandleFunc(fmt.Sprintf("/teams/{%s:[A-Za-z0-9-]{36}}/channels", PathParamTeamID), api.handleAuthRequired(api.checkUserConnected(api.getMSTeamsTeamChannels))).Methods(http.MethodGet)

	// Command autocomplete APIs
	autocompleteRouter.HandleFunc("/teams", api.autocompleteTeams).Methods(http.MethodGet)
	autocompleteRouter.HandleFunc("/channels", api.autocompleteChannels).Methods(http.MethodGet)

	// iFrame support
	router.HandleFunc("/iframe/mattermostTab", api.iFrame).Methods(http.MethodGet)
	router.HandleFunc("/iframe-manifest", api.iFrameManifest).Methods(http.MethodGet)

	return api
}

// getAvatar returns the microsoft teams avatar
func (a *API) getAvatar(w http.ResponseWriter, r *http.Request) {
	params := mux.Vars(r)
	userID := params["userId"]
	photo, appErr := a.store.GetAvatarCache(userID)
	if appErr != nil || len(photo) == 0 {
		var err error
		photo, err = a.p.msteamsAppClient.GetUserAvatar(userID)
		if err != nil {
			a.p.API.LogError("Unable to get user avatar", "msteamsUserID", userID, "error", err.Error())
			http.Error(w, "avatar not found", http.StatusNotFound)
			return
		}

		err = a.store.SetAvatarCache(userID, photo)
		if err != nil {
			a.p.API.LogError("Unable to cache the new avatar", "error", err.Error())
			return
		}
	}

	if _, err := w.Write(photo); err != nil {
		a.p.API.LogError("Unable to write the response", "Error", err.Error())
	}
}

func (a *API) decryptEncryptedContentData(key []byte, encryptedContent msteams.EncryptedContent) ([]byte, error) {
	ciphertext, err := base64.StdEncoding.DecodeString(encryptedContent.Data)
	if err != nil {
		a.p.API.LogDebug("Unable to decode encrypted data", "error", err)
		return nil, err
	}
	msDataSignature, err := base64.StdEncoding.DecodeString(encryptedContent.DataSignature)
	if err != nil {
		a.p.API.LogDebug("Unable to decode data signature", "error", err)
		return nil, err
	}

	mac := hmac.New(sha256.New, key)
	mac.Write(ciphertext)
	expectedMac := mac.Sum(nil)
	if !hmac.Equal(expectedMac, msDataSignature) {
		a.p.API.LogDebug("Invalid data signature", "error", errors.New("The key signature doesn't match"))
		return nil, errors.New("The key signature doesn't match")
	}
	block, err := aes.NewCipher(key)
	if err != nil {
		return nil, err
	}

	if len(ciphertext) < aes.BlockSize {
		return nil, errors.New("ciphertext too short")
	}
	iv := key[:16]

	if len(ciphertext)%block.BlockSize() != 0 {
		return nil, errors.New("ciphertext is not a multiple of the block size")
	}

	mode := cipher.NewCBCDecrypter(block, iv)
	result := make([]byte, len(ciphertext))
	mode.CryptBlocks(result, ciphertext)
	resultPadding := int(result[len(result)-1])
	result = result[:len(result)-resultPadding]
	return result, nil
}

func (a *API) decryptEncryptedContentDataKey(encryptedContent msteams.EncryptedContent) ([]byte, error) {
	ciphertext, err := base64.StdEncoding.DecodeString(encryptedContent.DataKey)
	if err != nil {
		a.p.API.LogDebug("Unable to decode key", "error", err)
		return nil, err
	}

	key, err := a.p.getPrivateKey()
	if err != nil {
		a.p.API.LogDebug("Unable to get private key", "error", err)
		return nil, err
	}
	hash := sha1.New() //nolint:gosec
	plaintext, err := rsa.DecryptOAEP(hash, rand.Reader, key, ciphertext, nil)
	if err != nil {
		a.p.API.LogDebug("Unable to decrypt data", "error", err, "cipheredText", string(ciphertext))
		return nil, err
	}
	return plaintext, nil
}

func (a *API) processEncryptedContent(encryptedContent msteams.EncryptedContent) ([]byte, error) {
	msKey, err := a.decryptEncryptedContentDataKey(encryptedContent)
	if err != nil {
		a.p.API.LogDebug("Unable to decrypt key", "error", err)
		return nil, err
	}

	data, err := a.decryptEncryptedContentData(msKey, encryptedContent)
	if err != nil {
		a.p.API.LogDebug("Unable to decrypt data", "error", err)
		return nil, err
	}
	return data, nil
}

// processActivity handles the activity received from teams subscriptions
func (a *API) processActivity(w http.ResponseWriter, req *http.Request) {
	validationToken := req.URL.Query().Get("validationToken")
	if validationToken != "" {
		w.Header().Add("Content-Type", "text/plain")
		w.WriteHeader(http.StatusOK)
		_, _ = w.Write([]byte(validationToken))
		return
	}

	activities := Activities{}
	err := json.NewDecoder(req.Body).Decode(&activities)
	if err != nil {
		http.Error(w, "unable to get the activities from the message", http.StatusBadRequest)
		return
	}
	defer req.Body.Close()

	requireEncryptedContent := a.p.getConfiguration().CertificateKey != ""
	errors := ""
	for _, activity := range activities.Value {
		if activity.EncryptedContent != nil {
			content, err := a.processEncryptedContent(*activity.EncryptedContent)
			if err != nil {
				errors += err.Error() + "\n"
				continue
			}
			activity.Content = content
		} else if requireEncryptedContent {
			errors += "Not encrypted content for encrypted subscription"
			continue
		}

		if activity.ClientState != a.p.getConfiguration().WebhookSecret {
			errors += "Invalid webhook secret"
			continue
		}

		if err := a.p.activityHandler.Handle(activity); err != nil {
			a.p.API.LogError("Unable to process created activity", "activity", activity, "error", err.Error())
			errors += err.Error() + "\n"
		}
	}
	if errors != "" {
		http.Error(w, errors, http.StatusBadRequest)
		return
	}

	w.WriteHeader(http.StatusAccepted)
}

// processLifecycle handles the lifecycle events received from teams subscriptions
func (a *API) processLifecycle(w http.ResponseWriter, req *http.Request) {
	validationToken := req.URL.Query().Get("validationToken")
	if validationToken != "" {
		w.Header().Add("Content-Type", "text/plain")
		w.WriteHeader(http.StatusOK)
		_, _ = w.Write([]byte(validationToken))
		return
	}

	lifecycleEvents := Activities{}
	err := json.NewDecoder(req.Body).Decode(&lifecycleEvents)
	if err != nil {
		http.Error(w, "unable to get the lifecycle events from the message", http.StatusBadRequest)
		return
	}
	defer req.Body.Close()

	a.p.API.LogDebug("Lifecycle activity request", "activities", lifecycleEvents)

	errors := ""
	for _, event := range lifecycleEvents.Value {
		if event.ClientState != a.p.getConfiguration().WebhookSecret {
			a.p.metricsService.ObserveLifecycleEvent(event.LifecycleEvent, metrics.DiscardedReasonInvalidWebhookSecret)
			errors += "Invalid webhook secret"
			continue
		}
		a.p.activityHandler.HandleLifecycleEvent(event)
	}
	if errors != "" {
		http.Error(w, errors, http.StatusBadRequest)
		return
	}

	w.WriteHeader(http.StatusOK)
}

func (a *API) ServeHTTP(w http.ResponseWriter, r *http.Request) {
	a.router.ServeHTTP(w, r)
}

func (a *API) autocompleteTeams(w http.ResponseWriter, r *http.Request) {
	out := []model.AutocompleteListItem{}
	userID := r.Header.Get(HeaderMattermostUserID)

	client, err := a.p.GetClientForUser(userID)
	if err != nil {
		a.p.API.LogError("Unable to get the client for user", "MMUserID", userID, "Error", err.Error())
		data, _ := json.Marshal(out)
		_, _ = w.Write(data)
		return
	}

	teams, _, err := a.p.GetMSTeamsTeamList(client)
	if err != nil {
		data, _ := json.Marshal(out)
		_, _ = w.Write(data)
		return
	}

	a.p.API.LogDebug("Successfully fetched the list of teams", "Count", len(teams))
	for _, t := range teams {
		s := model.AutocompleteListItem{
			Item:     t.ID,
			Hint:     t.DisplayName,
			HelpText: t.Description,
		}

		out = append(out, s)
	}

	data, _ := json.Marshal(out)
	_, _ = w.Write(data)
}

func (a *API) autocompleteChannels(w http.ResponseWriter, r *http.Request) {
	out := []model.AutocompleteListItem{}
	userID := r.Header.Get(HeaderMattermostUserID)
	args := strings.Fields(r.URL.Query().Get("parsed"))
	if len(args) < 3 {
		data, _ := json.Marshal(out)
		_, _ = w.Write(data)
		return
	}

	client, err := a.p.GetClientForUser(userID)
	if err != nil {
		a.p.API.LogError("Unable to get the client for user", "MMUserID", userID, "Error", err.Error())
		data, _ := json.Marshal(out)
		_, _ = w.Write(data)
		return
	}

	teamID := args[2]
	channels, _, err := a.p.GetMSTeamsTeamChannels(teamID, client)
	if err != nil {
		data, _ := json.Marshal(out)
		_, _ = w.Write(data)
		return
	}

	a.p.API.LogDebug("Successfully fetched the list of channels for MS Teams team", "TeamID", teamID, "Count", len(channels))
	for _, c := range channels {
		s := model.AutocompleteListItem{
			Item:     c.ID,
			Hint:     c.DisplayName,
			HelpText: c.Description,
		}

		out = append(out, s)
	}

	data, _ := json.Marshal(out)
	_, _ = w.Write(data)
}

func (a *API) needsConnect(w http.ResponseWriter, r *http.Request) {
	response := map[string]interface{}{
		"canSkip":      a.p.getConfiguration().AllowSkipConnectUsers,
		"needsConnect": false,
		"connected":    false,
		"username":     "",
	}

	userID := r.Header.Get(HeaderMattermostUserID)
<<<<<<< HEAD
	client, _ := a.p.GetClientForUser(userID)
=======
	client, err := a.p.GetClientForUser(userID)
	if err != nil {
		a.p.API.LogError("Unable to get client for user", "error", err.Error())
	}

>>>>>>> dc021ec3
	if client != nil {
		response["connected"] = true
		user, err := client.GetMe()
		if err != nil {
			a.p.API.LogError("Unable to get MS Teams user", "error", err.Error())
		} else {
			response["username"] = user.DisplayName
		}
	}

	if a.p.getConfiguration().EnforceConnectedUsers {
		if client == nil {
			if a.p.getConfiguration().EnabledTeams == "" {
				response["needsConnect"] = true
			} else {
				enabledTeams := strings.Split(a.p.getConfiguration().EnabledTeams, ",")

				teams, _ := a.p.API.GetTeamsForUser(userID)
				for _, enabledTeam := range enabledTeams {
					for _, team := range teams {
						if team.Id == enabledTeam {
							response["needsConnect"] = true
							break
						}
					}
				}
			}
		}
	}

	data, _ := json.Marshal(response)
	_, _ = w.Write(data)
}

func (a *API) connect(w http.ResponseWriter, r *http.Request) {
	userID := r.Header.Get(HeaderMattermostUserID)

	state := fmt.Sprintf("%s_%s", model.NewId(), userID)
	if err := a.store.StoreOAuth2State(state); err != nil {
		a.p.API.LogError("Error in storing the OAuth state", "error", err.Error())
		http.Error(w, "Error in trying to connect the account, please try again.", http.StatusInternalServerError)
		return
	}

	codeVerifier := model.NewId()
	if appErr := a.p.API.KVSet("_code_verifier_"+userID, []byte(codeVerifier)); appErr != nil {
		a.p.API.LogError("Error in storing the code verifier", "error", appErr.Message)
		http.Error(w, "Error in trying to connect the account, please try again.", http.StatusInternalServerError)
		return
	}

	connectURL := msteams.GetAuthURL(a.p.GetURL()+"/oauth-redirect", a.p.configuration.TenantID, a.p.configuration.ClientID, a.p.configuration.ClientSecret, state, codeVerifier)

	data, _ := json.Marshal(map[string]string{"connectUrl": connectURL})
	_, _ = w.Write(data)
}

func (a *API) disconnect(w http.ResponseWriter, r *http.Request) {
	userID := r.Header.Get(HeaderMattermostUserID)
	teamsUserID, err := a.p.store.MattermostToTeamsUserID(userID)
	if err != nil {
		a.p.API.LogError("Unable to get Teams user ID from Mattermost user ID.", "UserID", userID, "Error", err.Error())
		http.Error(w, "Unable to get Teams user ID from Mattermost user ID.", http.StatusInternalServerError)
		return
	}

	if err = a.p.store.SetUserInfo(userID, teamsUserID, nil); err != nil {
		a.p.API.LogError("Error occurred while disconnecting the user.", "UserID", userID, "Error", err.Error())
		http.Error(w, "Error occurred while disconnecting the user.", http.StatusInternalServerError)
		return
	}

	if _, err = w.Write([]byte("Your account has been disconnected.")); err != nil {
		a.p.API.LogError("Failed to write response", "Error", err.Error())
		w.WriteHeader(http.StatusInternalServerError)
		return
	}
}

func (a *API) getLinkedChannels(w http.ResponseWriter, r *http.Request) {
	userID := r.Header.Get(HeaderMattermostUserID)
	links, err := a.p.store.ListChannelLinksWithNames()
	if err != nil {
		a.p.API.LogError("Error occurred while getting the linked channels", "Error", err.Error())
		http.Error(w, "Error occurred while getting the linked channels", http.StatusInternalServerError)
		return
	}

	paginatedLinks := []*storemodels.ChannelLink{}
	if len(links) > 0 {
		sort.Slice(links, func(i, j int) bool {
			return fmt.Sprintf("%s_%s", links[i].MattermostChannelName, links[i].MattermostChannelID) < fmt.Sprintf("%s_%s", links[j].MattermostChannelName, links[j].MattermostChannelID)
		})

		msTeamsTeamIDsVsNames, msTeamsChannelIDsVsNames, errorsFound := a.p.GetMSTeamsTeamAndChannelDetailsFromChannelLinks(links, userID, true)
		if errorsFound {
			http.Error(w, "Unable to get the MS Teams teams details", http.StatusInternalServerError)
			return
		}

		searchTerm := r.URL.Query().Get(QueryParamSearchTerm)
		offset, limit := a.p.GetOffsetAndLimit(r.URL.Query())
		matchCount := 0
		for _, link := range links {
			if msTeamsChannelIDsVsNames[link.MSTeamsChannelID] == "" || msTeamsTeamIDsVsNames[link.MSTeamsTeamID] == "" {
				continue
			}

			if len(paginatedLinks) == limit {
				break
			}

			if strings.HasPrefix(strings.ToLower(link.MattermostChannelName), strings.ToLower(searchTerm)) {
				if matchCount < offset {
					matchCount++
					continue
				}

				channel, appErr := a.p.API.GetChannel(link.MattermostChannelID)
				if appErr != nil {
					a.p.API.LogError("Error occurred while getting the channel details", "ChannelID", link.MattermostChannelID, "Error", appErr.Message)
					http.Error(w, "Error occurred while getting the channel details", http.StatusInternalServerError)
					return
				}

				paginatedLinks = append(paginatedLinks, &storemodels.ChannelLink{
					MattermostTeamID:      link.MattermostTeamID,
					MattermostChannelID:   link.MattermostChannelID,
					MSTeamsTeamID:         link.MSTeamsTeamID,
					MSTeamsChannelID:      link.MSTeamsChannelID,
					MattermostChannelName: link.MattermostChannelName,
					MattermostTeamName:    link.MattermostTeamName,
					MSTeamsChannelName:    msTeamsChannelIDsVsNames[link.MSTeamsChannelID],
					MSTeamsTeamName:       msTeamsTeamIDsVsNames[link.MSTeamsTeamID],
					MattermostChannelType: string(channel.Type),
				})
			}
		}
	}

	a.writeJSONArray(w, http.StatusOK, paginatedLinks)
}

func (a *API) getMSTeamsTeamList(w http.ResponseWriter, r *http.Request) {
	teams, statusCode, err := a.p.GetMSTeamsTeamList(r.Context().Value(ContextClientKey).(msteams.Client))
	if err != nil {
		http.Error(w, "Error occurred while fetching the MS Teams teams.", statusCode)
		return
	}

	sort.Slice(teams, func(i, j int) bool {
		return fmt.Sprintf("%s_%s", teams[i].DisplayName, teams[i].ID) < fmt.Sprintf("%s_%s", teams[j].DisplayName, teams[j].ID)
	})

	searchTerm := r.URL.Query().Get(QueryParamSearchTerm)
	offset, limit := a.p.GetOffsetAndLimit(r.URL.Query())
	paginatedTeams := []*clientmodels.Team{}
	matchCount := 0
	for _, team := range teams {
		if len(paginatedTeams) == limit {
			break
		}

		if strings.HasPrefix(strings.ToLower(team.DisplayName), strings.ToLower(searchTerm)) {
			if matchCount >= offset {
				paginatedTeams = append(paginatedTeams, team)
			} else {
				matchCount++
			}
		}
	}

	a.writeJSONArray(w, http.StatusOK, paginatedTeams)
}

func (a *API) getMSTeamsTeamChannels(w http.ResponseWriter, r *http.Request) {
	pathParams := mux.Vars(r)
	teamID := pathParams[PathParamTeamID]
	channels, statusCode, err := a.p.GetMSTeamsTeamChannels(teamID, r.Context().Value(ContextClientKey).(msteams.Client))
	if err != nil {
		http.Error(w, "Error occurred while fetching the MS Teams team channels.", statusCode)
		return
	}

	sort.Slice(channels, func(i, j int) bool {
		return fmt.Sprintf("%s_%s", channels[i].DisplayName, channels[i].ID) < fmt.Sprintf("%s_%s", channels[j].DisplayName, channels[j].ID)
	})

	searchTerm := r.URL.Query().Get(QueryParamSearchTerm)
	offset, limit := a.p.GetOffsetAndLimit(r.URL.Query())
	paginatedChannels := []*clientmodels.Channel{}
	matchCount := 0
	for _, channel := range channels {
		if len(paginatedChannels) == limit {
			break
		}

		if strings.HasPrefix(strings.ToLower(channel.DisplayName), strings.ToLower(searchTerm)) {
			if matchCount >= offset {
				paginatedChannels = append(paginatedChannels, channel)
			} else {
				matchCount++
			}
		}
	}

	a.writeJSONArray(w, http.StatusOK, paginatedChannels)
}

func (a *API) linkChannels(w http.ResponseWriter, r *http.Request) {
	userID := r.Header.Get(HeaderMattermostUserID)

	var body *storemodels.ChannelLink
	if err := json.NewDecoder(r.Body).Decode(&body); err != nil {
		a.p.API.LogError("Error occurred while unmarshaling link channels payload.", "Error", err.Error())
		http.Error(w, "Error occurred while unmarshaling link channels payload.", http.StatusBadRequest)
		return
	}

	if err := storemodels.IsChannelLinkPayloadValid(body); err != nil {
		a.p.API.LogError("Invalid channel link payload.", "Error", err.Error())
		http.Error(w, "Invalid channel link payload.", http.StatusBadRequest)
		return
	}

	if errMsg, statusCode := a.p.LinkChannels(userID, body.MattermostTeamID, body.MattermostChannelID, body.MSTeamsTeamID, body.MSTeamsChannelID, r.Context().Value(ContextClientKey).(msteams.Client)); errMsg != "" {
		http.Error(w, errMsg, statusCode)
		return
	}

	w.WriteHeader(http.StatusCreated)
	if _, err := w.Write([]byte("Channels linked successfully")); err != nil {
		a.p.API.LogError("Failed to write response", "Error", err.Error())
		w.WriteHeader(http.StatusInternalServerError)
		return
	}
}

func (a *API) unlinkChannels(w http.ResponseWriter, r *http.Request) {
	userID := r.Header.Get(HeaderMattermostUserID)

	pathParams := mux.Vars(r)
	channelID := pathParams[PathParamChannelID]
	if !model.IsValidId(channelID) {
		a.p.API.LogError("Invalid path param channel ID", "ChannelID", channelID)
		http.Error(w, "Invalid path param channel ID", http.StatusBadRequest)
		return
	}

	if errMsg, statusCode := a.p.UnlinkChannels(userID, channelID); errMsg != "" {
		http.Error(w, errMsg, statusCode)
		return
	}

	if _, err := w.Write([]byte("Channel unlinked successfully")); err != nil {
		a.p.API.LogError("Failed to write response", "Error", err.Error())
		w.WriteHeader(http.StatusInternalServerError)
		return
	}
}

// TODO: Add unit tests
func (a *API) oauthRedirectHandler(w http.ResponseWriter, r *http.Request) {
	teamsDefaultScopes := []string{"https://graph.microsoft.com/.default"}
	conf := &oauth2.Config{
		ClientID:     a.p.configuration.ClientID,
		ClientSecret: a.p.configuration.ClientSecret,
		Scopes:       append(teamsDefaultScopes, "offline_access"),
		Endpoint: oauth2.Endpoint{
			AuthURL:  fmt.Sprintf("https://login.microsoftonline.com/%s/oauth2/v2.0/authorize", a.p.configuration.TenantID),
			TokenURL: fmt.Sprintf("https://login.microsoftonline.com/%s/oauth2/v2.0/token", a.p.configuration.TenantID),
		},
		RedirectURL: a.p.GetURL() + "/oauth-redirect",
	}

	code := r.URL.Query().Get("code")
	state := r.URL.Query().Get("state")

	stateArr := strings.Split(state, "_")
	if len(stateArr) != 2 {
		http.Error(w, "Invalid state", http.StatusBadRequest)
		return
	}

	mmUserID := stateArr[1]
	if err := a.store.VerifyOAuth2State(state); err != nil {
		a.p.API.LogError("Unable to verify OAuth state", "MMUserID", mmUserID, "Error", err.Error())
		http.Error(w, "Unable to complete authentication.", http.StatusInternalServerError)
		return
	}

	codeVerifierBytes, appErr := a.p.API.KVGet("_code_verifier_" + mmUserID)
	if appErr != nil {
		a.p.API.LogError("Unable to get the code verifier", "error", appErr.Error())
		http.Error(w, "failed to get the code verifier", http.StatusBadRequest)
		return
	}
	appErr = a.p.API.KVDelete("_code_verifier_" + mmUserID)
	if appErr != nil {
		a.p.API.LogError("Unable to delete the used code verifier", "error", appErr.Error())
	}

	ctx := context.Background()
	token, err := conf.Exchange(ctx, code, oauth2.SetAuthURLParam("code_verifier", string(codeVerifierBytes)))
	if err != nil {
		a.p.API.LogError("Unable to get OAuth2 token", "error", err.Error())
		http.Error(w, "Unable to complete authentication", http.StatusInternalServerError)
		return
	}

	client := msteams.NewTokenClient(a.p.GetURL()+"/oauth-redirect", a.p.configuration.TenantID, a.p.configuration.ClientID, a.p.configuration.ClientSecret, token, &a.p.apiClient.Log)
	if err = client.Connect(); err != nil {
		a.p.API.LogError("Unable to connect to the client", "error", err.Error())
		http.Error(w, "failed to connect to the client", http.StatusInternalServerError)
		return
	}

	msteamsUser, err := client.GetMe()
	if err != nil {
		a.p.API.LogError("Unable to get the MS Teams user", "error", err.Error())
		http.Error(w, "failed to get the MS Teams user", http.StatusInternalServerError)
		return
	}

	mmUser, userErr := a.p.API.GetUser(mmUserID)
	if userErr != nil {
		a.p.API.LogError("Unable to get the MM user", "error", userErr.Error())
		http.Error(w, "failed to get the MM user", http.StatusInternalServerError)
		return
	}

	if mmUser.Id != a.p.GetBotUserID() && msteamsUser.Mail != mmUser.Email {
		a.p.API.LogError("Unable to connect users with different emails")
		http.Error(w, "cannot connect users with different emails", http.StatusBadRequest)
		return
	}

	storedToken, err := a.p.store.GetTokenForMSTeamsUser(msteamsUser.ID)
	if err != nil {
		a.p.API.LogDebug("Unable to get the token for MS Teams user", "Error", err.Error())
	}

	if storedToken != nil {
		a.p.API.LogError("This Teams user is already connected to another user on Mattermost.", "MSTeamsUserID", msteamsUser.ID)
		http.Error(w, "This Teams user is already connected to another user on Mattermost.", http.StatusBadRequest)
		return
	}

	if err = a.p.store.SetUserInfo(mmUserID, msteamsUser.ID, token); err != nil {
		a.p.API.LogError("Unable to store the token", "error", err.Error())
		http.Error(w, "failed to store the token", http.StatusInternalServerError)
		return
	}

	a.p.whitelistClusterMutex.Lock()
	defer a.p.whitelistClusterMutex.Unlock()
	whitelistSize, err := a.p.store.GetSizeOfWhitelist()
	if err != nil {
		a.p.API.LogError("Unable to get whitelist size", "error", err.Error())
		http.Error(w, "Something went wrong", http.StatusInternalServerError)
		return
	}

	if whitelistSize >= a.p.getConfiguration().ConnectedUsersAllowed {
		if err = a.p.store.SetUserInfo(mmUserID, msteamsUser.ID, nil); err != nil {
			a.p.API.LogError("Unable to delete the OAuth token for user", "UserID", mmUserID, "Error", err.Error())
		}
		http.Error(w, "You cannot connect your account because the maximum limit of users allowed to connect has been reached. Please contact your system administrator.", http.StatusBadRequest)
		return
	}

	if err := a.p.store.StoreUserInWhitelist(mmUserID); err != nil {
		a.p.API.LogError("Unable to store the user in whitelist", "UserID", mmUserID, "Error", err.Error())
		if err = a.p.store.SetUserInfo(mmUserID, msteamsUser.ID, nil); err != nil {
			a.p.API.LogError("Unable to delete the OAuth token for user", "UserID", mmUserID, "Error", err.Error())
		}

		http.Error(w, "Something went wrong.", http.StatusInternalServerError)
		return
	}

	w.Header().Add("Content-Type", "text/html")
	connectionMessage := "Your account has been connected"
	if mmUser.Id == a.p.GetBotUserID() {
		connectionMessage = "The bot account has been connected"
	}

	_, _ = w.Write([]byte(fmt.Sprintf("<html><body><h1>%s</h1><p>You can close this window.</p></body></html>", connectionMessage)))
}

func (a *API) getConnectedUsers(w http.ResponseWriter, r *http.Request) {
	userID := r.Header.Get(HeaderMattermostUserID)
	if userID == "" {
		a.p.API.LogError("Not authorized")
		http.Error(w, "not authorized", http.StatusUnauthorized)
		return
	}

	if !a.p.API.HasPermissionTo(userID, model.PermissionManageSystem) {
		a.p.API.LogError("Insufficient permissions", "UserID", userID)
		http.Error(w, "not able to authorize the user", http.StatusForbidden)
		return
	}

	page, perPage := GetPageAndPerPage(r)
	connectedUsersList, err := a.p.store.GetConnectedUsers(page, perPage)
	if err != nil {
		a.p.API.LogError("Unable to get connected users list", "Error", err.Error())
		http.Error(w, "unable to get connected users list", http.StatusInternalServerError)
		return
	}

	w.Header().Set("Content-Type", "application/json")
	b, err := json.Marshal(connectedUsersList)
	if err != nil {
		a.p.API.LogError("Failed to marshal JSON response", "Error", err.Error())
		w.WriteHeader(http.StatusInternalServerError)
		_, _ = w.Write([]byte("[]"))
		return
	}

	if _, err = w.Write(b); err != nil {
		a.p.API.LogError("Error while writing response", "Error", err.Error())
		w.WriteHeader(http.StatusInternalServerError)
		return
	}

	w.WriteHeader(http.StatusOK)
}

func (a *API) getConnectedUsersFile(w http.ResponseWriter, r *http.Request) {
	userID := r.Header.Get(HeaderMattermostUserID)
	if userID == "" {
		a.p.API.LogError("Not authorized")
		http.Error(w, "not authorized", http.StatusUnauthorized)
		return
	}

	if !a.p.API.HasPermissionTo(userID, model.PermissionManageSystem) {
		a.p.API.LogError("Insufficient permissions", "UserID", userID)
		http.Error(w, "not able to authorize the user", http.StatusForbidden)
		return
	}

	connectedUsersList, err := a.p.getConnectedUsersList()
	if err != nil {
		a.p.API.LogError("Unable to get connected users list", "Error", err.Error())
		http.Error(w, "unable to get connected users list", http.StatusInternalServerError)
		return
	}

	b := &bytes.Buffer{}
	csvWriter := csv.NewWriter(b)
	if err := csvWriter.Write([]string{"First Name", "Last Name", "Email", "Mattermost User Id", "Teams User Id"}); err != nil {
		a.p.API.LogError("Unable to write headers in CSV file", "Error", err.Error())
		http.Error(w, "unable to write data in CSV file", http.StatusInternalServerError)
		return
	}

	for _, connectedUser := range connectedUsersList {
		if err := csvWriter.Write([]string{connectedUser.FirstName, connectedUser.LastName, connectedUser.Email, connectedUser.MattermostUserID, connectedUser.TeamsUserID}); err != nil {
			a.p.API.LogError("Unable to write data in CSV file", "Error", err.Error())
			http.Error(w, "unable to write data in CSV file", http.StatusInternalServerError)
			return
		}
	}

	csvWriter.Flush()
	if err := csvWriter.Error(); err != nil {
		a.p.API.LogError("Unable to flush the data in writer", "Error", err.Error())
		http.Error(w, "unable to write data in CSV file", http.StatusInternalServerError)
		return
	}

	w.Header().Set("Content-Type", "text/csv")
	w.Header().Set("Content-Disposition", "attachment;filename=connected-users.csv")
	if _, err := w.Write(b.Bytes()); err != nil {
		a.p.API.LogError("Unable to write the data", "Error", err.Error())
		http.Error(w, "unable to write the data", http.StatusInternalServerError)
	}
}

func (a *API) whitelistUser(w http.ResponseWriter, r *http.Request) {
	userID := r.Header.Get(HeaderMattermostUserID)
<<<<<<< HEAD

=======
>>>>>>> dc021ec3
	presentInWhitelist, err := a.p.store.IsUserPresentInWhitelist(userID)
	if err != nil {
		a.p.API.LogError("Error in checking if a user is present in whitelist", "UserID", userID, "Error", err.Error())
		http.Error(w, "error in checking if a user is present in whitelist", http.StatusInternalServerError)
		return
	}

	response := map[string]bool{
		"presentInWhitelist": presentInWhitelist,
	}

	w.Header().Set("Content-Type", "application/json")
	data, err := json.Marshal(response)
	if err != nil {
		a.p.API.LogError("Failed to marshal JSON response", "Error", err.Error())
		http.Error(w, "failed to marshal JSON response", http.StatusInternalServerError)
		return
	}

	if _, err = w.Write(data); err != nil {
		a.p.API.LogError("Failed to write JSON response", "Error", err.Error())
		http.Error(w, "failed to write JSON response", http.StatusInternalServerError)
		return
	}

	w.WriteHeader(http.StatusOK)
}

func (p *Plugin) getConnectedUsersList() ([]*storemodels.ConnectedUser, error) {
	page := DefaultPage
	perPage := MaxPerPageLimit
	var connectedUserList []*storemodels.ConnectedUser
	for {
		connectedUsers, err := p.store.GetConnectedUsers(page, perPage)
		if err != nil {
			return nil, err
		}

		connectedUserList = append(connectedUserList, connectedUsers...)
		if len(connectedUsers) < perPage {
			break
		}

		page++
	}

	return connectedUserList, nil
}

func GetPageAndPerPage(r *http.Request) (page, perPage int) {
	query := r.URL.Query()
	if val, err := strconv.Atoi(query.Get(QueryParamPage)); err != nil || val < 0 {
		page = DefaultPage
	} else {
		page = val
	}

	val, err := strconv.Atoi(query.Get(QueryParamPerPage))
	if err != nil || val < 0 || val > MaxPerPageLimit {
		perPage = MaxPerPageLimit
	} else {
		perPage = val
	}

	return page, perPage
}

// handleAuthRequired verifies if the provided request is performed by an authorized source.
func (a *API) handleAuthRequired(handleFunc http.HandlerFunc) http.HandlerFunc {
	return func(w http.ResponseWriter, r *http.Request) {
		mattermostUserID := r.Header.Get(HeaderMattermostUserID)
		if mattermostUserID == "" {
			a.p.API.LogError("Not authorized")
			http.Error(w, "Not authorized", http.StatusUnauthorized)
			return
		}

		handleFunc(w, r)
	}
}

// checkUserConnected verifies if the user account is connected to MS Teams.
func (a *API) checkUserConnected(handleFunc http.HandlerFunc) http.HandlerFunc {
	return func(w http.ResponseWriter, r *http.Request) {
		mattermostUserID := r.Header.Get(HeaderMattermostUserID)
		token, err := a.p.store.GetTokenForMattermostUser(mattermostUserID)
		if err != nil {
			a.p.API.LogError("Unable to get the oauth token for the user.", "UserID", mattermostUserID, "Error", err.Error())
			http.Error(w, "The account is not connected.", http.StatusBadRequest)
			return
		}

		client := a.p.clientBuilderWithToken(a.p.GetURL()+"/oauth-redirect", a.p.getConfiguration().TenantID, a.p.getConfiguration().ClientID, a.p.getConfiguration().ClientSecret, token, &a.p.apiClient.Log)

		ctx := context.WithValue(r.Context(), ContextClientKey, client)
		r = r.Clone(ctx)

		handleFunc(w, r)
	}
}

func (a *API) writeJSONArray(w http.ResponseWriter, statusCode int, v interface{}) {
	if statusCode == 0 {
		statusCode = http.StatusOK
	}

	w.Header().Set("Content-Type", "application/json")
	b, err := json.Marshal(v)
	if err != nil {
		a.p.API.LogError("Failed to marshal JSON response", "Error", err.Error())
		w.WriteHeader(http.StatusInternalServerError)
		_, _ = w.Write([]byte("[]"))
		return
	}

	if string(b) == "null" {
		w.WriteHeader(statusCode)
		_, _ = w.Write([]byte("[]"))
		return
	}

	if _, err = w.Write(b); err != nil {
		a.p.API.LogError("Error while writing response", "Error", err.Error())
		w.WriteHeader(http.StatusInternalServerError)
		return
	}

	w.WriteHeader(statusCode)
}

func (p *Plugin) WithRecovery(next http.Handler) http.Handler {
	return http.HandlerFunc(func(w http.ResponseWriter, r *http.Request) {
		defer func() {
			if x := recover(); x != nil {
				p.API.LogError("Recovered from a panic",
					"url", r.URL.String(),
					"error", x,
					"stack", string(debug.Stack()))
			}
		}()

		next.ServeHTTP(w, r)
	})
}<|MERGE_RESOLUTION|>--- conflicted
+++ resolved
@@ -394,15 +394,11 @@
 	}
 
 	userID := r.Header.Get(HeaderMattermostUserID)
-<<<<<<< HEAD
-	client, _ := a.p.GetClientForUser(userID)
-=======
 	client, err := a.p.GetClientForUser(userID)
 	if err != nil {
 		a.p.API.LogError("Unable to get client for user", "error", err.Error())
 	}
 
->>>>>>> dc021ec3
 	if client != nil {
 		response["connected"] = true
 		user, err := client.GetMe()
@@ -887,10 +883,6 @@
 
 func (a *API) whitelistUser(w http.ResponseWriter, r *http.Request) {
 	userID := r.Header.Get(HeaderMattermostUserID)
-<<<<<<< HEAD
-
-=======
->>>>>>> dc021ec3
 	presentInWhitelist, err := a.p.store.IsUserPresentInWhitelist(userID)
 	if err != nil {
 		a.p.API.LogError("Error in checking if a user is present in whitelist", "UserID", userID, "Error", err.Error())

package main

import (
	"context"
	"encoding/json"
	"fmt"
	"net/http"
	"sort"
	"strings"
	"time"

	"github.com/gorilla/mux"
	"github.com/mattermost/mattermost-plugin-msteams-sync/server/msteams"
	"github.com/mattermost/mattermost-plugin-msteams-sync/server/store"
	"github.com/mattermost/mattermost-plugin-msteams-sync/server/store/storemodels"
	"golang.org/x/oauth2"

	"github.com/mattermost/mattermost-server/v6/model"
)

const (
<<<<<<< HEAD
	HeaderMattermostUserID = "Mattermost-User-ID"
	PathParamChannelID     = "channel_id"
=======
	HeaderMattermostUserID = "Mattermost-User-Id"
>>>>>>> 2811384e

	// Query params
	QueryParamTeamID     = "team_id"
	QueryParamSearchTerm = "search_term"
)

type API struct {
	p      *Plugin
	store  store.Store
	router *mux.Router
}

type Activities struct {
	Value []msteams.Activity
}

func NewAPI(p *Plugin, store store.Store) *API {
	router := mux.NewRouter()
	api := &API{p: p, router: router, store: store}

	autocompleteRouter := router.PathPrefix("/autocomplete").Subrouter()

	router.HandleFunc("/avatar/{userId:.*}", api.getAvatar).Methods(http.MethodGet)
	router.HandleFunc("/changes", api.processActivity).Methods(http.MethodPost)
	router.HandleFunc("/lifecycle", api.processLifecycle).Methods(http.MethodPost)
	router.HandleFunc("/needsConnect", api.handleAuthRequired(api.needsConnect)).Methods(http.MethodGet)
	router.HandleFunc("/connect", api.handleAuthRequired(api.connect)).Methods(http.MethodGet)
	router.HandleFunc("/disconnect", api.handleAuthRequired(api.checkUserConnected(api.disconnect))).Methods(http.MethodGet)
	router.HandleFunc("/linked-channels", api.handleAuthRequired(api.getLinkedChannels)).Methods(http.MethodGet)
	router.HandleFunc("/ms-teams-team-list", api.handleAuthRequired(api.checkUserConnected(api.getMSTeamsTeamList))).Methods(http.MethodGet)
	router.HandleFunc("/ms-teams-team-channels", api.handleAuthRequired(api.checkUserConnected(api.getMSTeamsTeamChannels))).Methods(http.MethodGet)
	router.HandleFunc("/link-channels", api.handleAuthRequired(api.checkUserConnected(api.linkChannels))).Methods(http.MethodPost)
	router.HandleFunc(fmt.Sprintf("/unlink-channels/{%s}", PathParamChannelID), api.handleAuthRequired(api.checkUserConnected(api.unlinkChannels))).Methods(http.MethodDelete)
	router.HandleFunc("/oauth-redirect", api.oauthRedirectHandler).Methods(http.MethodGet)

	autocompleteRouter.HandleFunc("/teams", api.autocompleteTeams).Methods(http.MethodGet)
	autocompleteRouter.HandleFunc("/channels", api.autocompleteChannels).Methods(http.MethodGet)

	// iFrame support
	router.HandleFunc("/iframe/mattermostTab", api.iFrame).Methods(http.MethodGet)
	router.HandleFunc("/iframe-manifest", api.iFrameManifest).Methods(http.MethodGet)

	return api
}

// getAvatar returns the microsoft teams avatar
func (a *API) getAvatar(w http.ResponseWriter, r *http.Request) {
	params := mux.Vars(r)
	userID := params["userId"]
	photo, appErr := a.store.GetAvatarCache(userID)
	if appErr != nil || len(photo) == 0 {
		var err error
		photo, err = a.p.msteamsAppClient.GetUserAvatar(userID)
		if err != nil {
			a.p.API.LogError("Unable to read avatar", "error", err.Error())
			http.Error(w, "avatar not found", http.StatusNotFound)
			return
		}

		err = a.store.SetAvatarCache(userID, photo)
		if err != nil {
			a.p.API.LogError("Unable to cache the new avatar", "error", err.Error())
			return
		}
	}

	if _, err := w.Write(photo); err != nil {
		a.p.API.LogError("Unable to write the response", "Error", err.Error())
	}
}

// processActivity handles the activity received from teams subscriptions
func (a *API) processActivity(w http.ResponseWriter, req *http.Request) {
	validationToken := req.URL.Query().Get("validationToken")
	if validationToken != "" {
		w.Header().Add("Content-Type", "plain/text")
		w.WriteHeader(http.StatusOK)
		_, _ = w.Write([]byte(validationToken))
		return
	}

	activities := Activities{}
	err := json.NewDecoder(req.Body).Decode(&activities)
	if err != nil {
		http.Error(w, "unable to get the activities from the message", http.StatusBadRequest)
		return
	}
	defer req.Body.Close()

	a.p.API.LogDebug("Change activity request", "activities", activities)
	errors := ""
	refreshedSubscriptions := make(map[string]bool)
	for _, activity := range activities.Value {
		if activity.ClientState != a.p.getConfiguration().WebhookSecret {
			errors += "Invalid webhook secret"
			continue
		}

		if !refreshedSubscriptions[activity.SubscriptionID] {
			refreshedSubscriptions[activity.SubscriptionID] = true
			a.refreshSubscriptionIfNeeded(activity)
		}

		err := a.p.activityHandler.Handle(activity)
		if err != nil {
			a.p.API.LogError("Unable to process created activity", "activity", activity, "error", err.Error())
			errors += err.Error() + "\n"
		}
	}
	if errors != "" {
		http.Error(w, errors, http.StatusBadRequest)
		return
	}

	w.WriteHeader(http.StatusAccepted)
}

func (a *API) refreshSubscriptionIfNeeded(activity msteams.Activity) {
	if time.Until(activity.SubscriptionExpirationDateTime) < (5 * time.Minute) {
		expiresOn, err := a.p.msteamsAppClient.RefreshSubscription(activity.SubscriptionID)
		if err != nil {
			a.p.API.LogError("Unable to refresh the subscription", "error", err.Error())
		} else {
			if err2 := a.p.store.UpdateSubscriptionExpiresOn(activity.SubscriptionID, *expiresOn); err2 != nil {
				a.p.API.LogError("Unable to store the subscription new expires date", "error", err2.Error())
			}
		}
	}
}

// processLifecycle handles the lifecycle events received from teams subscriptions
func (a *API) processLifecycle(w http.ResponseWriter, req *http.Request) {
	validationToken := req.URL.Query().Get("validationToken")
	if validationToken != "" {
		w.Header().Add("Content-Type", "plain/text")
		w.WriteHeader(http.StatusOK)
		_, _ = w.Write([]byte(validationToken))
		return
	}

	lifecycleEvents := Activities{}
	err := json.NewDecoder(req.Body).Decode(&lifecycleEvents)
	if err != nil {
		http.Error(w, "unable to get the lifecycle events from the message", http.StatusBadRequest)
		return
	}
	defer req.Body.Close()

	a.p.API.LogDebug("Lifecycle activity request", "activities", lifecycleEvents)

	for _, event := range lifecycleEvents.Value {
		if event.ClientState != a.p.getConfiguration().WebhookSecret {
			a.p.API.LogError("Invalid webhook secret recevied in lifecycle event")
			continue
		}
		a.p.activityHandler.HandleLifecycleEvent(event, a.p.getConfiguration().WebhookSecret, a.p.getConfiguration().EvaluationAPI)
	}

	w.WriteHeader(http.StatusOK)
}

func (a *API) ServeHTTP(w http.ResponseWriter, r *http.Request) {
	a.router.ServeHTTP(w, r)
}

func (a *API) autocompleteTeams(w http.ResponseWriter, r *http.Request) {
	out := []model.AutocompleteListItem{}
	userID := r.Header.Get(HeaderMattermostUserID)

	teams, _, err := a.p.GetMSTeamsTeamList(userID)
	if err != nil {
		data, _ := json.Marshal(out)
		_, _ = w.Write(data)
		return
	}

	a.p.API.LogDebug("Successfully fetched the list of teams", "Count", len(teams))
	for _, t := range teams {
		s := model.AutocompleteListItem{
			Item:     t.ID,
			Hint:     t.DisplayName,
			HelpText: t.Description,
		}

		out = append(out, s)
	}

	data, _ := json.Marshal(out)
	_, _ = w.Write(data)
}

func (a *API) autocompleteChannels(w http.ResponseWriter, r *http.Request) {
	out := []model.AutocompleteListItem{}
	userID := r.Header.Get(HeaderMattermostUserID)
	args := strings.Fields(r.URL.Query().Get("parsed"))
	if len(args) < 3 {
		data, _ := json.Marshal(out)
		_, _ = w.Write(data)
		return
	}

	teamID := args[2]
	channels, _, err := a.p.GetMSTeamsTeamChannels(teamID, userID)
	if err != nil {
		data, _ := json.Marshal(out)
		_, _ = w.Write(data)
		return
	}

	a.p.API.LogDebug("Successfully fetched the list of channels for MS Teams team", "TeamID", teamID, "Count", len(channels))
	for _, c := range channels {
		s := model.AutocompleteListItem{
			Item:     c.ID,
			Hint:     c.DisplayName,
			HelpText: c.Description,
		}

		out = append(out, s)
	}

	data, _ := json.Marshal(out)
	_, _ = w.Write(data)
}

func (a *API) needsConnect(w http.ResponseWriter, r *http.Request) {
	response := map[string]bool{
		"canSkip":      a.p.getConfiguration().AllowSkipConnectUsers,
		"needsConnect": false,
	}

	if a.p.getConfiguration().EnforceConnectedUsers {
		userID := r.Header.Get(HeaderMattermostUserID)
		client, _ := a.p.GetClientForUser(userID)
		if client == nil {
			if a.p.getConfiguration().EnabledTeams == "" {
				response["needsConnect"] = true
			} else {
				enabledTeams := strings.Fields(a.p.getConfiguration().EnabledTeams)

				teams, _ := a.p.API.GetTeamsForUser(userID)
				for _, enabledTeam := range enabledTeams {
					for _, team := range teams {
						if team.Id == enabledTeam {
							response["needsConnect"] = true
							break
						}
					}
				}
			}
		}
	}

	data, _ := json.Marshal(response)
	_, _ = w.Write(data)
}

// TODO: Add unit tests
func (a *API) connect(w http.ResponseWriter, r *http.Request) {
	userID := r.Header.Get(HeaderMattermostUserID)

	state := fmt.Sprintf("%s_%s", model.NewId(), userID)
	if err := a.store.StoreOAuth2State(state); err != nil {
		a.p.API.LogError("Error in storing the OAuth state", "error", err.Error())
		http.Error(w, "Error trying to connect the account, please try again.", http.StatusInternalServerError)
		return
	}

	codeVerifier := model.NewId()
	if appErr := a.p.API.KVSet("_code_verifier_"+userID, []byte(codeVerifier)); appErr != nil {
		a.p.API.LogError("Error in storing the code verifier", "error", appErr.Error())
		http.Error(w, "Error trying to connect the account, please try again.", http.StatusInternalServerError)
		return
	}

	connectURL := msteams.GetAuthURL(a.p.GetURL()+"/oauth-redirect", a.p.configuration.TenantID, a.p.configuration.ClientID, a.p.configuration.ClientSecret, state, codeVerifier)

	data, _ := json.Marshal(map[string]string{"connectUrl": connectURL})
	_, _ = w.Write(data)
}

func (a *API) disconnect(w http.ResponseWriter, r *http.Request) {
	userID := r.Header.Get(HeaderMattermostUserID)
	teamsUserID, err := a.p.store.MattermostToTeamsUserID(userID)
	if err != nil {
		a.p.API.LogError("Unable to get Teams user ID from Mattermost user ID.", "UserID", userID, "Error", err.Error())
		http.Error(w, "Unable to get Teams user ID from Mattermost user ID.", http.StatusInternalServerError)
		return
	}

	if err = a.p.store.SetUserInfo(userID, teamsUserID, nil); err != nil {
		a.p.API.LogError("Error occurred while disconnecting the user.", "UserID", userID, "Error", err.Error())
		http.Error(w, "Error occurred while disconnecting the user.", http.StatusInternalServerError)
		return
	}

	if _, err = w.Write([]byte("Your account has been disconnected.")); err != nil {
		a.p.API.LogError("Failed to write response", "Error", err.Error())
		w.WriteHeader(http.StatusInternalServerError)
		return
	}
}

func (a *API) getLinkedChannels(w http.ResponseWriter, r *http.Request) {
	userID := r.Header.Get(HeaderMattermostUserID)
	links, err := a.p.store.ListChannelLinksWithNames()
	if err != nil {
		a.p.API.LogError("Error occurred while getting the linked channels", "Error", err.Error())
		http.Error(w, "Error occurred while getting the linked channels", http.StatusInternalServerError)
		return
	}

	paginatedLinks := []*storemodels.ChannelLink{}
	if len(links) > 0 {
		sort.Slice(links, func(i, j int) bool {
			return fmt.Sprintf("%s_%s", links[i].MattermostChannelName, links[i].MattermostChannelID) < fmt.Sprintf("%s_%s", links[j].MattermostChannelName, links[j].MattermostChannelID)
		})

		msTeamsTeamIDsVsNames, msTeamsChannelIDsVsNames, errorsFound := a.p.GetMSTeamsTeamAndChannelDetailsFromChannelLinks(links, userID, true)
		if errorsFound {
			http.Error(w, "Unable to get the MS Teams teams details", http.StatusInternalServerError)
			return
		}

		offset, limit := a.p.GetOffsetAndLimit(r.URL.Query())
		for index := offset; index < offset+limit && index < len(links); index++ {
			link := links[index]
			if msTeamsChannelIDsVsNames[link.MSTeamsChannelID] == "" || msTeamsTeamIDsVsNames[link.MSTeamsTeamID] == "" {
				continue
			}

			channel, appErr := a.p.API.GetChannel(link.MattermostChannelID)
			if appErr != nil {
				a.p.API.LogError("Error occurred while getting the channel details", "ChannelID", link.MattermostChannelID, "Error", appErr.Message)
				http.Error(w, "Error occurred while getting the channel details", http.StatusInternalServerError)
				return
			}

			paginatedLinks = append(paginatedLinks, &storemodels.ChannelLink{
				MattermostTeamID:      link.MattermostTeamID,
				MattermostChannelID:   link.MattermostChannelID,
				MSTeamsTeamID:         link.MSTeamsTeamID,
				MSTeamsChannelID:      link.MSTeamsChannelID,
				MattermostChannelName: link.MattermostChannelName,
				MattermostTeamName:    link.MattermostTeamName,
				MSTeamsChannelName:    msTeamsChannelIDsVsNames[link.MSTeamsChannelID],
				MSTeamsTeamName:       msTeamsTeamIDsVsNames[link.MSTeamsTeamID],
				MattermostChannelType: string(channel.Type),
			})
		}
	}

	a.writeJSONArray(w, http.StatusOK, paginatedLinks)
}

func (a *API) getMSTeamsTeamList(w http.ResponseWriter, r *http.Request) {
	userID := r.Header.Get(HeaderMattermostUserID)
	teams, statusCode, err := a.p.GetMSTeamsTeamList(userID)
	if err != nil {
		http.Error(w, "Error occurred while fetching the MS Teams team list.", statusCode)
		return
	}

	sort.Slice(teams, func(i, j int) bool {
		return fmt.Sprintf("%s_%s", teams[i].DisplayName, teams[i].ID) < fmt.Sprintf("%s_%s", teams[j].DisplayName, teams[j].ID)
	})

	searchTerm := r.URL.Query().Get(QueryParamSearchTerm)
	offset, limit := a.p.GetOffsetAndLimit(r.URL.Query())
	paginatedTeams := []msteams.Team{}
	matchCount := 0
	for _, team := range teams {
		if len(paginatedTeams) == limit {
			break
		}

		if strings.HasPrefix(strings.ToLower(team.DisplayName), strings.ToLower(searchTerm)) {
			if matchCount >= offset {
				paginatedTeams = append(paginatedTeams, team)
			} else {
				matchCount++
			}
		}
	}

	a.writeJSONArray(w, http.StatusOK, paginatedTeams)
}

func (a *API) getMSTeamsTeamChannels(w http.ResponseWriter, r *http.Request) {
	userID := r.Header.Get(HeaderMattermostUserID)
	teamID := r.URL.Query().Get(QueryParamTeamID)
	if teamID == "" {
		a.p.API.LogError("Error missing team ID query param.")
		http.Error(w, "Error missing team ID query param.", http.StatusBadRequest)
		return
	}

	channels, statusCode, err := a.p.GetMSTeamsTeamChannels(teamID, userID)
	if err != nil {
		http.Error(w, "Error occurred while fetching the MS Teams team channels.", statusCode)
		return
	}

	sort.Slice(channels, func(i, j int) bool {
		return fmt.Sprintf("%s_%s", channels[i].DisplayName, channels[i].ID) < fmt.Sprintf("%s_%s", channels[j].DisplayName, channels[j].ID)
	})

	searchTerm := r.URL.Query().Get(QueryParamSearchTerm)
	offset, limit := a.p.GetOffsetAndLimit(r.URL.Query())
	paginatedChannels := []msteams.Channel{}
	matchCount := 0
	for _, channel := range channels {
		if len(paginatedChannels) == limit {
			break
		}

		if strings.HasPrefix(strings.ToLower(channel.DisplayName), strings.ToLower(searchTerm)) {
			if matchCount >= offset {
				paginatedChannels = append(paginatedChannels, channel)
			} else {
				matchCount++
			}
		}
	}

	a.writeJSONArray(w, http.StatusOK, paginatedChannels)
}

func (a *API) linkChannels(w http.ResponseWriter, r *http.Request) {
	userID := r.Header.Get(HeaderMattermostUserID)

	var body *storemodels.ChannelLink
	if err := json.NewDecoder(r.Body).Decode(&body); err != nil {
		a.p.API.LogError("Error occurred while decoding link channels payload.", "Error", err.Error())
		http.Error(w, "Error occurred while decoding link channels payload.", http.StatusInternalServerError)
		return
	}

	if err := body.IsChannelLinkPayloadValid(); err != nil {
		a.p.API.LogError("Invalid channel link payload.", "Error", err.Error())
		http.Error(w, "Invalid channel link payload.", http.StatusBadRequest)
		return
	}

	if errMsg, statusCode := a.p.LinkChannels(userID, body.MattermostTeamID, body.MattermostChannelID, body.MSTeamsTeamID, body.MSTeamsChannelID); errMsg != "" {
		http.Error(w, errMsg, statusCode)
		return
	}

	if _, err := w.Write([]byte("Channels linked successfully")); err != nil {
		a.p.API.LogError("Failed to write response", "Error", err.Error())
		w.WriteHeader(http.StatusInternalServerError)
		return
	}
}

func (a *API) unlinkChannels(w http.ResponseWriter, r *http.Request) {
	userID := r.Header.Get(HeaderMattermostUserID)

	pathParams := mux.Vars(r)
	channelID := pathParams[PathParamChannelID]

	if errMsg, statusCode := a.p.UnlinkChannels(userID, channelID); errMsg != "" {
		http.Error(w, errMsg, statusCode)
		return
	}

	if _, err := w.Write([]byte("Channels unlinked successfully")); err != nil {
		a.p.API.LogError("Failed to write response", "Error", err.Error())
		w.WriteHeader(http.StatusInternalServerError)
		return
	}
}

// TODO: Add unit tests
func (a *API) oauthRedirectHandler(w http.ResponseWriter, r *http.Request) {
	teamsDefaultScopes := []string{"https://graph.microsoft.com/.default"}
	conf := &oauth2.Config{
		ClientID:     a.p.configuration.ClientID,
		ClientSecret: a.p.configuration.ClientSecret,
		Scopes:       append(teamsDefaultScopes, "offline_access"),
		Endpoint: oauth2.Endpoint{
			AuthURL:  fmt.Sprintf("https://login.microsoftonline.com/%s/oauth2/v2.0/authorize", a.p.configuration.TenantID),
			TokenURL: fmt.Sprintf("https://login.microsoftonline.com/%s/oauth2/v2.0/token", a.p.configuration.TenantID),
		},
		RedirectURL: a.p.GetURL() + "/oauth-redirect",
	}

	code := r.URL.Query().Get("code")
	state := r.URL.Query().Get("state")

	stateArr := strings.Split(state, "_")
	if len(stateArr) != 2 {
		http.Error(w, "Invalid state", http.StatusBadRequest)
		return
	}

	mmUserID := stateArr[1]
	if err := a.store.VerifyOAuth2State(state); err != nil {
		a.p.API.LogError("Unable to complete OAuth.", "UserID", mmUserID, "Error", err.Error())
		http.Error(w, err.Error(), http.StatusInternalServerError)
		return
	}

	codeVerifierBytes, appErr := a.p.API.KVGet("_code_verifier_" + mmUserID)
	if appErr != nil {
		a.p.API.LogError("Unable to get the code verifier", "error", appErr.Error())
		http.Error(w, "failed to get the code verifier", http.StatusBadRequest)
		return
	}
	appErr = a.p.API.KVDelete("_code_verifier_" + mmUserID)
	if appErr != nil {
		a.p.API.LogError("Unable to delete the used code verifier", "error", appErr.Error())
	}

	ctx := context.Background()
	token, err := conf.Exchange(ctx, code, oauth2.SetAuthURLParam("code_verifier", string(codeVerifierBytes)))
	if err != nil {
		a.p.API.LogError("Unable to read avatar", "error", err.Error())
		http.Error(w, "failed to get the code", http.StatusBadRequest)
		return
	}

	client := msteams.NewTokenClient(a.p.GetURL()+"/oauth-redirect", a.p.configuration.TenantID, a.p.configuration.ClientID, a.p.configuration.ClientSecret, token, a.p.API.LogError)
	if err = client.Connect(); err != nil {
		a.p.API.LogError("Unable connect to the client", "error", err.Error())
		http.Error(w, "failed to connect to the client", http.StatusBadRequest)
		return
	}

	msteamsUser, err := client.GetMe()
	if err != nil {
		a.p.API.LogError("Unable to get the MS Teams user", "error", err.Error())
		http.Error(w, "failed to get the MS Teams user", http.StatusInternalServerError)
		return
	}

	mmUser, userErr := a.p.API.GetUser(mmUserID)
	if userErr != nil {
		a.p.API.LogError("Unable to get the MM user", "error", userErr.Error())
		http.Error(w, "failed to get the MM user", http.StatusInternalServerError)
		return
	}

	if mmUser.Id != a.p.GetBotUserID() && msteamsUser.Mail != mmUser.Email {
		a.p.API.LogError("Unable to connect users with different emails")
		http.Error(w, "cannot connect users with different emails", http.StatusBadRequest)
		return
	}

	storedToken, err := a.p.store.GetTokenForMSTeamsUser(msteamsUser.ID)
	if err != nil {
		a.p.API.LogError("Unable to get the token for MS Teams user", "Error", err.Error())
	}

	if storedToken != nil {
		a.p.API.LogError("This Teams user is already connected to another user on Mattermost.")
		http.Error(w, "This Teams user is already connected to another user on Mattermost.", http.StatusInternalServerError)
		return
	}

	err = a.p.store.SetUserInfo(mmUserID, msteamsUser.ID, token)
	if err != nil {
		a.p.API.LogError("Unable to store the token", "error", err.Error())
		http.Error(w, "failed to store the token", http.StatusInternalServerError)
		return
	}

	w.Header().Add("Content-Type", "text/html")
	_, _ = w.Write([]byte("<html><body><h1>Your account has been connected</h1><p>You can close this window.</p></body></html>"))
}

// handleAuthRequired verifies if the provided request is performed by an authorized source.
func (a *API) handleAuthRequired(handleFunc http.HandlerFunc) http.HandlerFunc {
	return func(w http.ResponseWriter, r *http.Request) {
		mattermostUserID := r.Header.Get(HeaderMattermostUserID)
		if mattermostUserID == "" {
			a.p.API.LogError("Not authorized")
			http.Error(w, "Not authorized", http.StatusUnauthorized)
			return
		}

		handleFunc(w, r)
	}
}

// checkUserConnected verifies if the user account is connected to MS Teams.
func (a *API) checkUserConnected(handleFunc http.HandlerFunc) http.HandlerFunc {
	return func(w http.ResponseWriter, r *http.Request) {
		mattermostUserID := r.Header.Get(HeaderMattermostUserID)
		if _, err := a.p.store.GetTokenForMattermostUser(mattermostUserID); err != nil {
			a.p.API.LogError("Unable to get the oauth token for the user.", "UserID", mattermostUserID, "Error", err.Error())
			http.Error(w, "The account is not connected.", http.StatusBadRequest)
			return
		}

		handleFunc(w, r)
	}
}

func (a *API) writeJSONArray(w http.ResponseWriter, statusCode int, v interface{}) {
	if statusCode == 0 {
		statusCode = http.StatusOK
	}

	w.Header().Set("Content-Type", "application/json")
	b, err := json.Marshal(v)
	if err != nil {
		a.p.API.LogError("Failed to marshal JSON response", "Error", err.Error())
		w.WriteHeader(http.StatusInternalServerError)
		_, _ = w.Write([]byte("[]"))
		return
	}

	if string(b) == "null" {
		w.WriteHeader(statusCode)
		_, _ = w.Write([]byte("[]"))
		return
	}

	if _, err = w.Write(b); err != nil {
		a.p.API.LogError("Error while writing response", "Error", err.Error())
		w.WriteHeader(http.StatusInternalServerError)
		return
	}

	w.WriteHeader(statusCode)
}<|MERGE_RESOLUTION|>--- conflicted
+++ resolved
@@ -19,12 +19,8 @@
 )
 
 const (
-<<<<<<< HEAD
-	HeaderMattermostUserID = "Mattermost-User-ID"
+	HeaderMattermostUserID = "Mattermost-User-Id"
 	PathParamChannelID     = "channel_id"
-=======
-	HeaderMattermostUserID = "Mattermost-User-Id"
->>>>>>> 2811384e
 
 	// Query params
 	QueryParamTeamID     = "team_id"

--- conflicted
+++ resolved
@@ -91,13 +91,8 @@
 		return
 	}
 
-<<<<<<< HEAD
 	if err = p.SetReaction(link.MSTeamsTeamID, link.MSTeamsChannelID, reaction.UserId, post, reaction.EmojiName); err != nil {
 		p.API.LogError("Unable to handle message reaction set", "error", err.Error())
-=======
-	if err = p.SetReaction(link.MSTeamsTeam, link.MSTeamsChannel, reaction.UserId, post, reaction.EmojiName); err != nil {
-		p.API.LogWarn("Unable to handle message reaction set", "error", err.Error())
->>>>>>> 0fcd9f16
 	}
 }
 
@@ -452,11 +447,7 @@
 	}
 
 	if post.Id != "" && newMessage != nil {
-<<<<<<< HEAD
-		err := p.store.LinkPosts(storemodels.PostInfo{MattermostID: post.Id, MSTeamsChannelID: chatID, MSTeamsID: newMessage.ID, MSTeamsLastUpdateAt: newMessage.LastUpdateAt})
-=======
-		err := p.store.LinkPosts(storemodels.PostInfo{MattermostID: post.Id, MSTeamsChannel: chat.ID, MSTeamsID: newMessage.ID, MSTeamsLastUpdateAt: newMessage.LastUpdateAt})
->>>>>>> 0fcd9f16
+		err := p.store.LinkPosts(storemodels.PostInfo{MattermostID: post.Id, MSTeamsChannelID: chat.ID, MSTeamsID: newMessage.ID, MSTeamsLastUpdateAt: newMessage.LastUpdateAt})
 		if err != nil {
 			p.API.LogWarn("Error updating the msteams/mattermost post link metadata", "error", err)
 		}

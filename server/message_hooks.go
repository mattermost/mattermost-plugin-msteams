package main

import (
	"bytes"
	"fmt"
	"math"
	"path/filepath"
	"regexp"
	"strings"
	"time"

	"github.com/enescakir/emoji"
	"github.com/mattermost/mattermost-plugin-msteams-sync/server/msteams"
	"github.com/mattermost/mattermost-plugin-msteams-sync/server/store/storemodels"
	"github.com/mattermost/mattermost-server/v6/model"
	"github.com/mattermost/mattermost-server/v6/plugin"
	"github.com/microsoftgraph/msgraph-sdk-go/models"
	"github.com/pkg/errors"
	"gitlab.com/golang-commonmark/markdown"
)

func (p *Plugin) MessageHasBeenPosted(_ *plugin.Context, post *model.Post) {
	if post.Props != nil {
		if _, ok := post.Props["msteams_sync_"+p.userID].(bool); ok {
			return
		}
	}

	if post.IsSystemMessage() {
		p.API.LogDebug("Skipping system message post", "PostID", post.Id)
		return
	}

	link, err := p.store.GetLinkByChannelID(post.ChannelId)
	if err != nil || link == nil {
		channel, appErr := p.API.GetChannel(post.ChannelId)
		if appErr != nil {
			return
		}
		if (channel.Type == model.ChannelTypeDirect || channel.Type == model.ChannelTypeGroup) && p.getConfiguration().SyncDirectMessages {
			members, appErr := p.API.GetChannelMembers(post.ChannelId, 0, math.MaxInt32)
			if appErr != nil {
				return
			}
			dstUsers := []string{}
			for _, m := range members {
				dstUsers = append(dstUsers, m.UserId)
			}
			_, err = p.SendChat(post.UserId, dstUsers, post)
			if err != nil {
				p.API.LogWarn("Unable to handle message sent", "error", err.Error())
			}
		}
		return
	}

	user, _ := p.API.GetUser(post.UserId)

	_, err = p.Send(link.MSTeamsTeam, link.MSTeamsChannel, user, post)
	if err != nil {
		p.API.LogWarn("Unable to handle message sent", "error", err.Error())
	}
}

func (p *Plugin) ReactionHasBeenAdded(c *plugin.Context, reaction *model.Reaction) {
	updateRequired := true
	if c.RequestId == "" {
		_, ignoreHookForReaction := p.activityHandler.IgnorePluginHooksMap.LoadAndDelete(fmt.Sprintf("%s_%s_%s", reaction.PostId, reaction.UserId, reaction.EmojiName))
		updateRequired = !ignoreHookForReaction
	}

	p.API.LogDebug("Reaction added hook", "reaction", reaction)
	postInfo, err := p.store.GetPostInfoByMattermostID(reaction.PostId)
	if err != nil || postInfo == nil {
		p.API.LogDebug("Unable to find Teams post corresponding to MM post", "mmPostID", reaction.PostId)
		return
	}

	link, err := p.store.GetLinkByChannelID(reaction.ChannelId)
	if err != nil || link == nil {
		channel, appErr := p.API.GetChannel(reaction.ChannelId)
		if appErr != nil {
			return
		}
		if (channel.Type == model.ChannelTypeDirect || channel.Type == model.ChannelTypeGroup) && p.getConfiguration().SyncDirectMessages {
			err = p.SetChatReaction(postInfo.MSTeamsID, reaction.UserId, reaction.ChannelId, reaction.EmojiName, updateRequired)
			if err != nil {
				p.API.LogWarn("Unable to handle message reaction set", "error", err.Error())
			}
		}
		return
	}

	post, appErr := p.API.GetPost(reaction.PostId)
	if appErr != nil {
		p.API.LogError("Unable to get the post from the reaction", "reaction", reaction, "error", appErr)
		return
	}

	if err = p.SetReaction(link.MSTeamsTeam, link.MSTeamsChannel, reaction.UserId, post, reaction.EmojiName, updateRequired); err != nil {
		p.API.LogWarn("Unable to handle message reaction set", "error", err.Error())
	}
}

func (p *Plugin) ReactionHasBeenRemoved(_ *plugin.Context, reaction *model.Reaction) {
	p.API.LogDebug("Removing reaction hook", "reaction", reaction)
	if reaction.ChannelId == "removedfromplugin" {
		p.API.LogInfo("Ignore reaction that has been triggered from the plugin handler")
		return
	}
	postInfo, err := p.store.GetPostInfoByMattermostID(reaction.PostId)
	if err != nil || postInfo == nil {
		p.API.LogDebug("Unable to find Teams post corresponding to MM post", "mmPostID", reaction.PostId)
		return
	}

	post, appErr := p.API.GetPost(reaction.PostId)
	if appErr != nil {
		p.API.LogError("Unable to get the post from the reaction", "reaction", reaction, "error", appErr.DetailedError)
		return
	}

	link, err := p.store.GetLinkByChannelID(post.ChannelId)
	if err != nil || link == nil {
		channel, appErr := p.API.GetChannel(post.ChannelId)
		if appErr != nil {
			return
		}
		if (channel.Type == model.ChannelTypeDirect || channel.Type == model.ChannelTypeGroup) && p.getConfiguration().SyncDirectMessages {
			err = p.UnsetChatReaction(postInfo.MSTeamsID, reaction.UserId, post.ChannelId, reaction.EmojiName)
			if err != nil {
				p.API.LogWarn("Unable to handle chat message reaction unset", "error", err.Error())
			}
		}
		return
	}

	err = p.UnsetReaction(link.MSTeamsTeam, link.MSTeamsChannel, reaction.UserId, post, reaction.EmojiName)
	if err != nil {
		p.API.LogWarn("Unable to handle message reaction unset", "error", err.Error())
	}
}

func (p *Plugin) MessageHasBeenUpdated(c *plugin.Context, newPost, oldPost *model.Post) {
	updateRequired := true
	if c.RequestId == "" {
		_, ignoreHook := p.activityHandler.IgnorePluginHooksMap.LoadAndDelete(fmt.Sprintf("post_%s", newPost.Id))
		updateRequired = !ignoreHook
	}

	client, err := p.GetClientForUser(newPost.UserId)
	if err != nil {
		return
	}

	user, _ := p.API.GetUser(newPost.UserId)

	link, err := p.store.GetLinkByChannelID(newPost.ChannelId)
	if err != nil || link == nil {
		channel, appErr := p.API.GetChannel(newPost.ChannelId)
		if appErr != nil {
			return
		}
		if channel.Type != model.ChannelTypeGroup && channel.Type != model.ChannelTypeDirect {
			return
		}
		if !p.getConfiguration().SyncDirectMessages {
			return
		}

		members, appErr := p.API.GetChannelMembers(newPost.ChannelId, 0, math.MaxInt32)
		if appErr != nil {
			return
		}
		usersIDs := []string{}
		for _, m := range members {
			var teamsUserID string
			teamsUserID, err = p.store.MattermostToTeamsUserID(m.UserId)
			if err != nil {
				return
			}
			usersIDs = append(usersIDs, teamsUserID)
		}
		var chat *msteams.Chat
		chat, err = client.CreateOrGetChatForUsers(usersIDs)
		if err != nil {
			p.API.LogError("Unable to create or get chat for users", "error", err.Error())
			return
		}
		err = p.UpdateChat(chat.ID, user, newPost, oldPost, updateRequired)
		if err != nil {
			p.API.LogError("Unable to handle message update", "error", err.Error())
		}
		return
	}

	err = p.Update(link.MSTeamsTeam, link.MSTeamsChannel, user, newPost, oldPost, updateRequired)
	if err != nil {
		p.API.LogError("Unable to handle message update", "error", err.Error())
	}
}

func (p *Plugin) SetChatReaction(teamsMessageID, srcUser, channelID, emojiName string, updateRequired bool) error {
	p.API.LogDebug("Setting chat reaction", "srcUser", srcUser, "emojiName", emojiName, "channelID", channelID)

	srcUserID, err := p.store.MattermostToTeamsUserID(srcUser)
	if err != nil {
		p.handlePromptForConnection(srcUser, channelID)
		return err
	}

	client, err := p.GetClientForUser(srcUser)
	if err != nil {
		p.handlePromptForConnection(srcUser, channelID)
		return err
	}

	chatID, err := p.GetChatIDForChannel(client, channelID)
	if err != nil {
		return err
	}

	var teamsMessage *msteams.Message
	tx, err := p.store.BeginTx()
	if err != nil {
		return err
	}

	var txErr error
	defer func() {
		if txErr != nil {
			if err := p.store.RollbackTx(tx); err != nil {
				p.API.LogWarn("Unable to rollback database transaction", "error", err.Error())
			}
			return
		}

		if err := p.store.CommitTx(tx); err != nil {
			p.API.LogWarn("Unable to commit database transaction", "error", err.Error())
		}
	}()

	if txErr = p.store.LockPostByMSTeamsPostID(tx, teamsMessageID); txErr != nil {
		return txErr
	}

	if updateRequired {
		teamsMessage, txErr = client.SetChatReaction(chatID, teamsMessageID, srcUserID, emoji.Parse(":"+emojiName+":"))
		if txErr != nil {
			p.API.LogError("Error creating post reaction", "error", txErr.Error())
			return txErr
		}

		p.metricsService.ObserveReactionsCount(reactionSetAction, actionSourceMattermost, directMessageTrue)
	} else {
		teamsMessage, txErr = client.GetChatMessage(chatID, teamsMessageID)
		if txErr != nil {
			p.API.LogWarn("Error getting the msteams post metadata", "error", txErr.Error())
			return txErr
		}
	}

	if txErr = p.store.SetPostLastUpdateAtByMSTeamsID(tx, teamsMessageID, teamsMessage.LastUpdateAt); txErr != nil {
		p.API.LogWarn("Error updating the msteams/mattermost post link metadata", "error", txErr.Error())
	}

	return nil
}

func (p *Plugin) SetReaction(teamID, channelID, userID string, post *model.Post, emojiName string, updateRequired bool) error {
	p.API.LogDebug("Setting reaction", "teamID", teamID, "channelID", channelID, "PostID", post.Id, "emojiName", emojiName)

	postInfo, err := p.store.GetPostInfoByMattermostID(post.Id)
	if err != nil {
		return err
	}

	if postInfo == nil {
		return errors.New("teams message not found")
	}

	parentID := ""
	if post.RootId != "" {
		parentInfo, _ := p.store.GetPostInfoByMattermostID(post.RootId)
		if parentInfo != nil {
			parentID = parentInfo.MSTeamsID
		}
	}

	client, err := p.GetClientForUser(userID)
	if err != nil {
		return err
	}

	var teamsMessage *msteams.Message
	tx, err := p.store.BeginTx()
	if err != nil {
		return err
	}

	var txErr error
	defer func() {
		if txErr != nil {
			if err := p.store.RollbackTx(tx); err != nil {
				p.API.LogWarn("Unable to rollback database transaction", "error", err.Error())
			}
			return
		}

		if err := p.store.CommitTx(tx); err != nil {
			p.API.LogWarn("Unable to commit database transaction", "error", err.Error())
		}
	}()

	if txErr = p.store.LockPostByMMPostID(tx, postInfo.MattermostID); txErr != nil {
		return txErr
	}

	if updateRequired {
		teamsUserID, _ := p.store.MattermostToTeamsUserID(userID)
		teamsMessage, txErr = client.SetReaction(teamID, channelID, parentID, postInfo.MSTeamsID, teamsUserID, emoji.Parse(":"+emojiName+":"))
		if txErr != nil {
			p.API.LogError("Error setting reaction", "error", txErr.Error())
			return txErr
		}

		p.metricsService.ObserveReactionsCount(reactionSetAction, actionSourceMattermost, directMessageFalse)
	} else {
		teamsMessage, txErr = getUpdatedMessage(teamID, channelID, parentID, postInfo.MSTeamsID, client)
		if txErr != nil {
			p.API.LogWarn("Error getting the msteams post metadata", "error", txErr.Error())
			return txErr
		}
	}

	if txErr = p.store.SetPostLastUpdateAtByMattermostID(tx, postInfo.MattermostID, teamsMessage.LastUpdateAt); txErr != nil {
		p.API.LogWarn("Error updating the msteams/mattermost post link metadata", "error", txErr.Error())
	}

	return nil
}

func (p *Plugin) UnsetChatReaction(teamsMessageID, srcUser, channelID string, emojiName string) error {
	p.API.LogDebug("Unsetting chat reaction", "srcUser", srcUser, "emojiName", emojiName, "channelID", channelID)

	srcUserID, err := p.store.MattermostToTeamsUserID(srcUser)
	if err != nil {
		p.handlePromptForConnection(srcUser, channelID)
		return err
	}

	client, err := p.GetClientForUser(srcUser)
	if err != nil {
		p.handlePromptForConnection(srcUser, channelID)
		return err
	}

	chatID, err := p.GetChatIDForChannel(client, channelID)
	if err != nil {
		return err
	}

	tx, err := p.store.BeginTx()
	if err != nil {
		return err
	}

	var txErr error
	defer func() {
		if txErr != nil {
			if err := p.store.RollbackTx(tx); err != nil {
				p.API.LogWarn("Unable to rollback database transaction", "error", err.Error())
			}
			return
		}

		if err := p.store.CommitTx(tx); err != nil {
			p.API.LogWarn("Unable to commit database transaction", "error", err.Error())
		}
	}()

	if txErr = p.store.LockPostByMSTeamsPostID(tx, teamsMessageID); txErr != nil {
		return txErr
	}

	teamsMessage, txErr := client.UnsetChatReaction(chatID, teamsMessageID, srcUserID, emoji.Parse(":"+emojiName+":"))
	if txErr != nil {
		p.API.LogError("Error in removing the chat reaction", "emojiName", emojiName, "error", txErr.Error())
		return txErr
	}

<<<<<<< HEAD
	p.metricsService.ObserveReactionsCount(reactionUnsetAction, actionSourceMattermost, directMessageTrue)
	if txErr = p.store.SetPostLastUpdateAtByMSTeamsID(teamsMessageID, teamsMessage.LastUpdateAt, tx); txErr != nil {
=======
	if txErr = p.store.SetPostLastUpdateAtByMSTeamsID(tx, teamsMessageID, teamsMessage.LastUpdateAt); txErr != nil {
>>>>>>> f34054a6
		p.API.LogWarn("Error updating the msteams/mattermost post link metadata", "error", txErr.Error())
	}

	return nil
}

func (p *Plugin) UnsetReaction(teamID, channelID, userID string, post *model.Post, emojiName string) error {
	p.API.LogDebug("Unsetting reaction", "teamID", teamID, "channelID", channelID, "PostID", post.Id, "emojiName", emojiName)

	postInfo, err := p.store.GetPostInfoByMattermostID(post.Id)
	if err != nil {
		return err
	}

	if postInfo == nil {
		return errors.New("teams message not found")
	}

	parentID := ""
	if post.RootId != "" {
		parentInfo, _ := p.store.GetPostInfoByMattermostID(post.RootId)
		if parentInfo != nil {
			parentID = parentInfo.MSTeamsID
		}
	}

	client, err := p.GetClientForUser(userID)
	if err != nil {
		return err
	}

	teamsUserID, _ := p.store.MattermostToTeamsUserID(userID)
	tx, err := p.store.BeginTx()
	if err != nil {
		return err
	}

	var txErr error
	defer func() {
		if txErr != nil {
			if err := p.store.RollbackTx(tx); err != nil {
				p.API.LogWarn("Unable to rollback database transaction", "error", err.Error())
			}
			return
		}

		if err := p.store.CommitTx(tx); err != nil {
			p.API.LogWarn("Unable to commit database transaction", "error", err.Error())
		}
	}()

	if txErr = p.store.LockPostByMMPostID(tx, postInfo.MattermostID); txErr != nil {
		return txErr
	}

	teamsMessage, txErr := client.UnsetReaction(teamID, channelID, parentID, postInfo.MSTeamsID, teamsUserID, emoji.Parse(":"+emojiName+":"))
	if txErr != nil {
		p.API.LogError("Error in removing the reaction", "emojiName", emojiName, "error", txErr.Error())
		return txErr
	}

<<<<<<< HEAD
	p.metricsService.ObserveReactionsCount(reactionUnsetAction, actionSourceMattermost, directMessageFalse)
	if txErr = p.store.SetPostLastUpdateAtByMattermostID(postInfo.MattermostID, teamsMessage.LastUpdateAt, tx); txErr != nil {
=======
	if txErr = p.store.SetPostLastUpdateAtByMattermostID(tx, postInfo.MattermostID, teamsMessage.LastUpdateAt); txErr != nil {
>>>>>>> f34054a6
		p.API.LogWarn("Error updating the msteams/mattermost post link metadata", "error", txErr.Error())
	}

	return nil
}

func (p *Plugin) SendChat(srcUser string, usersIDs []string, post *model.Post) (string, error) {
	p.API.LogDebug("Sending direct message to MS Teams", "SrcUser", srcUser, "UsersIDs", usersIDs, "PostID", post.Id)

	parentID := ""
	if post.RootId != "" {
		parentInfo, _ := p.store.GetPostInfoByMattermostID(post.RootId)
		if parentInfo != nil {
			parentID = parentInfo.MSTeamsID
		}
	}

	srcUserID, err := p.store.MattermostToTeamsUserID(srcUser)
	if err != nil {
		p.handlePromptForConnection(srcUser, post.ChannelId)
		return "", err
	}

	client, err := p.GetClientForUser(srcUser)
	if err != nil {
		p.handlePromptForConnection(srcUser, post.ChannelId)
		return "", err
	}

	teamsUsersIDs := make([]string, len(usersIDs))
	for idx, userID := range usersIDs {
		var teamsUserID string
		teamsUserID, err = p.store.MattermostToTeamsUserID(userID)
		if err != nil {
			p.API.LogDebug("Unable to get Teams user ID corresponding to MM user ID", "mmUserID", userID)
			return "", err
		}
		teamsUsersIDs[idx] = teamsUserID
	}

	p.API.LogDebug("Sending direct message to MS Teams", "SrcUserID", srcUserID, "TeamsUsersIDs", teamsUsersIDs, "PostID", post.Id)
	text := post.Message

	chat, err := client.CreateOrGetChatForUsers(teamsUsersIDs)
	if err != nil {
		p.API.LogError("Failed to create or get the chat", "error", err)
		return "", err
	}

	var attachments []*msteams.Attachment
	for _, fileID := range post.FileIds {
		fileInfo, appErr := p.API.GetFileInfo(fileID)
		if appErr != nil {
			p.API.LogWarn("Unable to get file info", "error", appErr)
			p.metricsService.ObserveFilesCount(actionCreated, actionSourceMattermost, directMessageTrue, discardedReasonUnableToGetMMData, increaseFileCountByOne)
			continue
		}
		fileData, appErr := p.API.GetFile(fileInfo.Id)
		if appErr != nil {
			p.API.LogWarn("Error in getting file attachment from Mattermost", "error", appErr)
			p.metricsService.ObserveFilesCount(actionCreated, actionSourceMattermost, directMessageTrue, discardedReasonUnableToGetMMData, increaseFileCountByOne)
			continue
		}

		fileName, fileExtension := getFileNameAndExtension(fileInfo.Name)
		var attachment *msteams.Attachment
		attachment, err = client.UploadFile("", "", fileName+"_"+fileInfo.Id+fileExtension, int(fileInfo.Size), fileInfo.MimeType, bytes.NewReader(fileData), chat)
		if err != nil {
			p.API.LogWarn("Error in uploading file attachment to MS Teams", "error", err)
			p.metricsService.ObserveFilesCount(actionCreated, actionSourceMattermost, directMessageTrue, discardedReasonUnableToUploadFileOnTeams, increaseFileCountByOne)
			continue
		}
		attachments = append(attachments, attachment)
		p.metricsService.ObserveFilesCount(actionCreated, actionSourceMattermost, directMessageTrue, "", increaseFileCountByOne)
	}

	md := markdown.New(markdown.XHTMLOutput(true), markdown.Typographer(false))
	content := md.RenderToString([]byte(emoji.Parse(text)))

	content, mentions := p.getMentionsData(content, "", "", chat.ID, client)

	var parentMessage *msteams.Message
	if parentID != "" {
		parentMessage, err = client.GetChatMessage(chat.ID, parentID)
		if err != nil {
			p.API.LogWarn("Error in getting parent chat message", "error", err)
		}
	}

	newMessage, err := client.SendChat(chat.ID, content, parentMessage, attachments, mentions)
	if err != nil {
		p.API.LogError("Error creating post on MS Teams", "error", err.Error())
		return "", err
	}

	p.metricsService.ObserveMessagesCount(actionCreated, actionSourceMattermost, directMessageTrue)
	if post.Id != "" {
		if err := p.store.LinkPosts(nil, storemodels.PostInfo{MattermostID: post.Id, MSTeamsChannel: chat.ID, MSTeamsID: newMessage.ID, MSTeamsLastUpdateAt: newMessage.LastUpdateAt}); err != nil {
			p.API.LogWarn("Error updating the msteams/mattermost post link metadata", "error", err)
		}
	}
	return newMessage.ID, nil
}

func (p *Plugin) handlePromptForConnection(userID, channelID string) {
	promptInterval := p.getConfiguration().PromptIntervalForDMsAndGMs
	if promptInterval <= 0 {
		return
	}

	timestamp, err := p.store.GetDMAndGMChannelPromptTime(channelID, userID)
	if err != nil {
		p.API.LogDebug("Unable to get the last prompt timestamp for the channel", "ChannelID", channelID, "Error", err.Error())
	}

	if time.Until(timestamp) < -time.Hour*time.Duration(promptInterval) {
		p.sendBotEphemeralPost(userID, channelID, "Your Mattermost account is not connected to MS Teams so your activity will not be relayed to users on MS Teams. You can connect your account using the `/msteams-sync connect` slash command.")

		if err = p.store.StoreDMAndGMChannelPromptTime(channelID, userID, time.Now()); err != nil {
			p.API.LogDebug("Unable to store the last prompt timestamp for the channel", "ChannelID", channelID, "Error", err.Error())
		}
	}
}

func (p *Plugin) Send(teamID, channelID string, user *model.User, post *model.Post) (string, error) {
	p.API.LogDebug("Sending message to MS Teams", "TeamID", teamID, "ChannelID", channelID, "PostID", post.Id)

	parentID := ""
	if post.RootId != "" {
		parentInfo, _ := p.store.GetPostInfoByMattermostID(post.RootId)
		if parentInfo != nil {
			parentID = parentInfo.MSTeamsID
		}
	}

	text := post.Message
	client, err := p.GetClientForUser(user.Id)
	if err != nil {
		client, err = p.GetClientForUser(p.userID)
		if err != nil {
			return "", err
		}
		text = user.Username + ":\n\n" + post.Message
	}

	var attachments []*msteams.Attachment
	for _, fileID := range post.FileIds {
		fileInfo, appErr := p.API.GetFileInfo(fileID)
		if appErr != nil {
			p.API.LogWarn("Unable to get file info", "error", appErr)
			p.metricsService.ObserveFilesCount(actionCreated, actionSourceMattermost, directMessageFalse, discardedReasonUnableToGetMMData, increaseFileCountByOne)
			continue
		}
		fileData, appErr := p.API.GetFile(fileInfo.Id)
		if appErr != nil {
			p.API.LogWarn("Error in getting file attachment from Mattermost", "error", appErr)
			p.metricsService.ObserveFilesCount(actionCreated, actionSourceMattermost, directMessageFalse, discardedReasonUnableToGetMMData, increaseFileCountByOne)
			continue
		}

		fileName, fileExtension := getFileNameAndExtension(fileInfo.Name)
		var attachment *msteams.Attachment
		attachment, err = client.UploadFile(teamID, channelID, fileName+"_"+fileInfo.Id+fileExtension, int(fileInfo.Size), fileInfo.MimeType, bytes.NewReader(fileData), nil)
		if err != nil {
			p.API.LogWarn("Error in uploading file attachment to MS Teams", "error", err)
			p.metricsService.ObserveFilesCount(actionCreated, actionSourceMattermost, directMessageFalse, discardedReasonUnableToUploadFileOnTeams, increaseFileCountByOne)
			continue
		}
		attachments = append(attachments, attachment)
		p.metricsService.ObserveFilesCount(actionCreated, actionSourceMattermost, directMessageFalse, "", increaseFileCountByOne)
	}

	md := markdown.New(markdown.XHTMLOutput(true), markdown.Typographer(false))
	content := md.RenderToString([]byte(emoji.Parse(text)))

	content, mentions := p.getMentionsData(content, teamID, channelID, "", client)

	newMessage, err := client.SendMessageWithAttachments(teamID, channelID, parentID, content, attachments, mentions)
	if err != nil {
		p.API.LogError("Error creating post on MS Teams", "error", err.Error())
		return "", err
	}

	p.metricsService.ObserveMessagesCount(actionCreated, actionSourceMattermost, directMessageFalse)
	if post.Id != "" {
		if err := p.store.LinkPosts(nil, storemodels.PostInfo{MattermostID: post.Id, MSTeamsChannel: channelID, MSTeamsID: newMessage.ID, MSTeamsLastUpdateAt: newMessage.LastUpdateAt}); err != nil {
			p.API.LogWarn("Error updating the msteams/mattermost post link metadata", "error", err)
		}
	}
	return newMessage.ID, nil
}

func (p *Plugin) Delete(teamID, channelID string, user *model.User, post *model.Post) error {
	p.API.LogDebug("Deleting message from MS Teams", "teamID", teamID, "channelID", channelID)

	parentID := ""
	if post.RootId != "" {
		parentInfo, _ := p.store.GetPostInfoByMattermostID(post.RootId)
		if parentInfo != nil {
			parentID = parentInfo.MSTeamsID
		}
	}

	client, err := p.GetClientForUser(user.Id)
	if err != nil {
		client, err = p.GetClientForUser(p.userID)
		if err != nil {
			return err
		}
	}

	postInfo, err := p.store.GetPostInfoByMattermostID(post.Id)
	if err != nil {
		p.API.LogError("Error getting post info", "error", err)
		return err
	}

	if postInfo == nil {
		p.API.LogError("Error deleting post, post not found.")
		return errors.New("post not found")
	}

	if err := client.DeleteMessage(teamID, channelID, parentID, postInfo.MSTeamsID); err != nil {
		p.API.LogError("Error deleting post from MS Teams", "error", err)
		return err
	}

	p.metricsService.ObserveMessagesCount(actionDeleted, actionSourceMattermost, directMessageFalse)
	return nil
}

func (p *Plugin) DeleteChat(chatID string, user *model.User, post *model.Post) error {
	p.API.LogDebug("Deleting direct message from MS Teams", "ChatID", chatID, "PostID", post.Id)

	client, err := p.GetClientForUser(user.Id)
	if err != nil {
		p.handlePromptForConnection(user.Id, post.ChannelId)
		return err
	}

	postInfo, err := p.store.GetPostInfoByMattermostID(post.Id)
	if err != nil {
		p.API.LogError("Error getting post info", "error", err)
		return err
	}

	if postInfo == nil {
		p.API.LogError("Error deleting post, post not found.")
		return errors.New("post not found")
	}

	if err := client.DeleteChatMessage(chatID, postInfo.MSTeamsID); err != nil {
		p.API.LogError("Error deleting post from MS Teams", "error", err)
		return err
	}

	p.metricsService.ObserveMessagesCount(actionDeleted, actionSourceMattermost, directMessageTrue)
	return nil
}

func (p *Plugin) Update(teamID, channelID string, user *model.User, newPost, oldPost *model.Post, updateRequired bool) error {
	p.API.LogDebug("Updating message to MS Teams", "TeamID", teamID, "ChannelID", channelID, "OldPostID", oldPost.Id, "NewPostID", newPost.Id)

	parentID := ""
	if oldPost.RootId != "" {
		parentInfo, _ := p.store.GetPostInfoByMattermostID(newPost.RootId)
		if parentInfo != nil {
			parentID = parentInfo.MSTeamsID
		}
	}

	text := newPost.Message

	client, err := p.GetClientForUser(user.Id)
	if err != nil {
		client, err = p.GetClientForUser(p.userID)
		if err != nil {
			return err
		}
		text = user.Username + ":\n\n" + newPost.Message
	}

	postInfo, err := p.store.GetPostInfoByMattermostID(newPost.Id)
	if err != nil {
		p.API.LogError("Error getting post info", "error", err)
		return err
	}
	if postInfo == nil {
		p.API.LogError("Error updating post, post not found.")
		return errors.New("post not found")
	}

	var updatedMessage *msteams.Message
	tx, err := p.store.BeginTx()
	if err != nil {
		return err
	}

	var txErr error
	defer func() {
		if txErr != nil {
			if err := p.store.RollbackTx(tx); err != nil {
				p.API.LogWarn("Unable to rollback database transaction", "error", err.Error())
			}
			return
		}

		if err := p.store.CommitTx(tx); err != nil {
			p.API.LogWarn("Unable to commit database transaction", "error", err.Error())
		}
	}()

	if txErr = p.store.LockPostByMMPostID(tx, newPost.Id); txErr != nil {
		return txErr
	}

	if updateRequired {
		// TODO: Add the logic of processing the attachments and uploading new files to Teams
		// once Mattermost comes up with the feature of editing attachments
		md := markdown.New(markdown.XHTMLOutput(true), markdown.Typographer(false), markdown.LangPrefix("CodeMirror language-"))
		content := md.RenderToString([]byte(emoji.Parse(text)))
		content, mentions := p.getMentionsData(content, teamID, channelID, "", client)
		updatedMessage, txErr = client.UpdateMessage(teamID, channelID, parentID, postInfo.MSTeamsID, content, mentions)
		if txErr != nil {
			p.API.LogWarn("Error updating the post on MS Teams", "error", txErr)
			// If the error is regarding payment required for metered APIs, ignore it and continue because
			// the post is updated regardless
			if !strings.Contains(txErr.Error(), "code: PaymentRequired") {
				return txErr
			}
		}

		p.metricsService.ObserveMessagesCount(actionUpdated, actionSourceMattermost, directMessageFalse)
	} else {
		updatedMessage, txErr = getUpdatedMessage(teamID, channelID, parentID, postInfo.MSTeamsID, client)
		if txErr != nil {
			p.API.LogWarn("Error in getting the message from MS Teams", "error", txErr)
			return txErr
		}
	}

	if txErr = p.store.LinkPosts(tx, storemodels.PostInfo{MattermostID: newPost.Id, MSTeamsChannel: channelID, MSTeamsID: postInfo.MSTeamsID, MSTeamsLastUpdateAt: updatedMessage.LastUpdateAt}); txErr != nil {
		p.API.LogWarn("Error updating the msteams/mattermost post link metadata", "error", txErr)
	}

	return nil
}

func (p *Plugin) UpdateChat(chatID string, user *model.User, newPost, oldPost *model.Post, updateRequired bool) error {
	p.API.LogDebug("Updating direct message to MS Teams", "ChatID", chatID, "OldPostID", oldPost.Id, "NewPostID", newPost.Id)

	postInfo, err := p.store.GetPostInfoByMattermostID(newPost.Id)
	if err != nil {
		p.API.LogError("Error getting post info", "error", err)
		return err
	}
	if postInfo == nil {
		p.API.LogError("Error updating post, post not found.")
		return errors.New("post not found")
	}

	text := newPost.Message

	client, err := p.GetClientForUser(user.Id)
	if err != nil {
		p.handlePromptForConnection(user.Id, newPost.ChannelId)
		return err
	}

	var updatedMessage *msteams.Message
	tx, err := p.store.BeginTx()
	if err != nil {
		return err
	}

	var txErr error
	defer func() {
		if txErr != nil {
			if err := p.store.RollbackTx(tx); err != nil {
				p.API.LogWarn("Unable to rollback database transaction", "error", err.Error())
			}
			return
		}

		if err := p.store.CommitTx(tx); err != nil {
			p.API.LogWarn("Unable to commit database transaction", "error", err.Error())
		}
	}()

	if txErr = p.store.LockPostByMMPostID(tx, newPost.Id); txErr != nil {
		return txErr
	}

	if updateRequired {
		md := markdown.New(markdown.XHTMLOutput(true), markdown.Typographer(false), markdown.LangPrefix("CodeMirror language-"))
		content := md.RenderToString([]byte(emoji.Parse(text)))
		content, mentions := p.getMentionsData(content, "", "", chatID, client)
		updatedMessage, txErr = client.UpdateChatMessage(chatID, postInfo.MSTeamsID, content, mentions)
		if txErr != nil {
			p.API.LogWarn("Error updating the post on MS Teams", "error", txErr)
			// If the error is regarding payment required for metered APIs, ignore it and continue because
			// the post is updated regardless
			if !strings.Contains(txErr.Error(), "code: PaymentRequired") {
				return txErr
			}
		}

		p.metricsService.ObserveMessagesCount(actionUpdated, actionSourceMattermost, directMessageTrue)
	} else {
		updatedMessage, txErr = client.GetChatMessage(chatID, postInfo.MSTeamsID)
		if txErr != nil {
			p.API.LogWarn("Error getting the updated message from MS Teams", "error", txErr)
			return txErr
		}
	}

	if txErr = p.store.LinkPosts(tx, storemodels.PostInfo{MattermostID: newPost.Id, MSTeamsChannel: chatID, MSTeamsID: postInfo.MSTeamsID, MSTeamsLastUpdateAt: updatedMessage.LastUpdateAt}); txErr != nil {
		p.API.LogWarn("Error updating the msteams/mattermost post link metadata", "error", txErr)
	}

	return nil
}

func (p *Plugin) GetChatIDForChannel(client msteams.Client, channelID string) (string, error) {
	channel, appErr := p.API.GetChannel(channelID)
	if appErr != nil {
		p.API.LogError("Unable to get MM channel", "channelID", channelID, "error", appErr.DetailedError)
		return "", appErr
	}
	if channel.Type != model.ChannelTypeDirect && channel.Type != model.ChannelTypeGroup {
		return "", errors.New("invalid channel type, chatID is only available for direct messages and group messages")
	}

	members, appErr := p.API.GetChannelMembers(channelID, 0, math.MaxInt32)
	if appErr != nil {
		p.API.LogError("Unable to get MM channel members", "channelID", channelID, "error", appErr.DetailedError)
		return "", appErr
	}

	teamsUsersIDs := make([]string, len(members))
	for idx, m := range members {
		teamsUserID, err := p.store.MattermostToTeamsUserID(m.UserId)
		if err != nil {
			return "", err
		}
		teamsUsersIDs[idx] = teamsUserID
	}

	chat, err := client.CreateOrGetChatForUsers(teamsUsersIDs)
	if err != nil {
		p.API.LogError("Unable to create or get chat for users", "error", err.Error())
		return "", err
	}

	return chat.ID, nil
}

func (p *Plugin) getMentionsData(message, teamID, channelID, chatID string, client msteams.Client) (string, []models.ChatMessageMentionable) {
	specialMentions := map[string]bool{
		"all":     true,
		"channel": true,
		"here":    true,
	}

	re := regexp.MustCompile(`@([a-z0-9.\-_]+)`)
	channelMentions := re.FindAllString(message, -1)

	mentions := []models.ChatMessageMentionable{}

	for id, m := range channelMentions {
		username := m[1:]
		mentionedText := m

		mention := models.NewChatMessageMention()
		mentionedID := int32(id)
		mention.SetId(&mentionedID)

		mentioned := models.NewChatMessageMentionedIdentitySet()
		conversation := models.NewTeamworkConversationIdentity()

		if specialMentions[username] {
			if chatID != "" {
				chat, err := client.GetChat(chatID)
				if err != nil {
					p.API.LogDebug("Unable to get MS Teams chat", "Error", err.Error())
				} else {
					if chat.Type == "G" {
						mentionedText = "Everyone"
					} else {
						continue
					}
				}

				conversation.SetId(&chatID)
			} else {
				msChannel, err := client.GetChannelInTeam(teamID, channelID)
				if err != nil {
					p.API.LogDebug("Unable to get MS Teams channel", "Error", err.Error())
				} else {
					mentionedText = msChannel.DisplayName
				}

				conversation.SetId(&channelID)
			}

			conversation.SetDisplayName(&mentionedText)

			conversationIdentityType := models.CHANNEL_TEAMWORKCONVERSATIONIDENTITYTYPE
			conversation.SetConversationIdentityType(&conversationIdentityType)
			mentioned.SetConversation(conversation)
		} else {
			mmUser, err := p.API.GetUserByUsername(username)
			if err != nil {
				p.API.LogDebug("Unable to get user by username", "Error", err.Error())
				continue
			}

			msteamsUserID, getErr := p.store.MattermostToTeamsUserID(mmUser.Id)
			if getErr != nil {
				p.API.LogDebug("Unable to get MS Teams user ID", "Error", getErr.Error())
				continue
			}

			msteamsUser, getErr := client.GetUser(msteamsUserID)
			if getErr != nil {
				p.API.LogDebug("Unable to get MS Teams user", "MSTeamsUserID", msteamsUserID, "Error", getErr.Error())
				continue
			}

			mentionedText = msteamsUser.DisplayName

			identity := models.NewIdentity()
			identity.SetId(&msteamsUserID)
			identity.SetDisplayName(&msteamsUser.DisplayName)

			additionalData := map[string]interface{}{
				"userIdentityType": "aadUser",
			}

			identity.SetAdditionalData(additionalData)
			mentioned.SetUser(identity)
		}

		message = strings.Replace(message, m, fmt.Sprintf("<at id=\"%s\">%s</at>", fmt.Sprint(id), mentionedText), 1)
		mention.SetMentionText(&mentionedText)
		mention.SetMentioned(mentioned)

		mentions = append(mentions, mention)
	}

	return message, mentions
}

func getFileNameAndExtension(path string) (string, string) {
	fileExtension := filepath.Ext(path)
	fileName := strings.TrimSuffix(path, fileExtension)
	return fileName, fileExtension
}

func getUpdatedMessage(teamID, channelID, parentID, msteamsID string, client msteams.Client) (*msteams.Message, error) {
	if parentID != "" {
		return client.GetReply(teamID, channelID, parentID, msteamsID)
	}

	return client.GetMessage(teamID, channelID, msteamsID)
}<|MERGE_RESOLUTION|>--- conflicted
+++ resolved
@@ -389,12 +389,8 @@
 		return txErr
 	}
 
-<<<<<<< HEAD
 	p.metricsService.ObserveReactionsCount(reactionUnsetAction, actionSourceMattermost, directMessageTrue)
-	if txErr = p.store.SetPostLastUpdateAtByMSTeamsID(teamsMessageID, teamsMessage.LastUpdateAt, tx); txErr != nil {
-=======
 	if txErr = p.store.SetPostLastUpdateAtByMSTeamsID(tx, teamsMessageID, teamsMessage.LastUpdateAt); txErr != nil {
->>>>>>> f34054a6
 		p.API.LogWarn("Error updating the msteams/mattermost post link metadata", "error", txErr.Error())
 	}
 
@@ -456,12 +452,8 @@
 		return txErr
 	}
 
-<<<<<<< HEAD
 	p.metricsService.ObserveReactionsCount(reactionUnsetAction, actionSourceMattermost, directMessageFalse)
-	if txErr = p.store.SetPostLastUpdateAtByMattermostID(postInfo.MattermostID, teamsMessage.LastUpdateAt, tx); txErr != nil {
-=======
 	if txErr = p.store.SetPostLastUpdateAtByMattermostID(tx, postInfo.MattermostID, teamsMessage.LastUpdateAt); txErr != nil {
->>>>>>> f34054a6
 		p.API.LogWarn("Error updating the msteams/mattermost post link metadata", "error", txErr.Error())
 	}
 

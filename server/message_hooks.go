--- conflicted
+++ resolved
@@ -550,27 +550,8 @@
 }
 
 func (p *Plugin) handlePromptForConnection(userID, channelID string) {
-<<<<<<< HEAD
-	p.sendBotEphemeralPost(userID, channelID, "Some users in this conversation rely on Microsoft Teams to receive your messages, but your account isn't connected. Connect your account using the `/msteams` connect slash command.")
-=======
-	promptInterval := p.getConfiguration().PromptIntervalForDMsAndGMs
-	if promptInterval <= 0 {
-		return
-	}
-
-	timestamp, err := p.store.GetDMAndGMChannelPromptTime(channelID, userID)
-	if err != nil {
-		p.API.LogWarn("Unable to get the last prompt timestamp for the channel", "channel_id", channelID, "error", err.Error())
-	}
-
-	if time.Until(timestamp) < -time.Hour*time.Duration(promptInterval) {
-		message := fmt.Sprintf("[Click here to reconnect your account.](%s)", p.GetURL()+"/connect")
-		p.sendBotEphemeralPost(userID, channelID, "Your Mattermost account is not connected to MS Teams so your activity will not be relayed to users on MS Teams. "+message)
-		if err := p.store.StoreDMAndGMChannelPromptTime(channelID, userID, time.Now()); err != nil {
-			p.API.LogWarn("Unable to store the last prompt timestamp for the channel", "channel_id", channelID, "error", err.Error())
-		}
-	}
->>>>>>> 1e2e463a
+	message := fmt.Sprintf("[Click here to connect your account.](%s)", p.GetURL()+"/connect")
+	p.sendBotEphemeralPost(userID, channelID, "Some users in this conversation rely on Microsoft Teams to receive your messages, but your account isn't connected. "+message)
 }
 
 func (p *Plugin) Send(teamID, channelID string, user *model.User, post *model.Post) (string, error) {

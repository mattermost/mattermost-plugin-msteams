--- conflicted
+++ resolved
@@ -430,7 +430,6 @@
 
 	content, mentions := p.getMentionsData(content, "", "", chatID, client)
 
-<<<<<<< HEAD
 	var parentMessage *msteams.Message
 	if parentID != "" {
 		parentMessage, err = client.GetChatMessage(chatID, parentID)
@@ -439,10 +438,7 @@
 		}
 	}
 
-	newMessage, err := client.SendChat(chatID, content, parentMessage, mentions)
-=======
-	newMessage, err := client.SendChat(chatID, parentID, content, attachments, mentions)
->>>>>>> c0e6c8a7
+	newMessage, err := client.SendChat(chatID, content, parentMessage, attachments, mentions)
 	if err != nil {
 		p.API.LogWarn("Error creating post", "error", err.Error())
 		return "", err

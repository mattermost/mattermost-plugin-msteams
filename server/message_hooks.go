--- conflicted
+++ resolved
@@ -2,11 +2,8 @@
 
 import (
 	"bytes"
-<<<<<<< HEAD
-=======
 	"fmt"
 	"regexp"
->>>>>>> c258c635
 	"strings"
 	"time"
 

package main

import (
	"bytes"
<<<<<<< HEAD
	"fmt"
	"regexp"
	"strings"
=======
	"time"
>>>>>>> 39dfa653

	"github.com/enescakir/emoji"
	"github.com/mattermost/mattermost-plugin-msteams-sync/server/msteams"
	"github.com/mattermost/mattermost-plugin-msteams-sync/server/store/storemodels"
	"github.com/mattermost/mattermost-server/v6/model"
	"github.com/mattermost/mattermost-server/v6/plugin"
	"github.com/microsoftgraph/msgraph-beta-sdk-go/models"
	"github.com/pkg/errors"
	"gitlab.com/golang-commonmark/markdown"
)

func (p *Plugin) MessageWillBePosted(_ *plugin.Context, post *model.Post) (*model.Post, string) {
	if len(post.FileIds) > 0 && p.configuration.SyncDirectMessages {
		channel, err := p.API.GetChannel(post.ChannelId)
		if err != nil {
			return post, ""
		}
		if channel.Type == model.ChannelTypeDirect || channel.Type == model.ChannelTypeGroup {
			members, err := p.API.GetChannelMembers(channel.Id, 0, 10)
			if err != nil {
				return post, ""
			}
			for _, member := range members {
				user, err := p.API.GetUser(member.UserId)
				if err != nil {
					return post, ""
				}

				if user.RemoteId == nil {
					continue
				}

				if isMSTeamsUser(*user.RemoteId, user.Username) {
					p.API.SendEphemeralPost(post.UserId, &model.Post{
						Message:   "Attachments not supported in direct messages with MSTeams members",
						UserId:    p.userID,
						ChannelId: channel.Id,
					})
					return nil, "Attachments not supported in direct messages with MSTeams members"
				}
			}
		}
	}
	return post, ""
}

func (p *Plugin) MessageHasBeenPosted(_ *plugin.Context, post *model.Post) {
	p.API.LogDebug("Create message hook", "post", post)
	if post.Props != nil {
		if _, ok := post.Props["msteams_sync_"+p.userID].(bool); ok {
			return
		}
	}

	if post.IsSystemMessage() {
		p.API.LogDebug("Not propagate system message post", "post", post)
		return
	}

	link, err := p.store.GetLinkByChannelID(post.ChannelId)
	if err != nil || link == nil {
		channel, appErr := p.API.GetChannel(post.ChannelId)
		if appErr != nil {
			return
		}
		if (channel.Type == model.ChannelTypeDirect || channel.Type == model.ChannelTypeGroup) && p.getConfiguration().SyncDirectMessages {
			members, appErr := p.API.GetChannelMembers(post.ChannelId, 0, 10)
			if appErr != nil {
				return
			}
			dstUsers := []string{}
			for _, m := range members {
				dstUsers = append(dstUsers, m.UserId)
			}
			_, err = p.SendChat(post.UserId, dstUsers, post)
			if err != nil {
				p.API.LogError("Unable to handle message sent", "error", err.Error())
			}
		}
		return
	}

	user, _ := p.API.GetUser(post.UserId)

	_, err = p.Send(link.MSTeamsTeam, link.MSTeamsChannel, user, post)
	if err != nil {
		p.API.LogError("Unable to handle message sent", "error", err.Error())
	}
}

func (p *Plugin) ReactionHasBeenAdded(_ *plugin.Context, reaction *model.Reaction) {
	postInfo, err := p.store.GetPostInfoByMattermostID(reaction.PostId)
	if err != nil || postInfo == nil {
		return
	}

	link, err := p.store.GetLinkByChannelID(reaction.ChannelId)
	if err != nil || link == nil {
		channel, appErr := p.API.GetChannel(reaction.ChannelId)
		if appErr != nil {
			return
		}
		if (channel.Type == model.ChannelTypeDirect || channel.Type == model.ChannelTypeGroup) && p.getConfiguration().SyncDirectMessages {
			err = p.SetChatReaction(postInfo.MSTeamsID, reaction.UserId, reaction.ChannelId, reaction.EmojiName)
			if err != nil {
				p.API.LogError("Unable to handle message reaction set", "error", err.Error())
			}
		}
		return
	}

	post, appErr := p.API.GetPost(reaction.PostId)
	if appErr != nil {
		p.API.LogError("Unable to get the post from the reaction", "reaction", reaction, "error", appErr)
		return
	}

	if err = p.SetReaction(link.MSTeamsTeam, link.MSTeamsChannel, reaction.UserId, post, reaction.EmojiName); err != nil {
		p.API.LogError("Unable to handle message reaction set", "error", err.Error())
	}
}

func (p *Plugin) ReactionHasBeenRemoved(_ *plugin.Context, reaction *model.Reaction) {
	p.API.LogDebug("Removing reaction hook", "reaction", reaction)
	if reaction.ChannelId == "removefromplugin" {
		p.API.LogError("Ignore reaction that has been trigger from the plugin handler")
		return
	}
	postInfo, err := p.store.GetPostInfoByMattermostID(reaction.PostId)
	if err != nil || postInfo == nil {
		return
	}

	post, appErr := p.API.GetPost(reaction.PostId)
	if appErr != nil {
		p.API.LogError("Unable to get the post from the reaction", "reaction", reaction, "error", appErr)
		return
	}

	link, err := p.store.GetLinkByChannelID(post.ChannelId)
	if err != nil || link == nil {
		channel, appErr := p.API.GetChannel(post.ChannelId)
		if appErr != nil {
			return
		}
		if (channel.Type == model.ChannelTypeDirect || channel.Type == model.ChannelTypeGroup) && p.getConfiguration().SyncDirectMessages {
			err = p.UnsetChatReaction(postInfo.MSTeamsID, reaction.UserId, post.ChannelId, reaction.EmojiName)
			if err != nil {
				p.API.LogError("Unable to handle message reaction unset", "error", err.Error())
			}
		}
		return
	}

	err = p.UnsetReaction(link.MSTeamsTeam, link.MSTeamsChannel, reaction.UserId, post, reaction.EmojiName)
	if err != nil {
		p.API.LogError("Unable to handle message reaction unset", "error", err.Error())
	}
}

func (p *Plugin) MessageHasBeenUpdated(_ *plugin.Context, newPost, oldPost *model.Post) {
	p.API.LogDebug("Updating message hook", "newPost", newPost, "oldPost", oldPost)
	client, err := p.GetClientForUser(newPost.UserId)
	if err != nil {
		return
	}

	user, _ := p.API.GetUser(newPost.UserId)

	link, err := p.store.GetLinkByChannelID(newPost.ChannelId)
	if err != nil || link == nil {
		channel, appErr := p.API.GetChannel(newPost.ChannelId)
		if appErr != nil {
			return
		}
		if channel.Type != model.ChannelTypeGroup && channel.Type != model.ChannelTypeDirect {
			return
		}
		if !p.getConfiguration().SyncDirectMessages {
			return
		}

		members, appErr := p.API.GetChannelMembers(newPost.ChannelId, 0, 10)
		if appErr != nil {
			return
		}
		usersIDs := []string{}
		for _, m := range members {
			var teamsUserID string
			teamsUserID, err = p.store.MattermostToTeamsUserID(m.UserId)
			if err != nil {
				return
			}
			usersIDs = append(usersIDs, teamsUserID)
		}
		var chatID string
		chatID, err = client.CreateOrGetChatForUsers(usersIDs)
		if err != nil {
			return
		}
		err = p.UpdateChat(chatID, user, newPost, oldPost)
		if err != nil {
			p.API.LogError("Unable to handle message update", "error", err.Error())
		}
		return
	}

	err = p.Update(link.MSTeamsTeam, link.MSTeamsChannel, user, newPost, oldPost)
	if err != nil {
		p.API.LogError("Unable to handle message update", "error", err.Error())
	}
}

func (p *Plugin) SetChatReaction(teamsMessageID, srcUser, channelID string, emojiName string) error {
	p.API.LogDebug("Setting chat reaction", "srcUser", srcUser, "emojiName", emojiName, "channelID", channelID)

	srcUserID, err := p.store.MattermostToTeamsUserID(srcUser)
	if err != nil {
		return err
	}

	client, err := p.GetClientForUser(srcUser)
	if err != nil {
		return err
	}

	chatID, err := p.GetChatIDForChannel(srcUser, channelID)
	if err != nil {
		return err
	}

	if err = client.SetChatReaction(chatID, teamsMessageID, srcUserID, emoji.Parse(":"+emojiName+":")); err != nil {
		p.API.LogWarn("Error creating post reaction", "error", err.Error())
		return err
	}

	return nil
}

func (p *Plugin) SetReaction(teamID, channelID, userID string, post *model.Post, emojiName string) error {
	p.API.LogDebug("Setting reaction", "teamID", teamID, "channelID", channelID, "post", post, "emojiName", emojiName)

	postInfo, err := p.store.GetPostInfoByMattermostID(post.Id)
	if err != nil {
		return err
	}

	if postInfo == nil {
		return errors.New("teams message not found")
	}

	parentID := ""
	if post.RootId != "" {
		parentInfo, _ := p.store.GetPostInfoByMattermostID(post.RootId)
		if parentInfo != nil {
			parentID = parentInfo.MSTeamsID
		}
	}

	client, err := p.GetClientForUser(userID)
	if err != nil {
		client, err = p.GetClientForUser(p.userID)
		if err != nil {
			return err
		}
	}

	teamsUserID, _ := p.store.MattermostToTeamsUserID(userID)
	err = client.SetReaction(teamID, channelID, parentID, postInfo.MSTeamsID, teamsUserID, emoji.Parse(":"+emojiName+":"))
	if err != nil {
		p.API.LogWarn("Error creating post", "error", err.Error())
		return err
	}

	return nil
}

func (p *Plugin) UnsetChatReaction(teamsMessageID, srcUser, channelID string, emojiName string) error {
	p.API.LogDebug("Unsetting chat reaction", "srcUser", srcUser, "emojiName", emojiName, "channelID", channelID)

	srcUserID, err := p.store.MattermostToTeamsUserID(srcUser)
	if err != nil {
		return err
	}

	client, err := p.GetClientForUser(srcUser)
	if err != nil {
		return err
	}

	chatID, err := p.GetChatIDForChannel(srcUser, channelID)
	if err != nil {
		p.API.LogError("FAILING TO CREATE OR GET THE CHAT", "error", err)
		return err
	}

	if err = client.UnsetChatReaction(chatID, teamsMessageID, srcUserID, emoji.Parse(":"+emojiName+":")); err != nil {
		p.API.LogWarn("Error creating post", "error", err.Error())
		return err
	}

	return nil
}

func (p *Plugin) UnsetReaction(teamID, channelID, userID string, post *model.Post, emojiName string) error {
	p.API.LogDebug("Unsetting reaction", "teamID", teamID, "channelID", channelID, "post", post, "emojiName", emojiName)

	postInfo, err := p.store.GetPostInfoByMattermostID(post.Id)
	if err != nil {
		return err
	}

	if postInfo == nil {
		return errors.New("teams message not found")
	}

	parentID := ""
	if post.RootId != "" {
		parentInfo, _ := p.store.GetPostInfoByMattermostID(post.RootId)
		if parentInfo != nil {
			parentID = parentInfo.MSTeamsID
		}
	}

	client, err := p.GetClientForUser(userID)
	if err != nil {
		client, err = p.GetClientForUser(p.userID)
		if err != nil {
			return err
		}
	}

	teamsUserID, _ := p.store.MattermostToTeamsUserID(userID)
	if err = client.UnsetReaction(teamID, channelID, parentID, postInfo.MSTeamsID, teamsUserID, emoji.Parse(":"+emojiName+":")); err != nil {
		p.API.LogWarn("Error creating post", "error", err.Error())
		return err
	}

	return nil
}
func (p *Plugin) SendChat(srcUser string, usersIDs []string, post *model.Post) (string, error) {
	p.API.LogDebug("Sending direct message to MS Teams", "srcUser", srcUser, "usersIDs", usersIDs, "post", post)

	parentID := ""
	if post.RootId != "" {
		parentInfo, _ := p.store.GetPostInfoByMattermostID(post.RootId)
		if parentInfo != nil {
			parentID = parentInfo.MSTeamsID
		}
	}

	srcUserID, err := p.store.MattermostToTeamsUserID(srcUser)
	if err != nil {
		p.handlePromptForConnection(srcUser, post.ChannelId)
		return "", err
	}

	client, err := p.GetClientForUser(srcUser)
	if err != nil {
		p.handlePromptForConnection(srcUser, post.ChannelId)
		return "", err
	}

	teamsUsersIDs := make([]string, len(usersIDs))
	for idx, userID := range usersIDs {
		var teamsUserID string
		teamsUserID, err = p.store.MattermostToTeamsUserID(userID)
		if err != nil {
			return "", err
		}
		teamsUsersIDs[idx] = teamsUserID
	}

	p.API.LogDebug("Sending direct message to MS Teams", "srcUserID", srcUserID, "teamsUsersIDs", teamsUsersIDs, "post", post)
	text := post.Message

	chatID, err := client.CreateOrGetChatForUsers(teamsUsersIDs)
	if err != nil {
		p.API.LogError("FAILING TO CREATE OR GET THE CHAT", "error", err)
		return "", err
	}

	md := markdown.New(markdown.XHTMLOutput(true))
	content := md.RenderToString([]byte(emoji.Parse(text)))

	content, mentions := p.getMentionsData(content, "", "", chatID, client)

	newMessage, err := client.SendChat(chatID, parentID, content, mentions)
	if err != nil {
		p.API.LogWarn("Error creating post", "error", err.Error())
		return "", err
	}

	if post.Id != "" && newMessage != nil {
		err := p.store.LinkPosts(storemodels.PostInfo{MattermostID: post.Id, MSTeamsChannel: chatID, MSTeamsID: newMessage.ID, MSTeamsLastUpdateAt: newMessage.LastUpdateAt})
		if err != nil {
			p.API.LogWarn("Error updating the msteams/mattermost post link metadata", "error", err)
		}
	}
	return newMessage.ID, nil
}

func (p *Plugin) handlePromptForConnection(userID, channelID string) {
	timestamp, err := p.store.GetDMAndGMChannelPromptTime(channelID, userID)
	if err != nil {
		p.API.LogDebug("Unable to get the last prompt timestamp for the channel", "ChannelID", channelID, "Error", err.Error())
	}

	if time.Until(timestamp) < -time.Hour*24*30 {
		p.sendBotEphemeralPost(userID, channelID, "Your Mattermost account is not connected to MS Teams so this message will not be relayed to users on MS Teams. You can connect your account using the `/msteams-sync connect` slash command.")

		if err = p.store.StoreDMAndGMChannelPromptTime(channelID, userID, time.Now()); err != nil {
			p.API.LogDebug("Unable to store the last prompt timestamp for the channel", "ChannelID", channelID, "Error", err.Error())
		}
	}
}

func (p *Plugin) Send(teamID, channelID string, user *model.User, post *model.Post) (string, error) {
	p.API.LogDebug("Sending message to MS Teams", "teamID", teamID, "channelID", channelID, "post", post)

	parentID := ""
	if post.RootId != "" {
		parentInfo, _ := p.store.GetPostInfoByMattermostID(post.RootId)
		if parentInfo != nil {
			parentID = parentInfo.MSTeamsID
		}
	}

	text := post.Message
	client, err := p.GetClientForUser(user.Id)
	if err != nil {
		client, err = p.GetClientForUser(p.userID)
		if err != nil {
			return "", err
		}
		text = user.Username + ":\n\n" + post.Message
	}

	var attachments []*msteams.Attachment
	for _, fileID := range post.FileIds {
		fileInfo, appErr := p.API.GetFileInfo(fileID)
		if appErr != nil {
			p.API.LogWarn("Unable to get file attachment", "error", appErr)
			continue
		}
		fileData, appErr := p.API.GetFile(fileInfo.Id)
		if appErr != nil {
			p.API.LogWarn("error get file attachment from mattermost", "error", appErr)
			continue
		}

		var attachment *msteams.Attachment
		attachment, err = client.UploadFile(teamID, channelID, fileInfo.Id+"_"+fileInfo.Name, int(fileInfo.Size), fileInfo.MimeType, bytes.NewReader(fileData))
		if err != nil {
			p.API.LogWarn("error uploading attachment", "error", err)
			continue
		}
		attachments = append(attachments, attachment)
	}

	md := markdown.New(markdown.XHTMLOutput(true))
	content := md.RenderToString([]byte(emoji.Parse(text)))

	content, mentions := p.getMentionsData(content, teamID, channelID, "", client)

	newMessage, err := client.SendMessageWithAttachments(teamID, channelID, parentID, content, attachments, mentions)
	if err != nil {
		p.API.LogWarn("Error creating post", "error", err.Error())
		return "", err
	}

	if post.Id != "" && newMessage != nil {
		err := p.store.LinkPosts(storemodels.PostInfo{MattermostID: post.Id, MSTeamsChannel: channelID, MSTeamsID: newMessage.ID, MSTeamsLastUpdateAt: newMessage.LastUpdateAt})
		if err != nil {
			p.API.LogWarn("Error updating the msteams/mattermost post link metadata", "error", err)
		}
	}
	return newMessage.ID, nil
}

func (p *Plugin) Delete(teamID, channelID string, user *model.User, post *model.Post) error {
	p.API.LogDebug("Deleting message to MS Teams", "teamID", teamID, "channelID", channelID, "post", post)

	parentID := ""
	if post.RootId != "" {
		parentInfo, _ := p.store.GetPostInfoByMattermostID(post.RootId)
		if parentInfo != nil {
			parentID = parentInfo.MSTeamsID
		}
	}

	client, err := p.GetClientForUser(user.Id)
	if err != nil {
		client, err = p.GetClientForUser(p.userID)
		if err != nil {
			return err
		}
	}

	postInfo, err := p.store.GetPostInfoByMattermostID(post.Id)
	if err != nil {
		p.API.LogError("Error updating post", "error", err)
		return err
	}
	if postInfo == nil {
		p.API.LogError("Error deleting post, post not found.")
		return errors.New("post not found")
	}

	if err := client.DeleteMessage(teamID, channelID, parentID, postInfo.MSTeamsID); err != nil {
		p.API.LogError("Error deleting post", "error", err)
		return err
	}

	return nil
}

func (p *Plugin) DeleteChat(chatID string, user *model.User, post *model.Post) error {
	p.API.LogDebug("Deleting direct message to MS Teams", "chatID", chatID, "post", post)

	client, err := p.GetClientForUser(user.Id)
	if err != nil {
		client, err = p.GetClientForUser(p.userID)
		if err != nil {
			return err
		}
	}

	postInfo, err := p.store.GetPostInfoByMattermostID(post.Id)
	if err != nil {
		p.API.LogError("Error updating post", "error", err)
		return err
	}
	if postInfo == nil {
		p.API.LogError("Error deleting post, post not found.")
		return errors.New("post not found")
	}

	if err := client.DeleteChatMessage(chatID, postInfo.MSTeamsID); err != nil {
		p.API.LogError("Error deleting post", "error", err)
		return err
	}
	return nil
}

func (p *Plugin) Update(teamID, channelID string, user *model.User, newPost, oldPost *model.Post) error {
	p.API.LogDebug("Updating message to MS Teams", "teamID", teamID, "channelID", channelID, "oldPost", oldPost, "newPost", newPost)

	parentID := ""
	if oldPost.RootId != "" {
		parentInfo, _ := p.store.GetPostInfoByMattermostID(newPost.RootId)
		if parentInfo != nil {
			parentID = parentInfo.MSTeamsID
		}
	}

	text := newPost.Message

	client, err := p.GetClientForUser(user.Id)
	if err != nil {
		client, err = p.GetClientForUser(p.userID)
		if err != nil {
			return err
		}
		text = user.Username + ":\n\n" + newPost.Message
	}

	postInfo, err := p.store.GetPostInfoByMattermostID(newPost.Id)
	if err != nil {
		p.API.LogError("Error updating post", "error", err)
		return err
	}
	if postInfo == nil {
		p.API.LogError("Error updating post, post not found.")
		return errors.New("post not found")
	}

	md := markdown.New(markdown.XHTMLOutput(true), markdown.LangPrefix("CodeMirror language-"))
	content := md.RenderToString([]byte(emoji.Parse(text)))

	content, mentions := p.getMentionsData(content, teamID, channelID, "", client)

	if err = client.UpdateMessage(teamID, channelID, parentID, postInfo.MSTeamsID, content, mentions); err != nil {
		p.API.LogWarn("Error updating the post", "error", err)
		return err
	}

	var updatedMessage *msteams.Message
	if parentID != "" {
		updatedMessage, err = client.GetReply(teamID, channelID, parentID, postInfo.MSTeamsID)
	} else {
		updatedMessage, err = client.GetMessage(teamID, channelID, postInfo.MSTeamsID)
	}
	if err != nil {
		p.API.LogWarn("Error updating the msteams/mattermost post link metadata", "error", err)
		return nil
	}

	if err = p.store.LinkPosts(storemodels.PostInfo{MattermostID: newPost.Id, MSTeamsChannel: channelID, MSTeamsID: postInfo.MSTeamsID, MSTeamsLastUpdateAt: updatedMessage.LastUpdateAt}); err != nil {
		p.API.LogWarn("Error updating the msteams/mattermost post link metadata", "error", err)
	}

	return nil
}

func (p *Plugin) UpdateChat(chatID string, user *model.User, newPost, oldPost *model.Post) error {
	p.API.LogDebug("Updating direct message to MS Teams", "chatID", chatID, "oldPost", oldPost, "newPost", newPost)

	postInfo, err := p.store.GetPostInfoByMattermostID(newPost.Id)
	if err != nil {
		p.API.LogError("Error updating post", "error", err)
		return err
	}
	if postInfo == nil {
		p.API.LogError("Error updating post, post not found.")
		return errors.New("post not found")
	}

	text := newPost.Message

	client, err := p.GetClientForUser(user.Id)
	if err != nil {
		client, err = p.GetClientForUser(p.userID)
		if err != nil {
			return err
		}
		text = user.Username + ":\n\n" + newPost.Message
	}

	md := markdown.New(markdown.XHTMLOutput(true), markdown.LangPrefix("CodeMirror language-"))
	content := md.RenderToString([]byte(emoji.Parse(text)))

	content, mentions := p.getMentionsData(content, "", "", chatID, client)

	if err = client.UpdateChatMessage(chatID, postInfo.MSTeamsID, content, mentions); err != nil {
		p.API.LogWarn("Error updating the post", "error", err)
		return err
	}

	updatedMessage, err := client.GetChatMessage(chatID, postInfo.MSTeamsID)
	if err != nil {
		p.API.LogWarn("Error updating the msteams/mattermost post link metadata", "error", err)
	} else {
		err := p.store.LinkPosts(storemodels.PostInfo{MattermostID: newPost.Id, MSTeamsChannel: chatID, MSTeamsID: postInfo.MSTeamsID, MSTeamsLastUpdateAt: updatedMessage.LastUpdateAt})
		if err != nil {
			p.API.LogWarn("Error updating the msteams/mattermost post link metadata", "error", err)
		}
	}

	return nil
}

func (p *Plugin) GetChatIDForChannel(clientUserID string, channelID string) (string, error) {
	channel, appErr := p.API.GetChannel(channelID)
	if appErr != nil {
		return "", appErr
	}
	if channel.Type != model.ChannelTypeDirect && channel.Type != model.ChannelTypeGroup {
		return "", errors.New("invalid channel type, chatID is only available for direct messages and group messages")
	}

	members, appErr := p.API.GetChannelMembers(channelID, 0, 10)
	if appErr != nil {
		return "", appErr
	}

	teamsUsersIDs := make([]string, len(members))
	for idx, m := range members {
		teamsUserID, err := p.store.MattermostToTeamsUserID(m.UserId)
		if err != nil {
			return "", err
		}
		teamsUsersIDs[idx] = teamsUserID
	}
	client, err := p.GetClientForUser(clientUserID)
	if err != nil {
		return "", err
	}
	chatID, err := client.CreateOrGetChatForUsers(teamsUsersIDs)
	if err != nil {
		return "", err
	}
	return chatID, nil
}

func (p *Plugin) getMentionsData(message, teamID, channelID, chatID string, client msteams.Client) (string, []models.ChatMessageMentionable) {
	specialMentions := map[string]bool{
		"all":     true,
		"channel": true,
		"here":    true,
	}

	re := regexp.MustCompile(`@([a-z0-9.\-_]+)`)
	channelMentions := re.FindAllString(message, -1)

	mentions := []models.ChatMessageMentionable{}

	for id, m := range channelMentions {
		username := m[1:]
		mentionedText := m

		mention := models.NewChatMessageMention()
		mentionedID := int32(id)
		mention.SetId(&mentionedID)

		mentioned := models.NewChatMessageMentionedIdentitySet()
		conversation := models.NewTeamworkConversationIdentity()

		if specialMentions[username] {
			if chatID != "" {
				chat, err := client.GetChat(chatID)
				if err != nil {
					p.API.LogDebug("Unable to get ms teams chat", "Error", err.Error())
				} else {
					if chat.Type == "G" {
						mentionedText = "Everyone"
					} else {
						continue
					}
				}

				conversation.SetId(&chatID)
			} else {
				msChannel, err := client.GetChannel(teamID, channelID)
				if err != nil {
					p.API.LogDebug("Unable to get ms teams channel", "Error", err.Error())
				} else {
					mentionedText = msChannel.DisplayName
				}

				conversation.SetId(&channelID)
			}

			conversation.SetDisplayName(&mentionedText)

			conversationIdentityType := models.CHANNEL_TEAMWORKCONVERSATIONIDENTITYTYPE
			conversation.SetConversationIdentityType(&conversationIdentityType)
			mentioned.SetConversation(conversation)
		} else {
			mmUser, err := p.API.GetUserByUsername(username)
			if err != nil {
				p.API.LogDebug("Unable to get user by username", "Error", err.Error())
				continue
			}

			msteamsUserID, getErr := p.store.MattermostToTeamsUserID(mmUser.Id)
			if getErr != nil {
				p.API.LogDebug("Unable to get msteams user ID", "Error", getErr.Error())
				continue
			}

			msteamsUser, getErr := client.GetUser(msteamsUserID)
			if getErr != nil {
				p.API.LogDebug("Unable to get msteams user", "Error", getErr.Error())
				continue
			}

			mentionedText = msteamsUser.DisplayName

			identity := models.NewIdentity()
			identity.SetId(&msteamsUserID)
			identity.SetDisplayName(&msteamsUser.DisplayName)

			additionalData := map[string]interface{}{
				"userIdentityType": "aadUser",
			}

			identity.SetAdditionalData(additionalData)
			mentioned.SetUser(identity)
		}

		message = strings.Replace(message, m, fmt.Sprintf("<at id=\"%s\">%s</at>", fmt.Sprint(id), mentionedText), 1)
		mention.SetMentionText(&mentionedText)
		mention.SetMentioned(mentioned)

		mentions = append(mentions, mention)
	}

	return message, mentions
}<|MERGE_RESOLUTION|>--- conflicted
+++ resolved
@@ -2,13 +2,10 @@
 
 import (
 	"bytes"
-<<<<<<< HEAD
 	"fmt"
 	"regexp"
 	"strings"
-=======
 	"time"
->>>>>>> 39dfa653
 
 	"github.com/enescakir/emoji"
 	"github.com/mattermost/mattermost-plugin-msteams-sync/server/msteams"

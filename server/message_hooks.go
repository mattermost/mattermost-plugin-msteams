package main

import (
	"bytes"
	"fmt"
	"math"
	"path/filepath"
	"regexp"
	"strings"
	"time"

	"github.com/enescakir/emoji"
	"github.com/mattermost/mattermost-plugin-msteams-sync/server/metrics"
	"github.com/mattermost/mattermost-plugin-msteams-sync/server/msteams"
	"github.com/mattermost/mattermost-plugin-msteams-sync/server/store/storemodels"
	"github.com/mattermost/mattermost-server/v6/model"
	"github.com/mattermost/mattermost-server/v6/plugin"
	"github.com/microsoftgraph/msgraph-sdk-go/models"
	"github.com/pkg/errors"
	"gitlab.com/golang-commonmark/markdown"
)

func (p *Plugin) MessageHasBeenPosted(_ *plugin.Context, post *model.Post) {
	if post.Props != nil {
		if _, ok := post.Props["msteams_sync_"+p.userID].(bool); ok {
			return
		}
	}

	if post.IsSystemMessage() {
		p.API.LogDebug("Skipping system message post", "PostID", post.Id)
		return
	}

	link, err := p.store.GetLinkByChannelID(post.ChannelId)
	if err != nil || link == nil {
		channel, appErr := p.API.GetChannel(post.ChannelId)
		if appErr != nil {
			return
		}
		if (channel.Type == model.ChannelTypeDirect || channel.Type == model.ChannelTypeGroup) && p.getConfiguration().SyncDirectMessages {
			members, appErr := p.API.GetChannelMembers(post.ChannelId, 0, math.MaxInt32)
			if appErr != nil {
				return
			}
			dstUsers := []string{}
			for _, m := range members {
				dstUsers = append(dstUsers, m.UserId)
			}
			_, err = p.SendChat(post.UserId, dstUsers, post)
			if err != nil {
				p.API.LogWarn("Unable to handle message sent", "error", err.Error())
			}
		}
		return
	}

	user, _ := p.API.GetUser(post.UserId)

	_, err = p.Send(link.MSTeamsTeam, link.MSTeamsChannel, user, post)
	if err != nil {
		p.API.LogWarn("Unable to handle message sent", "error", err.Error())
	}
}

func (p *Plugin) ReactionHasBeenAdded(c *plugin.Context, reaction *model.Reaction) {
	updateRequired := true
	if c.RequestId == "" {
		_, ignoreHookForReaction := p.activityHandler.IgnorePluginHooksMap.LoadAndDelete(fmt.Sprintf("%s_%s_%s", reaction.PostId, reaction.UserId, reaction.EmojiName))
		updateRequired = !ignoreHookForReaction
	}

	p.API.LogDebug("Reaction added hook", "reaction", reaction)
	postInfo, err := p.store.GetPostInfoByMattermostID(reaction.PostId)
	if err != nil || postInfo == nil {
		p.API.LogDebug("Unable to find Teams post corresponding to MM post", "mmPostID", reaction.PostId)
		return
	}

	link, err := p.store.GetLinkByChannelID(reaction.ChannelId)
	if err != nil || link == nil {
		channel, appErr := p.API.GetChannel(reaction.ChannelId)
		if appErr != nil {
			return
		}
		if (channel.Type == model.ChannelTypeDirect || channel.Type == model.ChannelTypeGroup) && p.getConfiguration().SyncDirectMessages {
			err = p.SetChatReaction(postInfo.MSTeamsID, reaction.UserId, reaction.ChannelId, reaction.EmojiName, updateRequired)
			if err != nil {
				p.API.LogWarn("Unable to handle message reaction set", "error", err.Error())
			}
		}
		return
	}

	post, appErr := p.API.GetPost(reaction.PostId)
	if appErr != nil {
		p.API.LogError("Unable to get the post from the reaction", "reaction", reaction, "error", appErr)
		return
	}

	if err = p.SetReaction(link.MSTeamsTeam, link.MSTeamsChannel, reaction.UserId, post, reaction.EmojiName, updateRequired); err != nil {
		p.API.LogWarn("Unable to handle message reaction set", "error", err.Error())
	}
}

func (p *Plugin) ReactionHasBeenRemoved(_ *plugin.Context, reaction *model.Reaction) {
	p.API.LogDebug("Removing reaction hook", "reaction", reaction)
	if reaction.ChannelId == "removedfromplugin" {
		p.API.LogInfo("Ignore reaction that has been triggered from the plugin handler")
		return
	}
	postInfo, err := p.store.GetPostInfoByMattermostID(reaction.PostId)
	if err != nil || postInfo == nil {
		p.API.LogDebug("Unable to find Teams post corresponding to MM post", "mmPostID", reaction.PostId)
		return
	}

	post, appErr := p.API.GetPost(reaction.PostId)
	if appErr != nil {
		p.API.LogError("Unable to get the post from the reaction", "reaction", reaction, "error", appErr.DetailedError)
		return
	}

	link, err := p.store.GetLinkByChannelID(post.ChannelId)
	if err != nil || link == nil {
		channel, appErr := p.API.GetChannel(post.ChannelId)
		if appErr != nil {
			return
		}
		if (channel.Type == model.ChannelTypeDirect || channel.Type == model.ChannelTypeGroup) && p.getConfiguration().SyncDirectMessages {
			err = p.UnsetChatReaction(postInfo.MSTeamsID, reaction.UserId, post.ChannelId, reaction.EmojiName)
			if err != nil {
				p.API.LogWarn("Unable to handle chat message reaction unset", "error", err.Error())
			}
		}
		return
	}

	err = p.UnsetReaction(link.MSTeamsTeam, link.MSTeamsChannel, reaction.UserId, post, reaction.EmojiName)
	if err != nil {
		p.API.LogWarn("Unable to handle message reaction unset", "error", err.Error())
	}
}

func (p *Plugin) MessageHasBeenUpdated(c *plugin.Context, newPost, oldPost *model.Post) {
	updateRequired := true
	if c.RequestId == "" {
		_, ignoreHook := p.activityHandler.IgnorePluginHooksMap.LoadAndDelete(fmt.Sprintf("post_%s", newPost.Id))
		updateRequired = !ignoreHook
	}

	client, err := p.GetClientForUser(newPost.UserId)
	if err != nil {
		return
	}

	user, _ := p.API.GetUser(newPost.UserId)

	link, err := p.store.GetLinkByChannelID(newPost.ChannelId)
	if err != nil || link == nil {
		channel, appErr := p.API.GetChannel(newPost.ChannelId)
		if appErr != nil {
			return
		}
		if channel.Type != model.ChannelTypeGroup && channel.Type != model.ChannelTypeDirect {
			return
		}
		if !p.getConfiguration().SyncDirectMessages {
			return
		}

		members, appErr := p.API.GetChannelMembers(newPost.ChannelId, 0, math.MaxInt32)
		if appErr != nil {
			return
		}
		usersIDs := []string{}
		for _, m := range members {
			var teamsUserID string
			teamsUserID, err = p.store.MattermostToTeamsUserID(m.UserId)
			if err != nil {
				return
			}
			usersIDs = append(usersIDs, teamsUserID)
		}
		var chat *msteams.Chat
		chat, err = client.CreateOrGetChatForUsers(usersIDs)
		if err != nil {
			p.API.LogError("Unable to create or get chat for users", "error", err.Error())
			return
		}
		err = p.UpdateChat(chat.ID, user, newPost, oldPost, updateRequired)
		if err != nil {
			p.API.LogError("Unable to handle message update", "error", err.Error())
		}
		return
	}

	err = p.Update(link.MSTeamsTeam, link.MSTeamsChannel, user, newPost, oldPost, updateRequired)
	if err != nil {
		p.API.LogError("Unable to handle message update", "error", err.Error())
	}
}

func (p *Plugin) SetChatReaction(teamsMessageID, srcUser, channelID, emojiName string, updateRequired bool) error {
	p.API.LogDebug("Setting chat reaction", "srcUser", srcUser, "emojiName", emojiName, "channelID", channelID)

	srcUserID, err := p.store.MattermostToTeamsUserID(srcUser)
	if err != nil {
		p.handlePromptForConnection(srcUser, channelID)
		return err
	}

	client, err := p.GetClientForUser(srcUser)
	if err != nil {
		p.handlePromptForConnection(srcUser, channelID)
		return err
	}

	chatID, err := p.GetChatIDForChannel(client, channelID)
	if err != nil {
		return err
	}

	var teamsMessage *msteams.Message
	tx, err := p.store.BeginTx()
	if err != nil {
		return err
	}

	var txErr error
	defer func() {
		if txErr != nil {
			if err := p.store.RollbackTx(tx); err != nil {
				p.API.LogWarn("Unable to rollback database transaction", "error", err.Error())
			}
			return
		}

		if err := p.store.CommitTx(tx); err != nil {
			p.API.LogWarn("Unable to commit database transaction", "error", err.Error())
		}
	}()

	if txErr = p.store.LockPostByMSTeamsPostID(tx, teamsMessageID); txErr != nil {
		return txErr
	}

	if updateRequired {
		teamsMessage, txErr = client.SetChatReaction(chatID, teamsMessageID, srcUserID, emoji.Parse(":"+emojiName+":"))
		if txErr != nil {
			p.API.LogError("Error creating post reaction", "error", txErr.Error())
			return txErr
		}

<<<<<<< HEAD
		p.metricsService.ObserveReactionsCount(reactionSetAction, actionSourceMattermost, isDirectMessage)
=======
		p.metricsService.ObserveReactionsCount(metrics.ReactionSetAction, metrics.ActionSourceMattermost, true)
>>>>>>> 5482e5dd
	} else {
		teamsMessage, txErr = client.GetChatMessage(chatID, teamsMessageID)
		if txErr != nil {
			p.API.LogWarn("Error getting the msteams post metadata", "error", txErr.Error())
			return txErr
		}
	}

	if txErr = p.store.SetPostLastUpdateAtByMSTeamsID(tx, teamsMessageID, teamsMessage.LastUpdateAt); txErr != nil {
		p.API.LogWarn("Error updating the msteams/mattermost post link metadata", "error", txErr.Error())
	}

	return nil
}

func (p *Plugin) SetReaction(teamID, channelID, userID string, post *model.Post, emojiName string, updateRequired bool) error {
	p.API.LogDebug("Setting reaction", "teamID", teamID, "channelID", channelID, "PostID", post.Id, "emojiName", emojiName)

	postInfo, err := p.store.GetPostInfoByMattermostID(post.Id)
	if err != nil {
		return err
	}

	if postInfo == nil {
		return errors.New("teams message not found")
	}

	parentID := ""
	if post.RootId != "" {
		parentInfo, _ := p.store.GetPostInfoByMattermostID(post.RootId)
		if parentInfo != nil {
			parentID = parentInfo.MSTeamsID
		}
	}

	client, err := p.GetClientForUser(userID)
	if err != nil {
		return err
	}

	var teamsMessage *msteams.Message
	tx, err := p.store.BeginTx()
	if err != nil {
		return err
	}

	var txErr error
	defer func() {
		if txErr != nil {
			if err := p.store.RollbackTx(tx); err != nil {
				p.API.LogWarn("Unable to rollback database transaction", "error", err.Error())
			}
			return
		}

		if err := p.store.CommitTx(tx); err != nil {
			p.API.LogWarn("Unable to commit database transaction", "error", err.Error())
		}
	}()

	if txErr = p.store.LockPostByMMPostID(tx, postInfo.MattermostID); txErr != nil {
		return txErr
	}

	if updateRequired {
		teamsUserID, _ := p.store.MattermostToTeamsUserID(userID)
		teamsMessage, txErr = client.SetReaction(teamID, channelID, parentID, postInfo.MSTeamsID, teamsUserID, emoji.Parse(":"+emojiName+":"))
		if txErr != nil {
			p.API.LogError("Error setting reaction", "error", txErr.Error())
			return txErr
		}

<<<<<<< HEAD
		p.metricsService.ObserveReactionsCount(reactionSetAction, actionSourceMattermost, isNotDirectMessage)
=======
		p.metricsService.ObserveReactionsCount(metrics.ReactionSetAction, metrics.ActionSourceMattermost, false)
>>>>>>> 5482e5dd
	} else {
		teamsMessage, txErr = getUpdatedMessage(teamID, channelID, parentID, postInfo.MSTeamsID, client)
		if txErr != nil {
			p.API.LogWarn("Error getting the msteams post metadata", "error", txErr.Error())
			return txErr
		}
	}

	if txErr = p.store.SetPostLastUpdateAtByMattermostID(tx, postInfo.MattermostID, teamsMessage.LastUpdateAt); txErr != nil {
		p.API.LogWarn("Error updating the msteams/mattermost post link metadata", "error", txErr.Error())
	}

	return nil
}

func (p *Plugin) UnsetChatReaction(teamsMessageID, srcUser, channelID string, emojiName string) error {
	p.API.LogDebug("Unsetting chat reaction", "srcUser", srcUser, "emojiName", emojiName, "channelID", channelID)

	srcUserID, err := p.store.MattermostToTeamsUserID(srcUser)
	if err != nil {
		p.handlePromptForConnection(srcUser, channelID)
		return err
	}

	client, err := p.GetClientForUser(srcUser)
	if err != nil {
		p.handlePromptForConnection(srcUser, channelID)
		return err
	}

	chatID, err := p.GetChatIDForChannel(client, channelID)
	if err != nil {
		return err
	}

	tx, err := p.store.BeginTx()
	if err != nil {
		return err
	}

	var txErr error
	defer func() {
		if txErr != nil {
			if err := p.store.RollbackTx(tx); err != nil {
				p.API.LogWarn("Unable to rollback database transaction", "error", err.Error())
			}
			return
		}

		if err := p.store.CommitTx(tx); err != nil {
			p.API.LogWarn("Unable to commit database transaction", "error", err.Error())
		}
	}()

	if txErr = p.store.LockPostByMSTeamsPostID(tx, teamsMessageID); txErr != nil {
		return txErr
	}

	teamsMessage, txErr := client.UnsetChatReaction(chatID, teamsMessageID, srcUserID, emoji.Parse(":"+emojiName+":"))
	if txErr != nil {
		p.API.LogError("Error in removing the chat reaction", "emojiName", emojiName, "error", txErr.Error())
		return txErr
	}

<<<<<<< HEAD
	p.metricsService.ObserveReactionsCount(reactionUnsetAction, actionSourceMattermost, isDirectMessage)
	if txErr = p.store.SetPostLastUpdateAtByMSTeamsID(teamsMessageID, teamsMessage.LastUpdateAt, tx); txErr != nil {
=======
	p.metricsService.ObserveReactionsCount(metrics.ReactionUnsetAction, metrics.ActionSourceMattermost, true)
	if txErr = p.store.SetPostLastUpdateAtByMSTeamsID(tx, teamsMessageID, teamsMessage.LastUpdateAt); txErr != nil {
>>>>>>> 5482e5dd
		p.API.LogWarn("Error updating the msteams/mattermost post link metadata", "error", txErr.Error())
	}

	return nil
}

func (p *Plugin) UnsetReaction(teamID, channelID, userID string, post *model.Post, emojiName string) error {
	p.API.LogDebug("Unsetting reaction", "teamID", teamID, "channelID", channelID, "PostID", post.Id, "emojiName", emojiName)

	postInfo, err := p.store.GetPostInfoByMattermostID(post.Id)
	if err != nil {
		return err
	}

	if postInfo == nil {
		return errors.New("teams message not found")
	}

	parentID := ""
	if post.RootId != "" {
		parentInfo, _ := p.store.GetPostInfoByMattermostID(post.RootId)
		if parentInfo != nil {
			parentID = parentInfo.MSTeamsID
		}
	}

	client, err := p.GetClientForUser(userID)
	if err != nil {
		return err
	}

	teamsUserID, _ := p.store.MattermostToTeamsUserID(userID)
	tx, err := p.store.BeginTx()
	if err != nil {
		return err
	}

	var txErr error
	defer func() {
		if txErr != nil {
			if err := p.store.RollbackTx(tx); err != nil {
				p.API.LogWarn("Unable to rollback database transaction", "error", err.Error())
			}
			return
		}

		if err := p.store.CommitTx(tx); err != nil {
			p.API.LogWarn("Unable to commit database transaction", "error", err.Error())
		}
	}()

	if txErr = p.store.LockPostByMMPostID(tx, postInfo.MattermostID); txErr != nil {
		return txErr
	}

	teamsMessage, txErr := client.UnsetReaction(teamID, channelID, parentID, postInfo.MSTeamsID, teamsUserID, emoji.Parse(":"+emojiName+":"))
	if txErr != nil {
		p.API.LogError("Error in removing the reaction", "emojiName", emojiName, "error", txErr.Error())
		return txErr
	}

<<<<<<< HEAD
	p.metricsService.ObserveReactionsCount(reactionUnsetAction, actionSourceMattermost, isNotDirectMessage)
	if txErr = p.store.SetPostLastUpdateAtByMattermostID(postInfo.MattermostID, teamsMessage.LastUpdateAt, tx); txErr != nil {
=======
	p.metricsService.ObserveReactionsCount(metrics.ReactionUnsetAction, metrics.ActionSourceMattermost, false)
	if txErr = p.store.SetPostLastUpdateAtByMattermostID(tx, postInfo.MattermostID, teamsMessage.LastUpdateAt); txErr != nil {
>>>>>>> 5482e5dd
		p.API.LogWarn("Error updating the msteams/mattermost post link metadata", "error", txErr.Error())
	}

	return nil
}

func (p *Plugin) SendChat(srcUser string, usersIDs []string, post *model.Post) (string, error) {
	p.API.LogDebug("Sending direct message to MS Teams", "SrcUser", srcUser, "UsersIDs", usersIDs, "PostID", post.Id)

	parentID := ""
	if post.RootId != "" {
		parentInfo, _ := p.store.GetPostInfoByMattermostID(post.RootId)
		if parentInfo != nil {
			parentID = parentInfo.MSTeamsID
		}
	}

	srcUserID, err := p.store.MattermostToTeamsUserID(srcUser)
	if err != nil {
		p.handlePromptForConnection(srcUser, post.ChannelId)
		return "", err
	}

	client, err := p.GetClientForUser(srcUser)
	if err != nil {
		p.handlePromptForConnection(srcUser, post.ChannelId)
		return "", err
	}

	teamsUsersIDs := make([]string, len(usersIDs))
	for idx, userID := range usersIDs {
		var teamsUserID string
		teamsUserID, err = p.store.MattermostToTeamsUserID(userID)
		if err != nil {
			p.API.LogDebug("Unable to get Teams user ID corresponding to MM user ID", "mmUserID", userID)
			return "", err
		}
		teamsUsersIDs[idx] = teamsUserID
	}

	p.API.LogDebug("Sending direct message to MS Teams", "SrcUserID", srcUserID, "TeamsUsersIDs", teamsUsersIDs, "PostID", post.Id)
	text := post.Message

	chat, err := client.CreateOrGetChatForUsers(teamsUsersIDs)
	if err != nil {
		p.API.LogError("Failed to create or get the chat", "error", err)
		return "", err
	}

	var attachments []*msteams.Attachment
	for _, fileID := range post.FileIds {
		fileInfo, appErr := p.API.GetFileInfo(fileID)
		if appErr != nil {
			p.API.LogWarn("Unable to get file info", "error", appErr)
<<<<<<< HEAD
			p.metricsService.ObserveFilesCount(actionCreated, actionSourceMattermost, isDirectMessage, discardedReasonUnableToGetMMData, 1)
=======
			p.metricsService.ObserveFileCount(metrics.ActionCreated, metrics.ActionSourceMattermost, discardedReasonUnableToGetMMData, true)
>>>>>>> 5482e5dd
			continue
		}
		fileData, appErr := p.API.GetFile(fileInfo.Id)
		if appErr != nil {
			p.API.LogWarn("Error in getting file attachment from Mattermost", "error", appErr)
<<<<<<< HEAD
			p.metricsService.ObserveFilesCount(actionCreated, actionSourceMattermost, isDirectMessage, discardedReasonUnableToGetMMData, 1)
=======
			p.metricsService.ObserveFileCount(metrics.ActionCreated, metrics.ActionSourceMattermost, discardedReasonUnableToGetMMData, true)
>>>>>>> 5482e5dd
			continue
		}

		fileName, fileExtension := getFileNameAndExtension(fileInfo.Name)
		var attachment *msteams.Attachment
		attachment, err = client.UploadFile("", "", fileName+"_"+fileInfo.Id+fileExtension, int(fileInfo.Size), fileInfo.MimeType, bytes.NewReader(fileData), chat)
		if err != nil {
			p.API.LogWarn("Error in uploading file attachment to MS Teams", "error", err)
<<<<<<< HEAD
			p.metricsService.ObserveFilesCount(actionCreated, actionSourceMattermost, isDirectMessage, discardedReasonUnableToUploadFileOnTeams, 1)
			continue
		}
		attachments = append(attachments, attachment)
		p.metricsService.ObserveFilesCount(actionCreated, actionSourceMattermost, isDirectMessage, "", 1)
=======
			p.metricsService.ObserveFileCount(metrics.ActionCreated, metrics.ActionSourceMattermost, discardedReasonUnableToUploadFileOnTeams, true)
			continue
		}
		attachments = append(attachments, attachment)
		p.metricsService.ObserveFileCount(metrics.ActionCreated, metrics.ActionSourceMattermost, "", true)
>>>>>>> 5482e5dd
	}

	md := markdown.New(markdown.XHTMLOutput(true), markdown.Typographer(false))
	content := md.RenderToString([]byte(emoji.Parse(text)))

	content, mentions := p.getMentionsData(content, "", "", chat.ID, client)

	var parentMessage *msteams.Message
	if parentID != "" {
		parentMessage, err = client.GetChatMessage(chat.ID, parentID)
		if err != nil {
			p.API.LogWarn("Error in getting parent chat message", "error", err)
		}
	}

	newMessage, err := client.SendChat(chat.ID, content, parentMessage, attachments, mentions)
	if err != nil {
		p.API.LogError("Error creating post on MS Teams", "error", err.Error())
		return "", err
	}

<<<<<<< HEAD
	timeElapsed := float64((newMessage.CreateAt.UnixMilli() - post.CreateAt)) / float64(1000)
	if p.metricsService != nil {
		p.metricsService.ObserveMessageSyncDuration(actionSourceMattermost, timeElapsed)
		p.metricsService.ObserveMessagesCount(actionCreated, actionSourceMattermost, isDirectMessage)
	}
=======
	p.metricsService.ObserveMessagesCount(metrics.ActionCreated, metrics.ActionSourceMattermost, true)
>>>>>>> 5482e5dd
	if post.Id != "" {
		if err := p.store.LinkPosts(nil, storemodels.PostInfo{MattermostID: post.Id, MSTeamsChannel: chat.ID, MSTeamsID: newMessage.ID, MSTeamsLastUpdateAt: newMessage.LastUpdateAt}); err != nil {
			p.API.LogWarn("Error updating the msteams/mattermost post link metadata", "error", err)
		}
	}
	return newMessage.ID, nil
}

func (p *Plugin) handlePromptForConnection(userID, channelID string) {
	promptInterval := p.getConfiguration().PromptIntervalForDMsAndGMs
	if promptInterval <= 0 {
		return
	}

	timestamp, err := p.store.GetDMAndGMChannelPromptTime(channelID, userID)
	if err != nil {
		p.API.LogDebug("Unable to get the last prompt timestamp for the channel", "ChannelID", channelID, "Error", err.Error())
	}

	if time.Until(timestamp) < -time.Hour*time.Duration(promptInterval) {
		p.sendBotEphemeralPost(userID, channelID, "Your Mattermost account is not connected to MS Teams so your activity will not be relayed to users on MS Teams. You can connect your account using the `/msteams-sync connect` slash command.")

		if err = p.store.StoreDMAndGMChannelPromptTime(channelID, userID, time.Now()); err != nil {
			p.API.LogDebug("Unable to store the last prompt timestamp for the channel", "ChannelID", channelID, "Error", err.Error())
		}
	}
}

func (p *Plugin) Send(teamID, channelID string, user *model.User, post *model.Post) (string, error) {
	p.API.LogDebug("Sending message to MS Teams", "TeamID", teamID, "ChannelID", channelID, "PostID", post.Id)

	parentID := ""
	if post.RootId != "" {
		parentInfo, _ := p.store.GetPostInfoByMattermostID(post.RootId)
		if parentInfo != nil {
			parentID = parentInfo.MSTeamsID
		}
	}

	text := post.Message
	client, err := p.GetClientForUser(user.Id)
	if err != nil {
		client, err = p.GetClientForUser(p.userID)
		if err != nil {
			return "", err
		}
		text = user.Username + ":\n\n" + post.Message
	}

	var attachments []*msteams.Attachment
	for _, fileID := range post.FileIds {
		fileInfo, appErr := p.API.GetFileInfo(fileID)
		if appErr != nil {
			p.API.LogWarn("Unable to get file info", "error", appErr)
<<<<<<< HEAD
			p.metricsService.ObserveFilesCount(actionCreated, actionSourceMattermost, isNotDirectMessage, discardedReasonUnableToGetMMData, 1)
=======
			p.metricsService.ObserveFileCount(metrics.ActionCreated, metrics.ActionSourceMattermost, discardedReasonUnableToGetMMData, false)
>>>>>>> 5482e5dd
			continue
		}
		fileData, appErr := p.API.GetFile(fileInfo.Id)
		if appErr != nil {
			p.API.LogWarn("Error in getting file attachment from Mattermost", "error", appErr)
<<<<<<< HEAD
			p.metricsService.ObserveFilesCount(actionCreated, actionSourceMattermost, isNotDirectMessage, discardedReasonUnableToGetMMData, 1)
=======
			p.metricsService.ObserveFileCount(metrics.ActionCreated, metrics.ActionSourceMattermost, discardedReasonUnableToGetMMData, false)
>>>>>>> 5482e5dd
			continue
		}

		fileName, fileExtension := getFileNameAndExtension(fileInfo.Name)
		var attachment *msteams.Attachment
		attachment, err = client.UploadFile(teamID, channelID, fileName+"_"+fileInfo.Id+fileExtension, int(fileInfo.Size), fileInfo.MimeType, bytes.NewReader(fileData), nil)
		if err != nil {
			p.API.LogWarn("Error in uploading file attachment to MS Teams", "error", err)
<<<<<<< HEAD
			p.metricsService.ObserveFilesCount(actionCreated, actionSourceMattermost, isNotDirectMessage, discardedReasonUnableToUploadFileOnTeams, 1)
			continue
		}
		attachments = append(attachments, attachment)
		p.metricsService.ObserveFilesCount(actionCreated, actionSourceMattermost, isNotDirectMessage, "", 1)
=======
			p.metricsService.ObserveFileCount(metrics.ActionCreated, metrics.ActionSourceMattermost, discardedReasonUnableToUploadFileOnTeams, false)
			continue
		}
		attachments = append(attachments, attachment)
		p.metricsService.ObserveFileCount(metrics.ActionCreated, metrics.ActionSourceMattermost, "", false)
>>>>>>> 5482e5dd
	}

	md := markdown.New(markdown.XHTMLOutput(true), markdown.Typographer(false))
	content := md.RenderToString([]byte(emoji.Parse(text)))

	content, mentions := p.getMentionsData(content, teamID, channelID, "", client)

	newMessage, err := client.SendMessageWithAttachments(teamID, channelID, parentID, content, attachments, mentions)
	if err != nil {
		p.API.LogError("Error creating post on MS Teams", "error", err.Error())
		return "", err
	}

<<<<<<< HEAD
	timeElapsed := float64((newMessage.CreateAt.UnixMilli() - post.CreateAt)) / float64(1000)
	if p.metricsService != nil {
		p.metricsService.ObserveMessageSyncDuration(actionSourceMattermost, timeElapsed)
		p.metricsService.ObserveMessagesCount(actionCreated, actionSourceMattermost, isNotDirectMessage)
	}
=======
	p.metricsService.ObserveMessagesCount(metrics.ActionCreated, metrics.ActionSourceMattermost, false)
>>>>>>> 5482e5dd
	if post.Id != "" {
		if err := p.store.LinkPosts(nil, storemodels.PostInfo{MattermostID: post.Id, MSTeamsChannel: channelID, MSTeamsID: newMessage.ID, MSTeamsLastUpdateAt: newMessage.LastUpdateAt}); err != nil {
			p.API.LogWarn("Error updating the msteams/mattermost post link metadata", "error", err)
		}
	}
	return newMessage.ID, nil
}

func (p *Plugin) Delete(teamID, channelID string, user *model.User, post *model.Post) error {
	p.API.LogDebug("Deleting message from MS Teams", "teamID", teamID, "channelID", channelID)

	parentID := ""
	if post.RootId != "" {
		parentInfo, _ := p.store.GetPostInfoByMattermostID(post.RootId)
		if parentInfo != nil {
			parentID = parentInfo.MSTeamsID
		}
	}

	client, err := p.GetClientForUser(user.Id)
	if err != nil {
		client, err = p.GetClientForUser(p.userID)
		if err != nil {
			return err
		}
	}

	postInfo, err := p.store.GetPostInfoByMattermostID(post.Id)
	if err != nil {
		p.API.LogError("Error getting post info", "error", err)
		return err
	}

	if postInfo == nil {
		p.API.LogError("Error deleting post, post not found.")
		return errors.New("post not found")
	}

	if err := client.DeleteMessage(teamID, channelID, parentID, postInfo.MSTeamsID); err != nil {
		p.API.LogError("Error deleting post from MS Teams", "error", err)
		return err
	}

<<<<<<< HEAD
	p.metricsService.ObserveMessagesCount(actionDeleted, actionSourceMattermost, isNotDirectMessage)
=======
	p.metricsService.ObserveMessagesCount(metrics.ActionDeleted, metrics.ActionSourceMattermost, false)
>>>>>>> 5482e5dd
	return nil
}

func (p *Plugin) DeleteChat(chatID string, user *model.User, post *model.Post) error {
	p.API.LogDebug("Deleting direct message from MS Teams", "ChatID", chatID, "PostID", post.Id)

	client, err := p.GetClientForUser(user.Id)
	if err != nil {
		p.handlePromptForConnection(user.Id, post.ChannelId)
		return err
	}

	postInfo, err := p.store.GetPostInfoByMattermostID(post.Id)
	if err != nil {
		p.API.LogError("Error getting post info", "error", err)
		return err
	}

	if postInfo == nil {
		p.API.LogError("Error deleting post, post not found.")
		return errors.New("post not found")
	}

	if err := client.DeleteChatMessage(chatID, postInfo.MSTeamsID); err != nil {
		p.API.LogError("Error deleting post from MS Teams", "error", err)
		return err
	}

<<<<<<< HEAD
	p.metricsService.ObserveMessagesCount(actionDeleted, actionSourceMattermost, isDirectMessage)
=======
	p.metricsService.ObserveMessagesCount(metrics.ActionDeleted, metrics.ActionSourceMattermost, true)
>>>>>>> 5482e5dd
	return nil
}

func (p *Plugin) Update(teamID, channelID string, user *model.User, newPost, oldPost *model.Post, updateRequired bool) error {
	p.API.LogDebug("Updating message to MS Teams", "TeamID", teamID, "ChannelID", channelID, "OldPostID", oldPost.Id, "NewPostID", newPost.Id)

	parentID := ""
	if oldPost.RootId != "" {
		parentInfo, _ := p.store.GetPostInfoByMattermostID(newPost.RootId)
		if parentInfo != nil {
			parentID = parentInfo.MSTeamsID
		}
	}

	text := newPost.Message

	client, err := p.GetClientForUser(user.Id)
	if err != nil {
		client, err = p.GetClientForUser(p.userID)
		if err != nil {
			return err
		}
		text = user.Username + ":\n\n" + newPost.Message
	}

	postInfo, err := p.store.GetPostInfoByMattermostID(newPost.Id)
	if err != nil {
		p.API.LogError("Error getting post info", "error", err)
		return err
	}
	if postInfo == nil {
		p.API.LogError("Error updating post, post not found.")
		return errors.New("post not found")
	}

	var updatedMessage *msteams.Message
	tx, err := p.store.BeginTx()
	if err != nil {
		return err
	}

	var txErr error
	defer func() {
		if txErr != nil {
			if err := p.store.RollbackTx(tx); err != nil {
				p.API.LogWarn("Unable to rollback database transaction", "error", err.Error())
			}
			return
		}

		if err := p.store.CommitTx(tx); err != nil {
			p.API.LogWarn("Unable to commit database transaction", "error", err.Error())
		}
	}()

	if txErr = p.store.LockPostByMMPostID(tx, newPost.Id); txErr != nil {
		return txErr
	}

	if updateRequired {
		// TODO: Add the logic of processing the attachments and uploading new files to Teams
		// once Mattermost comes up with the feature of editing attachments
		md := markdown.New(markdown.XHTMLOutput(true), markdown.Typographer(false), markdown.LangPrefix("CodeMirror language-"))
		content := md.RenderToString([]byte(emoji.Parse(text)))
		content, mentions := p.getMentionsData(content, teamID, channelID, "", client)
		updatedMessage, txErr = client.UpdateMessage(teamID, channelID, parentID, postInfo.MSTeamsID, content, mentions)
		if txErr != nil {
			p.API.LogWarn("Error updating the post on MS Teams", "error", txErr)
			// If the error is regarding payment required for metered APIs, ignore it and continue because
			// the post is updated regardless
			if !strings.Contains(txErr.Error(), "code: PaymentRequired") {
				return txErr
			}
		}

<<<<<<< HEAD
		p.metricsService.ObserveMessagesCount(actionUpdated, actionSourceMattermost, isNotDirectMessage)
=======
		p.metricsService.ObserveMessagesCount(metrics.ActionUpdated, metrics.ActionSourceMattermost, false)
>>>>>>> 5482e5dd
	} else {
		updatedMessage, txErr = getUpdatedMessage(teamID, channelID, parentID, postInfo.MSTeamsID, client)
		if txErr != nil {
			p.API.LogWarn("Error in getting the message from MS Teams", "error", txErr)
			return txErr
		}
	}

	if txErr = p.store.LinkPosts(tx, storemodels.PostInfo{MattermostID: newPost.Id, MSTeamsChannel: channelID, MSTeamsID: postInfo.MSTeamsID, MSTeamsLastUpdateAt: updatedMessage.LastUpdateAt}); txErr != nil {
		p.API.LogWarn("Error updating the msteams/mattermost post link metadata", "error", txErr)
	}

	return nil
}

func (p *Plugin) UpdateChat(chatID string, user *model.User, newPost, oldPost *model.Post, updateRequired bool) error {
	p.API.LogDebug("Updating direct message to MS Teams", "ChatID", chatID, "OldPostID", oldPost.Id, "NewPostID", newPost.Id)

	postInfo, err := p.store.GetPostInfoByMattermostID(newPost.Id)
	if err != nil {
		p.API.LogError("Error getting post info", "error", err)
		return err
	}
	if postInfo == nil {
		p.API.LogError("Error updating post, post not found.")
		return errors.New("post not found")
	}

	text := newPost.Message

	client, err := p.GetClientForUser(user.Id)
	if err != nil {
		p.handlePromptForConnection(user.Id, newPost.ChannelId)
		return err
	}

	var updatedMessage *msteams.Message
	tx, err := p.store.BeginTx()
	if err != nil {
		return err
	}

	var txErr error
	defer func() {
		if txErr != nil {
			if err := p.store.RollbackTx(tx); err != nil {
				p.API.LogWarn("Unable to rollback database transaction", "error", err.Error())
			}
			return
		}

		if err := p.store.CommitTx(tx); err != nil {
			p.API.LogWarn("Unable to commit database transaction", "error", err.Error())
		}
	}()

	if txErr = p.store.LockPostByMMPostID(tx, newPost.Id); txErr != nil {
		return txErr
	}

	if updateRequired {
		md := markdown.New(markdown.XHTMLOutput(true), markdown.Typographer(false), markdown.LangPrefix("CodeMirror language-"))
		content := md.RenderToString([]byte(emoji.Parse(text)))
		content, mentions := p.getMentionsData(content, "", "", chatID, client)
		updatedMessage, txErr = client.UpdateChatMessage(chatID, postInfo.MSTeamsID, content, mentions)
		if txErr != nil {
			p.API.LogWarn("Error updating the post on MS Teams", "error", txErr)
			// If the error is regarding payment required for metered APIs, ignore it and continue because
			// the post is updated regardless
			if !strings.Contains(txErr.Error(), "code: PaymentRequired") {
				return txErr
			}
		}

<<<<<<< HEAD
		p.metricsService.ObserveMessagesCount(actionUpdated, actionSourceMattermost, isDirectMessage)
=======
		p.metricsService.ObserveMessagesCount(metrics.ActionUpdated, metrics.ActionSourceMattermost, true)
>>>>>>> 5482e5dd
	} else {
		updatedMessage, txErr = client.GetChatMessage(chatID, postInfo.MSTeamsID)
		if txErr != nil {
			p.API.LogWarn("Error getting the updated message from MS Teams", "error", txErr)
			return txErr
		}
	}

	if txErr = p.store.LinkPosts(tx, storemodels.PostInfo{MattermostID: newPost.Id, MSTeamsChannel: chatID, MSTeamsID: postInfo.MSTeamsID, MSTeamsLastUpdateAt: updatedMessage.LastUpdateAt}); txErr != nil {
		p.API.LogWarn("Error updating the msteams/mattermost post link metadata", "error", txErr)
	}

	return nil
}

func (p *Plugin) GetChatIDForChannel(client msteams.Client, channelID string) (string, error) {
	channel, appErr := p.API.GetChannel(channelID)
	if appErr != nil {
		p.API.LogError("Unable to get MM channel", "channelID", channelID, "error", appErr.DetailedError)
		return "", appErr
	}
	if channel.Type != model.ChannelTypeDirect && channel.Type != model.ChannelTypeGroup {
		return "", errors.New("invalid channel type, chatID is only available for direct messages and group messages")
	}

	members, appErr := p.API.GetChannelMembers(channelID, 0, math.MaxInt32)
	if appErr != nil {
		p.API.LogError("Unable to get MM channel members", "channelID", channelID, "error", appErr.DetailedError)
		return "", appErr
	}

	teamsUsersIDs := make([]string, len(members))
	for idx, m := range members {
		teamsUserID, err := p.store.MattermostToTeamsUserID(m.UserId)
		if err != nil {
			return "", err
		}
		teamsUsersIDs[idx] = teamsUserID
	}

	chat, err := client.CreateOrGetChatForUsers(teamsUsersIDs)
	if err != nil {
		p.API.LogError("Unable to create or get chat for users", "error", err.Error())
		return "", err
	}

	return chat.ID, nil
}

func (p *Plugin) getMentionsData(message, teamID, channelID, chatID string, client msteams.Client) (string, []models.ChatMessageMentionable) {
	specialMentions := map[string]bool{
		"all":     true,
		"channel": true,
		"here":    true,
	}

	re := regexp.MustCompile(`@([a-z0-9.\-_]+)`)
	channelMentions := re.FindAllString(message, -1)

	mentions := []models.ChatMessageMentionable{}

	for id, m := range channelMentions {
		username := m[1:]
		mentionedText := m

		mention := models.NewChatMessageMention()
		mentionedID := int32(id)
		mention.SetId(&mentionedID)

		mentioned := models.NewChatMessageMentionedIdentitySet()
		conversation := models.NewTeamworkConversationIdentity()

		if specialMentions[username] {
			if chatID != "" {
				chat, err := client.GetChat(chatID)
				if err != nil {
					p.API.LogDebug("Unable to get MS Teams chat", "Error", err.Error())
				} else {
					if chat.Type == "G" {
						mentionedText = "Everyone"
					} else {
						continue
					}
				}

				conversation.SetId(&chatID)
			} else {
				msChannel, err := client.GetChannelInTeam(teamID, channelID)
				if err != nil {
					p.API.LogDebug("Unable to get MS Teams channel", "Error", err.Error())
				} else {
					mentionedText = msChannel.DisplayName
				}

				conversation.SetId(&channelID)
			}

			conversation.SetDisplayName(&mentionedText)

			conversationIdentityType := models.CHANNEL_TEAMWORKCONVERSATIONIDENTITYTYPE
			conversation.SetConversationIdentityType(&conversationIdentityType)
			mentioned.SetConversation(conversation)
		} else {
			mmUser, err := p.API.GetUserByUsername(username)
			if err != nil {
				p.API.LogDebug("Unable to get user by username", "Error", err.Error())
				continue
			}

			msteamsUserID, getErr := p.store.MattermostToTeamsUserID(mmUser.Id)
			if getErr != nil {
				p.API.LogDebug("Unable to get MS Teams user ID", "Error", getErr.Error())
				continue
			}

			msteamsUser, getErr := client.GetUser(msteamsUserID)
			if getErr != nil {
				p.API.LogDebug("Unable to get MS Teams user", "MSTeamsUserID", msteamsUserID, "Error", getErr.Error())
				continue
			}

			mentionedText = msteamsUser.DisplayName

			identity := models.NewIdentity()
			identity.SetId(&msteamsUserID)
			identity.SetDisplayName(&msteamsUser.DisplayName)

			additionalData := map[string]interface{}{
				"userIdentityType": "aadUser",
			}

			identity.SetAdditionalData(additionalData)
			mentioned.SetUser(identity)
		}

		message = strings.Replace(message, m, fmt.Sprintf("<at id=\"%s\">%s</at>", fmt.Sprint(id), mentionedText), 1)
		mention.SetMentionText(&mentionedText)
		mention.SetMentioned(mentioned)

		mentions = append(mentions, mention)
	}

	return message, mentions
}

func getFileNameAndExtension(path string) (string, string) {
	fileExtension := filepath.Ext(path)
	fileName := strings.TrimSuffix(path, fileExtension)
	return fileName, fileExtension
}

func getUpdatedMessage(teamID, channelID, parentID, msteamsID string, client msteams.Client) (*msteams.Message, error) {
	if parentID != "" {
		return client.GetReply(teamID, channelID, parentID, msteamsID)
	}

	return client.GetMessage(teamID, channelID, msteamsID)
}<|MERGE_RESOLUTION|>--- conflicted
+++ resolved
@@ -252,11 +252,7 @@
 			return txErr
 		}
 
-<<<<<<< HEAD
-		p.metricsService.ObserveReactionsCount(reactionSetAction, actionSourceMattermost, isDirectMessage)
-=======
 		p.metricsService.ObserveReactionsCount(metrics.ReactionSetAction, metrics.ActionSourceMattermost, true)
->>>>>>> 5482e5dd
 	} else {
 		teamsMessage, txErr = client.GetChatMessage(chatID, teamsMessageID)
 		if txErr != nil {
@@ -329,11 +325,7 @@
 			return txErr
 		}
 
-<<<<<<< HEAD
-		p.metricsService.ObserveReactionsCount(reactionSetAction, actionSourceMattermost, isNotDirectMessage)
-=======
 		p.metricsService.ObserveReactionsCount(metrics.ReactionSetAction, metrics.ActionSourceMattermost, false)
->>>>>>> 5482e5dd
 	} else {
 		teamsMessage, txErr = getUpdatedMessage(teamID, channelID, parentID, postInfo.MSTeamsID, client)
 		if txErr != nil {
@@ -398,13 +390,8 @@
 		return txErr
 	}
 
-<<<<<<< HEAD
-	p.metricsService.ObserveReactionsCount(reactionUnsetAction, actionSourceMattermost, isDirectMessage)
-	if txErr = p.store.SetPostLastUpdateAtByMSTeamsID(teamsMessageID, teamsMessage.LastUpdateAt, tx); txErr != nil {
-=======
 	p.metricsService.ObserveReactionsCount(metrics.ReactionUnsetAction, metrics.ActionSourceMattermost, true)
 	if txErr = p.store.SetPostLastUpdateAtByMSTeamsID(tx, teamsMessageID, teamsMessage.LastUpdateAt); txErr != nil {
->>>>>>> 5482e5dd
 		p.API.LogWarn("Error updating the msteams/mattermost post link metadata", "error", txErr.Error())
 	}
 
@@ -466,13 +453,8 @@
 		return txErr
 	}
 
-<<<<<<< HEAD
-	p.metricsService.ObserveReactionsCount(reactionUnsetAction, actionSourceMattermost, isNotDirectMessage)
-	if txErr = p.store.SetPostLastUpdateAtByMattermostID(postInfo.MattermostID, teamsMessage.LastUpdateAt, tx); txErr != nil {
-=======
 	p.metricsService.ObserveReactionsCount(metrics.ReactionUnsetAction, metrics.ActionSourceMattermost, false)
 	if txErr = p.store.SetPostLastUpdateAtByMattermostID(tx, postInfo.MattermostID, teamsMessage.LastUpdateAt); txErr != nil {
->>>>>>> 5482e5dd
 		p.API.LogWarn("Error updating the msteams/mattermost post link metadata", "error", txErr.Error())
 	}
 
@@ -527,21 +509,13 @@
 		fileInfo, appErr := p.API.GetFileInfo(fileID)
 		if appErr != nil {
 			p.API.LogWarn("Unable to get file info", "error", appErr)
-<<<<<<< HEAD
-			p.metricsService.ObserveFilesCount(actionCreated, actionSourceMattermost, isDirectMessage, discardedReasonUnableToGetMMData, 1)
-=======
 			p.metricsService.ObserveFileCount(metrics.ActionCreated, metrics.ActionSourceMattermost, discardedReasonUnableToGetMMData, true)
->>>>>>> 5482e5dd
 			continue
 		}
 		fileData, appErr := p.API.GetFile(fileInfo.Id)
 		if appErr != nil {
 			p.API.LogWarn("Error in getting file attachment from Mattermost", "error", appErr)
-<<<<<<< HEAD
-			p.metricsService.ObserveFilesCount(actionCreated, actionSourceMattermost, isDirectMessage, discardedReasonUnableToGetMMData, 1)
-=======
 			p.metricsService.ObserveFileCount(metrics.ActionCreated, metrics.ActionSourceMattermost, discardedReasonUnableToGetMMData, true)
->>>>>>> 5482e5dd
 			continue
 		}
 
@@ -550,19 +524,11 @@
 		attachment, err = client.UploadFile("", "", fileName+"_"+fileInfo.Id+fileExtension, int(fileInfo.Size), fileInfo.MimeType, bytes.NewReader(fileData), chat)
 		if err != nil {
 			p.API.LogWarn("Error in uploading file attachment to MS Teams", "error", err)
-<<<<<<< HEAD
-			p.metricsService.ObserveFilesCount(actionCreated, actionSourceMattermost, isDirectMessage, discardedReasonUnableToUploadFileOnTeams, 1)
-			continue
-		}
-		attachments = append(attachments, attachment)
-		p.metricsService.ObserveFilesCount(actionCreated, actionSourceMattermost, isDirectMessage, "", 1)
-=======
 			p.metricsService.ObserveFileCount(metrics.ActionCreated, metrics.ActionSourceMattermost, discardedReasonUnableToUploadFileOnTeams, true)
 			continue
 		}
 		attachments = append(attachments, attachment)
 		p.metricsService.ObserveFileCount(metrics.ActionCreated, metrics.ActionSourceMattermost, "", true)
->>>>>>> 5482e5dd
 	}
 
 	md := markdown.New(markdown.XHTMLOutput(true), markdown.Typographer(false))
@@ -584,15 +550,9 @@
 		return "", err
 	}
 
-<<<<<<< HEAD
-	timeElapsed := float64((newMessage.CreateAt.UnixMilli() - post.CreateAt)) / float64(1000)
 	if p.metricsService != nil {
-		p.metricsService.ObserveMessageSyncDuration(actionSourceMattermost, timeElapsed)
-		p.metricsService.ObserveMessagesCount(actionCreated, actionSourceMattermost, isDirectMessage)
-	}
-=======
-	p.metricsService.ObserveMessagesCount(metrics.ActionCreated, metrics.ActionSourceMattermost, true)
->>>>>>> 5482e5dd
+		p.metricsService.ObserveMessagesCount(metrics.ActionCreated, metrics.ActionSourceMattermost, true)
+	}
 	if post.Id != "" {
 		if err := p.store.LinkPosts(nil, storemodels.PostInfo{MattermostID: post.Id, MSTeamsChannel: chat.ID, MSTeamsID: newMessage.ID, MSTeamsLastUpdateAt: newMessage.LastUpdateAt}); err != nil {
 			p.API.LogWarn("Error updating the msteams/mattermost post link metadata", "error", err)
@@ -647,21 +607,13 @@
 		fileInfo, appErr := p.API.GetFileInfo(fileID)
 		if appErr != nil {
 			p.API.LogWarn("Unable to get file info", "error", appErr)
-<<<<<<< HEAD
-			p.metricsService.ObserveFilesCount(actionCreated, actionSourceMattermost, isNotDirectMessage, discardedReasonUnableToGetMMData, 1)
-=======
 			p.metricsService.ObserveFileCount(metrics.ActionCreated, metrics.ActionSourceMattermost, discardedReasonUnableToGetMMData, false)
->>>>>>> 5482e5dd
 			continue
 		}
 		fileData, appErr := p.API.GetFile(fileInfo.Id)
 		if appErr != nil {
 			p.API.LogWarn("Error in getting file attachment from Mattermost", "error", appErr)
-<<<<<<< HEAD
-			p.metricsService.ObserveFilesCount(actionCreated, actionSourceMattermost, isNotDirectMessage, discardedReasonUnableToGetMMData, 1)
-=======
 			p.metricsService.ObserveFileCount(metrics.ActionCreated, metrics.ActionSourceMattermost, discardedReasonUnableToGetMMData, false)
->>>>>>> 5482e5dd
 			continue
 		}
 
@@ -670,19 +622,11 @@
 		attachment, err = client.UploadFile(teamID, channelID, fileName+"_"+fileInfo.Id+fileExtension, int(fileInfo.Size), fileInfo.MimeType, bytes.NewReader(fileData), nil)
 		if err != nil {
 			p.API.LogWarn("Error in uploading file attachment to MS Teams", "error", err)
-<<<<<<< HEAD
-			p.metricsService.ObserveFilesCount(actionCreated, actionSourceMattermost, isNotDirectMessage, discardedReasonUnableToUploadFileOnTeams, 1)
-			continue
-		}
-		attachments = append(attachments, attachment)
-		p.metricsService.ObserveFilesCount(actionCreated, actionSourceMattermost, isNotDirectMessage, "", 1)
-=======
 			p.metricsService.ObserveFileCount(metrics.ActionCreated, metrics.ActionSourceMattermost, discardedReasonUnableToUploadFileOnTeams, false)
 			continue
 		}
 		attachments = append(attachments, attachment)
 		p.metricsService.ObserveFileCount(metrics.ActionCreated, metrics.ActionSourceMattermost, "", false)
->>>>>>> 5482e5dd
 	}
 
 	md := markdown.New(markdown.XHTMLOutput(true), markdown.Typographer(false))
@@ -696,15 +640,9 @@
 		return "", err
 	}
 
-<<<<<<< HEAD
-	timeElapsed := float64((newMessage.CreateAt.UnixMilli() - post.CreateAt)) / float64(1000)
 	if p.metricsService != nil {
-		p.metricsService.ObserveMessageSyncDuration(actionSourceMattermost, timeElapsed)
-		p.metricsService.ObserveMessagesCount(actionCreated, actionSourceMattermost, isNotDirectMessage)
-	}
-=======
-	p.metricsService.ObserveMessagesCount(metrics.ActionCreated, metrics.ActionSourceMattermost, false)
->>>>>>> 5482e5dd
+		p.metricsService.ObserveMessagesCount(metrics.ActionCreated, metrics.ActionSourceMattermost, false)
+	}
 	if post.Id != "" {
 		if err := p.store.LinkPosts(nil, storemodels.PostInfo{MattermostID: post.Id, MSTeamsChannel: channelID, MSTeamsID: newMessage.ID, MSTeamsLastUpdateAt: newMessage.LastUpdateAt}); err != nil {
 			p.API.LogWarn("Error updating the msteams/mattermost post link metadata", "error", err)
@@ -748,11 +686,7 @@
 		return err
 	}
 
-<<<<<<< HEAD
-	p.metricsService.ObserveMessagesCount(actionDeleted, actionSourceMattermost, isNotDirectMessage)
-=======
 	p.metricsService.ObserveMessagesCount(metrics.ActionDeleted, metrics.ActionSourceMattermost, false)
->>>>>>> 5482e5dd
 	return nil
 }
 
@@ -781,11 +715,7 @@
 		return err
 	}
 
-<<<<<<< HEAD
-	p.metricsService.ObserveMessagesCount(actionDeleted, actionSourceMattermost, isDirectMessage)
-=======
 	p.metricsService.ObserveMessagesCount(metrics.ActionDeleted, metrics.ActionSourceMattermost, true)
->>>>>>> 5482e5dd
 	return nil
 }
 
@@ -861,11 +791,7 @@
 			}
 		}
 
-<<<<<<< HEAD
-		p.metricsService.ObserveMessagesCount(actionUpdated, actionSourceMattermost, isNotDirectMessage)
-=======
 		p.metricsService.ObserveMessagesCount(metrics.ActionUpdated, metrics.ActionSourceMattermost, false)
->>>>>>> 5482e5dd
 	} else {
 		updatedMessage, txErr = getUpdatedMessage(teamID, channelID, parentID, postInfo.MSTeamsID, client)
 		if txErr != nil {
@@ -940,11 +866,7 @@
 			}
 		}
 
-<<<<<<< HEAD
-		p.metricsService.ObserveMessagesCount(actionUpdated, actionSourceMattermost, isDirectMessage)
-=======
 		p.metricsService.ObserveMessagesCount(metrics.ActionUpdated, metrics.ActionSourceMattermost, true)
->>>>>>> 5482e5dd
 	} else {
 		updatedMessage, txErr = client.GetChatMessage(chatID, postInfo.MSTeamsID)
 		if txErr != nil {

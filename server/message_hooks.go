package main

import (
	"bytes"
	"fmt"
	"math"
	"path/filepath"
	"regexp"
	"strings"
	"time"

	"github.com/enescakir/emoji"
	"github.com/microsoftgraph/msgraph-sdk-go/models"
	"github.com/pkg/errors"
	"gitlab.com/golang-commonmark/markdown"

	"github.com/mattermost/mattermost-plugin-msteams/server/metrics"
	"github.com/mattermost/mattermost-plugin-msteams/server/msteams"
	"github.com/mattermost/mattermost-plugin-msteams/server/msteams/clientmodels"
	"github.com/mattermost/mattermost-plugin-msteams/server/store/storemodels"
	"github.com/mattermost/mattermost/server/public/model"
	"github.com/mattermost/mattermost/server/public/plugin"
	"github.com/mattermost/mattermost/server/public/pluginapi/cluster"
)

func (p *Plugin) UserWillLogIn(_ *plugin.Context, user *model.User) string {
	if p.IsRemoteUser(user) && p.getConfiguration().AutomaticallyPromoteSyntheticUsers {
		*user.RemoteId = ""
		if _, appErr := p.API.UpdateUser(user); appErr != nil {
			p.API.LogWarn("Unable to promote synthetic user", "user_id", user.Id, "error", appErr.Error())
			return "Unable to promote synthetic user"
		}

		p.API.LogInfo("Promoted synthetic user", "user_id", user.Id)
	}

	return ""
}

func (p *Plugin) MessageHasBeenDeleted(_ *plugin.Context, post *model.Post) {
	if p.getConfiguration().UseSharedChannels {
		return
	}
	_ = p.messageDeletedHandler(post)
}

func (p *Plugin) messageDeletedHandler(post *model.Post) error {
	if post.Props != nil {
<<<<<<< HEAD
		if _, ok := post.Props["msteams_sync_"+p.userID].(bool); ok {
			return nil
=======
		if _, ok := post.Props["msteams_sync_"+p.botUserID].(bool); ok {
			return
>>>>>>> c4807823
		}
	}

	if post.IsSystemMessage() {
		return nil
	}

	channel, appErr := p.API.GetChannel(post.ChannelId)
	if appErr != nil {
		return appErr
	}

	if channel.IsGroupOrDirect() {
		if !p.getConfiguration().SyncDirectMessages {
			return nil
		}

		if p.getConfiguration().SelectiveSync {
			shouldSync, appErr := p.ChatShouldSync(post.ChannelId)
			if appErr != nil {
				p.API.LogWarn("Failed to check if chat should be synced", "error", appErr.Error(), "post_id", post.Id, "channel_id", post.ChannelId)
				return appErr
			} else if !shouldSync {
				return nil
			}
		}

		if err := p.DeleteChat(post); err != nil {
			p.API.LogWarn("Unable to delete chat", "error", err.Error())
			return err
		}
	} else {
		link, err := p.store.GetLinkByChannelID(post.ChannelId)
		if err != nil || link == nil {
			return nil
		}

		if !p.getConfiguration().SyncLinkedChannels {
			return nil
		}

		user, _ := p.API.GetUser(post.UserId)
		if err = p.Delete(link.MSTeamsTeam, link.MSTeamsChannel, user, post); err != nil {
			p.API.LogWarn("Unable to delete message", "error", err.Error())
			return err
		}
	}
	return nil
}

func (p *Plugin) MessageHasBeenPosted(_ *plugin.Context, post *model.Post) {
	if p.getConfiguration().UseSharedChannels {
		return
	}
	_ = p.messagePostedHandler(post)
}

func (p *Plugin) messagePostedHandler(post *model.Post) error {
	channel, appErr := p.API.GetChannel(post.ChannelId)
	if appErr != nil {
		return appErr
	}

	if post.Props != nil {
<<<<<<< HEAD
		if _, ok := post.Props["msteams_sync_"+p.userID].(bool); ok {
			return nil
=======
		if _, ok := post.Props["msteams_sync_"+p.botUserID].(bool); ok {
			return
>>>>>>> c4807823
		}
	}

	if post.IsSystemMessage() {
		return nil
	}

	if channel.IsGroupOrDirect() {
		if !p.getConfiguration().SyncDirectMessages {
			return nil
		}

		members, appErr := p.API.GetChannelMembers(post.ChannelId, 0, math.MaxInt32)
		if appErr != nil {
			return appErr
		}

		isSelfPost := len(members) == 1
		chatMembersSpanPlatforms := false
		if !isSelfPost {
			chatMembersSpanPlatforms, appErr = p.ChatMembersSpanPlatforms(members)
			if appErr != nil {
				p.API.LogWarn("Failed to check if chat members span platforms", "error", appErr.Error(), "post_id", post.Id, "channel_id", post.ChannelId)
				return appErr
			}

			if p.getConfiguration().SelectiveSync && !chatMembersSpanPlatforms {
				return nil
			}
		}

		dstUsers := []string{}
		for _, m := range members {
			dstUsers = append(dstUsers, m.UserId)
		}

		_, err := p.SendChat(post.UserId, dstUsers, post, chatMembersSpanPlatforms)
		if err != nil {
			p.API.LogWarn("Unable to send chat", "error", err.Error())
			return err
		}
	} else {
		link, err := p.store.GetLinkByChannelID(post.ChannelId)
		if err != nil || link == nil {
			return nil
		}

		if !p.getConfiguration().SyncLinkedChannels {
			return nil
		}

		user, _ := p.API.GetUser(post.UserId)

		_, err = p.Send(link.MSTeamsTeam, link.MSTeamsChannel, user, post)
		if err != nil {
			p.API.LogWarn("Unable to send message", "error", err.Error())
			return err
		}
	}
	return nil
}

func (p *Plugin) ReactionHasBeenAdded(c *plugin.Context, reaction *model.Reaction) {
	if p.getConfiguration().UseSharedChannels {
		return
	}
	_ = p.reactionAddedHandler(reaction)
}

func (p *Plugin) reactionAddedHandler(reaction *model.Reaction) error {
	if !p.getConfiguration().SyncReactions {
		return nil
	}

	_, ignoreHookForReaction := p.activityHandler.IgnorePluginHooksMap.LoadAndDelete(fmt.Sprintf("%s_%s_%s", reaction.PostId, reaction.UserId, reaction.EmojiName))
	updateRequired := !ignoreHookForReaction

	postInfo, err := p.store.GetPostInfoByMattermostID(reaction.PostId)
	if err != nil {
		p.API.LogWarn("Failed to find Teams post corresponding to MM post", "post_id", reaction.PostId, "error", err.Error())
		return err
	} else if postInfo == nil {
		return nil
	}

	link, err := p.store.GetLinkByChannelID(reaction.ChannelId)
	if err != nil || link == nil {
		channel, appErr := p.API.GetChannel(reaction.ChannelId)
		if appErr != nil {
			return appErr
		}
		if channel.IsGroupOrDirect() && p.getConfiguration().SyncDirectMessages {
			err = p.SetChatReaction(postInfo.MSTeamsID, reaction.UserId, reaction.ChannelId, reaction.EmojiName, updateRequired)
			if err != nil {
				p.API.LogWarn("Unable to handle message reaction set", "error", err.Error())
				return err
			}
		}
		return nil
	}

	post, appErr := p.API.GetPost(reaction.PostId)
	if appErr != nil {
		p.API.LogWarn("Unable to get the post from the reaction", "reaction", reaction, "error", appErr)
		return appErr
	}

	if err = p.SetReaction(link.MSTeamsTeam, link.MSTeamsChannel, reaction.UserId, post, reaction.EmojiName, updateRequired); err != nil {
		p.API.LogWarn("Unable to handle message reaction set", "error", err.Error())
		return err
	}
	return nil
}

func (p *Plugin) ReactionHasBeenRemoved(_ *plugin.Context, reaction *model.Reaction) {
	if p.getConfiguration().UseSharedChannels {
		return
	}
	_ = p.reactionRemovedHandler(reaction)
}

func (p *Plugin) reactionRemovedHandler(reaction *model.Reaction) error {
	if !p.getConfiguration().SyncReactions {
		return nil
	}

	if reaction.ChannelId == "removedfromplugin" {
		return nil
	}
	postInfo, err := p.store.GetPostInfoByMattermostID(reaction.PostId)
	if err != nil {
		p.API.LogWarn("Failed to find Teams post corresponding to MM post", "post_id", reaction.PostId, "error", err.Error())
		return err
	} else if postInfo == nil {
		return nil
	}

	post, appErr := p.API.GetPost(reaction.PostId)
	if appErr != nil {
		p.API.LogWarn("Unable to get the post from the reaction", "reaction", reaction, "error", appErr.DetailedError)
		return appErr
	}

	link, err := p.store.GetLinkByChannelID(post.ChannelId)
	if err != nil || link == nil {
		channel, appErr := p.API.GetChannel(post.ChannelId)
		if appErr != nil {
			return appErr
		}
		if channel.IsGroupOrDirect() && p.getConfiguration().SyncDirectMessages {
			err = p.UnsetChatReaction(postInfo.MSTeamsID, reaction.UserId, post.ChannelId, reaction.EmojiName)
			if err != nil {
				p.API.LogWarn("Unable to handle chat message reaction unset", "error", err.Error())
				return err
			}
		}
		return nil
	}

	err = p.UnsetReaction(link.MSTeamsTeam, link.MSTeamsChannel, reaction.UserId, post, reaction.EmojiName)
	if err != nil {
		p.API.LogWarn("Unable to handle message reaction unset", "error", err.Error())
		return err
	}
	return nil
}

func (p *Plugin) MessageHasBeenUpdated(c *plugin.Context, newPost, _ /*oldPost*/ *model.Post) {
	if p.getConfiguration().UseSharedChannels {
		return
	}
	_ = p.messageUpdatedHandler(newPost)
}

func (p *Plugin) messageUpdatedHandler(newPost *model.Post) error {
	_, ignoreHook := p.activityHandler.IgnorePluginHooksMap.LoadAndDelete(fmt.Sprintf("post_%s", newPost.Id))
	updateRequired := !ignoreHook

	client, err := p.GetClientForUser(newPost.UserId)
	if err != nil {
		return nil
	}

	user, _ := p.API.GetUser(newPost.UserId)

	link, err := p.store.GetLinkByChannelID(newPost.ChannelId)
	if err != nil || link == nil {
		channel, appErr := p.API.GetChannel(newPost.ChannelId)
		if appErr != nil {
			return appErr
		}
		if !channel.IsGroupOrDirect() {
			return nil
		}
		if !p.getConfiguration().SyncDirectMessages {
			return nil
		}

		members, appErr := p.API.GetChannelMembers(newPost.ChannelId, 0, math.MaxInt32)
		if appErr != nil {
			return appErr
		}
		usersIDs := []string{}
		for _, m := range members {
			var teamsUserID string
			teamsUserID, err = p.store.MattermostToTeamsUserID(m.UserId)
			if err != nil {
				return err
			}
			usersIDs = append(usersIDs, teamsUserID)
		}
		var chat *clientmodels.Chat
		chat, err = client.CreateOrGetChatForUsers(usersIDs)
		if err != nil {
			p.API.LogWarn("Unable to create or get chat for users", "error", err.Error())
			return err
		}
		err = p.UpdateChat(chat.ID, user, newPost, updateRequired)
		if err != nil {
			p.API.LogWarn("Unable to handle message update", "error", err.Error())
		}
		return err
	}

	if !p.getConfiguration().SyncLinkedChannels {
		return nil
	}

	err = p.Update(link.MSTeamsTeam, link.MSTeamsChannel, user, newPost, updateRequired)
	if err != nil {
		p.API.LogWarn("Unable to handle message update", "error", err.Error())
		return err
	}
	return nil
}

func (p *Plugin) SetChatReaction(teamsMessageID, srcUser, channelID, emojiName string, updateRequired bool) error {
	srcUserID, err := p.store.MattermostToTeamsUserID(srcUser)
	if err != nil {
		return err
	}

	client, err := p.GetClientForUser(srcUser)
	if err != nil {
		return err
	}

	chatID, err := p.GetChatIDForChannel(client, channelID)
	if err != nil {
		return err
	}

	var teamsMessage *clientmodels.Message

	mutex, err := cluster.NewMutex(p.API, "post_mutex_"+chatID+teamsMessageID)
	if err != nil {
		return err
	}
	mutex.Lock()
	defer mutex.Unlock()

	if updateRequired {
		teamsMessage, err = client.SetChatReaction(chatID, teamsMessageID, srcUserID, emoji.Parse(":"+emojiName+":"))
		if err != nil {
			p.API.LogWarn("Error creating post reaction", "error", err.Error())
			return err
		}

		p.GetMetrics().ObserveReaction(metrics.ReactionSetAction, metrics.ActionSourceMattermost, true)
	} else {
		teamsMessage, err = client.GetChatMessage(chatID, teamsMessageID)
		if err != nil {
			p.API.LogWarn("Error getting the msteams post metadata", "error", err.Error())
			return err
		}
	}

	if err = p.store.SetPostLastUpdateAtByMSTeamsID(teamsMessageID, teamsMessage.LastUpdateAt); err != nil {
		p.API.LogWarn("Error updating the msteams/mattermost post link metadata", "error", err.Error())
	}

	return nil
}

func (p *Plugin) SetReaction(teamID, channelID, userID string, post *model.Post, emojiName string, updateRequired bool) error {
	postInfo, err := p.store.GetPostInfoByMattermostID(post.Id)
	if err != nil {
		return err
	}

	if postInfo == nil {
		return errors.New("teams message not found")
	}

	parentID := ""
	if post.RootId != "" {
		parentInfo, _ := p.store.GetPostInfoByMattermostID(post.RootId)
		if parentInfo != nil {
			parentID = parentInfo.MSTeamsID
		}
	}

	client, err := p.GetClientForUser(userID)
	if err != nil {
		return err
	}

	var teamsMessage *clientmodels.Message

	mutex, err := cluster.NewMutex(p.API, "post_mutex_"+post.Id)
	if err != nil {
		return err
	}
	mutex.Lock()
	defer mutex.Unlock()

	if updateRequired {
		teamsUserID, _ := p.store.MattermostToTeamsUserID(userID)
		teamsMessage, err = client.SetReaction(teamID, channelID, parentID, postInfo.MSTeamsID, teamsUserID, emoji.Parse(":"+emojiName+":"))
		if err != nil {
			p.API.LogWarn("Error setting reaction", "error", err.Error())
			return err
		}

		p.GetMetrics().ObserveReaction(metrics.ReactionSetAction, metrics.ActionSourceMattermost, false)
	} else {
		teamsMessage, err = getUpdatedMessage(teamID, channelID, parentID, postInfo.MSTeamsID, client)
		if err != nil {
			p.API.LogWarn("Error getting the msteams post metadata", "error", err.Error())
			return err
		}
	}

	if err = p.store.SetPostLastUpdateAtByMattermostID(postInfo.MattermostID, teamsMessage.LastUpdateAt); err != nil {
		p.API.LogWarn("Error updating the msteams/mattermost post link metadata", "error", err.Error())
	}

	return nil
}

func (p *Plugin) UnsetChatReaction(teamsMessageID, srcUser, channelID string, emojiName string) error {
	srcUserID, err := p.store.MattermostToTeamsUserID(srcUser)
	if err != nil {
		return err
	}

	client, err := p.GetClientForUser(srcUser)
	if err != nil {
		return err
	}

	chatID, err := p.GetChatIDForChannel(client, channelID)
	if err != nil {
		return err
	}

	mutex, err := cluster.NewMutex(p.API, "post_mutex_"+chatID+teamsMessageID)
	if err != nil {
		return err
	}
	mutex.Lock()
	defer mutex.Unlock()

	teamsMessage, err := client.UnsetChatReaction(chatID, teamsMessageID, srcUserID, emoji.Parse(":"+emojiName+":"))
	if err != nil {
		p.API.LogWarn("Error in removing the chat reaction", "emoji_name", emojiName, "error", err.Error())
		return err
	}

	p.GetMetrics().ObserveReaction(metrics.ReactionUnsetAction, metrics.ActionSourceMattermost, true)
	if err = p.store.SetPostLastUpdateAtByMSTeamsID(teamsMessageID, teamsMessage.LastUpdateAt); err != nil {
		p.API.LogWarn("Error updating the msteams/mattermost post link metadata", "error", err.Error())
	}

	return nil
}

func (p *Plugin) UnsetReaction(teamID, channelID, userID string, post *model.Post, emojiName string) error {
	postInfo, err := p.store.GetPostInfoByMattermostID(post.Id)
	if err != nil {
		return err
	}

	if postInfo == nil {
		return errors.New("teams message not found")
	}

	parentID := ""
	if post.RootId != "" {
		parentInfo, _ := p.store.GetPostInfoByMattermostID(post.RootId)
		if parentInfo != nil {
			parentID = parentInfo.MSTeamsID
		}
	}

	client, err := p.GetClientForUser(userID)
	if err != nil {
		return err
	}

	teamsUserID, _ := p.store.MattermostToTeamsUserID(userID)

	mutex, err := cluster.NewMutex(p.API, "post_mutex_"+post.Id)
	if err != nil {
		return err
	}
	mutex.Lock()
	defer mutex.Unlock()

	teamsMessage, err := client.UnsetReaction(teamID, channelID, parentID, postInfo.MSTeamsID, teamsUserID, emoji.Parse(":"+emojiName+":"))
	if err != nil {
		p.API.LogWarn("Error in removing the reaction", "emoji_name", emojiName, "error", err.Error())
		return err
	}

	p.GetMetrics().ObserveReaction(metrics.ReactionUnsetAction, metrics.ActionSourceMattermost, false)
	if err = p.store.SetPostLastUpdateAtByMattermostID(postInfo.MattermostID, teamsMessage.LastUpdateAt); err != nil {
		p.API.LogWarn("Error updating the msteams/mattermost post link metadata", "error", err.Error())
	}

	return nil
}

func (p *Plugin) SendChat(srcUser string, usersIDs []string, post *model.Post, chatMembersSpanPlatforms bool) (string, error) {
	parentID := ""
	if post.RootId != "" {
		parentInfo, _ := p.store.GetPostInfoByMattermostID(post.RootId)
		if parentInfo != nil {
			parentID = parentInfo.MSTeamsID
		}
	}

	_, err := p.store.MattermostToTeamsUserID(srcUser)
	if err != nil {
		if chatMembersSpanPlatforms {
			p.handlePromptForConnection(srcUser, post.ChannelId)
		}
		return "", err
	}

	client, err := p.GetClientForUser(srcUser)
	if err != nil {
		if chatMembersSpanPlatforms {
			p.handlePromptForConnection(srcUser, post.ChannelId)
		}
		return "", err
	}

	teamsUsersIDs := make([]string, len(usersIDs))
	for idx, userID := range usersIDs {
		var teamsUserID string
		teamsUserID, err = p.store.MattermostToTeamsUserID(userID)
		if err != nil {
			p.API.LogWarn("Unable to get Teams user ID corresponding to MM user ID", "user_id", userID, "error", err)
			return "", err
		}
		teamsUsersIDs[idx] = teamsUserID
	}

	text := post.Message

	chat, err := client.CreateOrGetChatForUsers(teamsUsersIDs)
	if err != nil {
		p.API.LogWarn("Failed to create or get the chat", "error", err)
		return "", err
	}

	var attachments []*clientmodels.Attachment
	if p.GetSyncFileAttachments() {
		for _, fileID := range post.FileIds {
			fileInfo, appErr := p.API.GetFileInfo(fileID)
			if appErr != nil {
				p.API.LogWarn("Unable to get file info", "error", appErr)
				p.GetMetrics().ObserveFile(metrics.ActionCreated, metrics.ActionSourceMattermost, metrics.DiscardedReasonUnableToGetMMData, true)
				continue
			}
			fileData, appErr := p.API.GetFile(fileInfo.Id)
			if appErr != nil {
				p.API.LogWarn("Error in getting file attachment from Mattermost", "error", appErr)
				p.GetMetrics().ObserveFile(metrics.ActionCreated, metrics.ActionSourceMattermost, metrics.DiscardedReasonUnableToGetMMData, true)
				continue
			}

			fileName, fileExtension := getFileNameAndExtension(fileInfo.Name)
			var attachment *clientmodels.Attachment
			attachment, err = client.UploadFile("", "", fileName+"_"+fileInfo.Id+fileExtension, int(fileInfo.Size), fileInfo.MimeType, bytes.NewReader(fileData), chat)
			if err != nil {
				p.API.LogWarn("Error in uploading file attachment to MS Teams", "error", err)
				p.GetMetrics().ObserveFile(metrics.ActionCreated, metrics.ActionSourceMattermost, metrics.DiscardedReasonUnableToUploadFileOnTeams, true)
				continue
			}
			attachments = append(attachments, attachment)
			p.GetMetrics().ObserveFile(metrics.ActionCreated, metrics.ActionSourceMattermost, "", true)
		}
	} else if len(post.FileIds) > 0 {
		_, appErr := p.API.CreatePost(&model.Post{
			ChannelId: post.ChannelId,
			RootId:    post.RootId,
			UserId:    p.GetBotUserID(),
			Message:   "Attachments sent from Mattermost aren't yet delivered to Microsoft Teams.",
		})
		if appErr != nil {
			p.API.LogWarn("Failed to notify channel of skipped attachment", "channel_id", post.ChannelId, "post_id", post.Id, "error", appErr)
		}
	}

	md := markdown.New(markdown.XHTMLOutput(true), markdown.Typographer(false))
	content := md.RenderToString([]byte(emoji.Parse(text)))

	content, mentions := p.getMentionsData(content, "", "", chat.ID, client)

	var parentMessage *clientmodels.Message
	if parentID != "" {
		parentMessage, err = client.GetChatMessage(chat.ID, parentID)
		if err != nil {
			p.API.LogWarn("Error in getting parent chat message", "error", err)
		}
	}

	newMessage, err := client.SendChat(chat.ID, content, parentMessage, attachments, mentions)
	if err != nil {
		p.API.LogWarn("Error creating post on MS Teams", "error", err.Error())
		return "", err
	}

	p.GetMetrics().ObserveMessage(metrics.ActionCreated, metrics.ActionSourceMattermost, true)
	p.GetMetrics().ObserveMessageDelay(metrics.ActionCreated, metrics.ActionSourceMattermost, true, newMessage.CreateAt.Sub(time.UnixMilli(post.CreateAt)))

	if post.Id != "" {
		if err := p.store.LinkPosts(storemodels.PostInfo{MattermostID: post.Id, MSTeamsChannel: chat.ID, MSTeamsID: newMessage.ID, MSTeamsLastUpdateAt: newMessage.LastUpdateAt}); err != nil {
			p.API.LogWarn("Error updating the msteams/mattermost post link metadata", "error", err)
		}
	}

	if err := p.store.SetUserLastChatSentAt(post.UserId, storemodels.MilliToMicroSeconds(post.CreateAt)); err != nil {
		p.API.LogWarn("Unable to set user last chat sent At", "user_id", post.UserId, "post_id", post.Id, "error", err.Error())
	}

	return newMessage.ID, nil
}

func (p *Plugin) Send(teamID, channelID string, user *model.User, post *model.Post) (string, error) {
	parentID := ""
	if post.RootId != "" {
		parentInfo, _ := p.store.GetPostInfoByMattermostID(post.RootId)
		if parentInfo != nil {
			parentID = parentInfo.MSTeamsID
		}
	}

	text := post.Message
	client, err := p.GetClientForUser(user.Id)
	if err != nil {
		client, err = p.GetClientForUser(p.botUserID)
		if err != nil {
			return "", err
		}
		text = user.Username + ":\n\n" + post.Message
	}

	var attachments []*clientmodels.Attachment

	if p.GetSyncFileAttachments() {
		for _, fileID := range post.FileIds {
			fileInfo, appErr := p.API.GetFileInfo(fileID)
			if appErr != nil {
				p.API.LogWarn("Unable to get file info", "error", appErr)
				p.GetMetrics().ObserveFile(metrics.ActionCreated, metrics.ActionSourceMattermost, metrics.DiscardedReasonUnableToGetMMData, false)
				continue
			}
			fileData, appErr := p.API.GetFile(fileInfo.Id)
			if appErr != nil {
				p.API.LogWarn("Error in getting file attachment from Mattermost", "error", appErr)
				p.GetMetrics().ObserveFile(metrics.ActionCreated, metrics.ActionSourceMattermost, metrics.DiscardedReasonUnableToGetMMData, false)
				continue
			}

			fileName, fileExtension := getFileNameAndExtension(fileInfo.Name)
			var attachment *clientmodels.Attachment
			attachment, err = client.UploadFile(teamID, channelID, fileName+"_"+fileInfo.Id+fileExtension, int(fileInfo.Size), fileInfo.MimeType, bytes.NewReader(fileData), nil)
			if err != nil {
				p.API.LogWarn("Error in uploading file attachment to MS Teams", "error", err)
				p.GetMetrics().ObserveFile(metrics.ActionCreated, metrics.ActionSourceMattermost, metrics.DiscardedReasonUnableToUploadFileOnTeams, false)
				continue
			}
			attachments = append(attachments, attachment)
			p.GetMetrics().ObserveFile(metrics.ActionCreated, metrics.ActionSourceMattermost, "", false)
		}
	} else if len(post.FileIds) > 0 {
		_, appErr := p.API.CreatePost(&model.Post{
			ChannelId: post.ChannelId,
			RootId:    post.RootId,
			UserId:    p.GetBotUserID(),
			Message:   "Attachments sent from Mattermost aren't yet delivered to Microsoft Teams.",
		})
		if appErr != nil {
			p.API.LogWarn("Failed to notify channel of skipped attachment", "channel_id", channelID, "post_id", post.Id, "error", appErr)
		}
	}

	md := markdown.New(markdown.XHTMLOutput(true), markdown.Typographer(false))
	content := md.RenderToString([]byte(emoji.Parse(text)))

	content, mentions := p.getMentionsData(content, teamID, channelID, "", client)

	newMessage, err := client.SendMessageWithAttachments(teamID, channelID, parentID, content, attachments, mentions)
	if err != nil {
		p.API.LogWarn("Error creating post on MS Teams", "error", err.Error())
		return "", err
	}

	p.GetMetrics().ObserveMessage(metrics.ActionCreated, metrics.ActionSourceMattermost, false)
	p.GetMetrics().ObserveMessageDelay(metrics.ActionCreated, metrics.ActionSourceMattermost, false, newMessage.CreateAt.Sub(time.UnixMilli(post.CreateAt)))
	if post.Id != "" {
		if err := p.store.LinkPosts(storemodels.PostInfo{MattermostID: post.Id, MSTeamsChannel: channelID, MSTeamsID: newMessage.ID, MSTeamsLastUpdateAt: newMessage.LastUpdateAt}); err != nil {
			p.API.LogWarn("Error updating the msteams/mattermost post link metadata", "error", err)
		}
	}
	return newMessage.ID, nil
}

func (p *Plugin) Delete(teamID, channelID string, user *model.User, post *model.Post) error {
	parentID := ""
	if post.RootId != "" {
		parentInfo, _ := p.store.GetPostInfoByMattermostID(post.RootId)
		if parentInfo != nil {
			parentID = parentInfo.MSTeamsID
		}
	}

	client, err := p.GetClientForUser(user.Id)
	if err != nil {
		client, err = p.GetClientForUser(p.botUserID)
		if err != nil {
			return err
		}
	}

	postInfo, err := p.store.GetPostInfoByMattermostID(post.Id)
	if err != nil {
		p.API.LogWarn("Error getting post info", "error", err)
		return err
	}

	if postInfo == nil {
		p.API.LogWarn("Error deleting post, post not found.")
		return errors.New("post not found")
	}

	if err := client.DeleteMessage(teamID, channelID, parentID, postInfo.MSTeamsID); err != nil {
		p.API.LogWarn("Error deleting post from MS Teams", "error", err)
		return err
	}

	p.GetMetrics().ObserveMessage(metrics.ActionDeleted, metrics.ActionSourceMattermost, false)
	return nil
}

func (p *Plugin) DeleteChat(post *model.Post) error {
	client, err := p.GetClientForUser(post.UserId)
	if err != nil {
		return err
	}

	chatID, err := p.GetChatIDForChannel(client, post.ChannelId)
	if err != nil {
		return err
	}

	postInfo, err := p.store.GetPostInfoByMattermostID(post.Id)
	if err != nil {
		p.API.LogWarn("Error getting post info", "error", err)
		return err
	}

	if postInfo == nil {
		p.API.LogWarn("Error deleting post, post not found.")
		return errors.New("post not found")
	}

	if err := client.DeleteChatMessage(post.UserId, chatID, postInfo.MSTeamsID); err != nil {
		p.API.LogWarn("Error deleting post from MS Teams", "error", err)
		return err
	}

	p.GetMetrics().ObserveMessage(metrics.ActionDeleted, metrics.ActionSourceMattermost, true)
	return nil
}

func (p *Plugin) Update(teamID, channelID string, user *model.User, newPost *model.Post, updateRequired bool) error {
	parentID := ""
	if newPost.RootId != "" {
		parentInfo, _ := p.store.GetPostInfoByMattermostID(newPost.RootId)
		if parentInfo != nil {
			parentID = parentInfo.MSTeamsID
		}
	}

	text := newPost.Message

	client, err := p.GetClientForUser(user.Id)
	if err != nil {
		client, err = p.GetClientForUser(p.botUserID)
		if err != nil {
			return err
		}
		text = user.Username + ":\n\n" + newPost.Message
	}

	postInfo, err := p.store.GetPostInfoByMattermostID(newPost.Id)
	if err != nil {
		p.API.LogWarn("Error getting post info", "error", err)
		return err
	}
	if postInfo == nil {
		p.API.LogWarn("Error updating post, post not found.")
		return errors.New("post not found")
	}

	mutex, err := cluster.NewMutex(p.API, "post_mutex_"+newPost.Id)
	if err != nil {
		return err
	}
	mutex.Lock()
	defer mutex.Unlock()

	var updatedMessage *clientmodels.Message
	if updateRequired {
		// TODO: Add the logic of processing the attachments and uploading new files to Teams
		// once Mattermost comes up with the feature of editing attachments
		md := markdown.New(markdown.XHTMLOutput(true), markdown.Typographer(false), markdown.LangPrefix("CodeMirror language-"))
		content := md.RenderToString([]byte(emoji.Parse(text)))
		content, mentions := p.getMentionsData(content, teamID, channelID, "", client)
		updatedMessage, err = client.UpdateMessage(teamID, channelID, parentID, postInfo.MSTeamsID, content, mentions)
		if err != nil {
			p.API.LogWarn("Error updating the post on MS Teams", "error", err)
			// If the error is regarding payment required for metered APIs, ignore it and continue because
			// the post is updated regardless
			if !strings.Contains(err.Error(), "code: PaymentRequired") {
				return err
			}
		}

		p.GetMetrics().ObserveMessage(metrics.ActionUpdated, metrics.ActionSourceMattermost, false)
	} else {
		updatedMessage, err = getUpdatedMessage(teamID, channelID, parentID, postInfo.MSTeamsID, client)
		if err != nil {
			p.API.LogWarn("Error in getting the message from MS Teams", "error", err)
			return err
		}
	}

	if err = p.store.LinkPosts(storemodels.PostInfo{MattermostID: newPost.Id, MSTeamsChannel: channelID, MSTeamsID: postInfo.MSTeamsID, MSTeamsLastUpdateAt: updatedMessage.LastUpdateAt}); err != nil {
		p.API.LogWarn("Error updating the msteams/mattermost post link metadata", "error", err)
	}

	return nil
}

func (p *Plugin) UpdateChat(chatID string, user *model.User, newPost *model.Post, updateRequired bool) error {
	postInfo, err := p.store.GetPostInfoByMattermostID(newPost.Id)
	if err != nil {
		p.API.LogWarn("Error getting post info", "error", err)
		return err
	}
	if postInfo == nil {
		p.API.LogWarn("Error updating post, post not found.")
		return errors.New("post not found")
	}

	text := newPost.Message

	client, err := p.GetClientForUser(user.Id)
	if err != nil {
		return err
	}

	var updatedMessage *clientmodels.Message

	if updateRequired {
		md := markdown.New(markdown.XHTMLOutput(true), markdown.Typographer(false), markdown.LangPrefix("CodeMirror language-"))
		content := md.RenderToString([]byte(emoji.Parse(text)))
		content, mentions := p.getMentionsData(content, "", "", chatID, client)
		updatedMessage, err = client.UpdateChatMessage(chatID, postInfo.MSTeamsID, content, mentions)
		if err != nil {
			p.API.LogWarn("Error updating the post on MS Teams", "error", err)
			// If the error is regarding payment required for metered APIs, ignore it and continue because
			// the post is updated regardless
			if !strings.Contains(err.Error(), "code: PaymentRequired") {
				return err
			}
		}

		p.GetMetrics().ObserveMessage(metrics.ActionUpdated, metrics.ActionSourceMattermost, true)
	} else {
		updatedMessage, err = client.GetChatMessage(chatID, postInfo.MSTeamsID)
		if err != nil {
			p.API.LogWarn("Error getting the updated message from MS Teams", "error", err)
			return err
		}
	}

	if err = p.store.LinkPosts(storemodels.PostInfo{MattermostID: newPost.Id, MSTeamsChannel: chatID, MSTeamsID: postInfo.MSTeamsID, MSTeamsLastUpdateAt: updatedMessage.LastUpdateAt}); err != nil {
		p.API.LogWarn("Error updating the msteams/mattermost post link metadata", "error", err)
	}

	return nil
}

func (p *Plugin) GetChatIDForChannel(client msteams.Client, channelID string) (string, error) {
	channel, appErr := p.API.GetChannel(channelID)
	if appErr != nil {
		p.API.LogWarn("Unable to get MM channel", "channel_id", channelID, "error", appErr.DetailedError)
		return "", appErr
	}
	if !channel.IsGroupOrDirect() {
		return "", errors.New("invalid channel type, chatID is only available for direct messages and group messages")
	}

	members, appErr := p.API.GetChannelMembers(channelID, 0, math.MaxInt32)
	if appErr != nil {
		p.API.LogWarn("Unable to get MM channel members", "channel_id", channelID, "error", appErr.DetailedError)
		return "", appErr
	}

	teamsUsersIDs := make([]string, len(members))
	for idx, m := range members {
		teamsUserID, err := p.store.MattermostToTeamsUserID(m.UserId)
		if err != nil {
			return "", err
		}
		teamsUsersIDs[idx] = teamsUserID
	}

	chat, err := client.CreateOrGetChatForUsers(teamsUsersIDs)
	if err != nil {
		p.API.LogWarn("Unable to create or get chat for users", "error", err.Error())
		return "", err
	}

	return chat.ID, nil
}

func (p *Plugin) getMentionsData(message, teamID, channelID, chatID string, client msteams.Client) (string, []models.ChatMessageMentionable) {
	specialMentions := map[string]bool{
		"all":     true,
		"channel": true,
		"here":    true,
	}

	re := regexp.MustCompile(`@([a-z0-9.\-_]+)`)
	channelMentions := re.FindAllString(message, -1)

	mentions := []models.ChatMessageMentionable{}

	for id, m := range channelMentions {
		username := m[1:]
		mentionedText := m

		mention := models.NewChatMessageMention()
		mentionedID := int32(id)
		mention.SetId(&mentionedID)

		mentioned := models.NewChatMessageMentionedIdentitySet()
		conversation := models.NewTeamworkConversationIdentity()

		if specialMentions[username] {
			if chatID != "" {
				chat, err := client.GetChat(chatID)
				if err != nil {
					p.API.LogWarn("Unable to get MS Teams chat", "error", err.Error())
				} else {
					if chat.Type == "G" {
						mentionedText = "Everyone"
					} else {
						continue
					}
				}

				conversation.SetId(&chatID)
			} else {
				msChannel, err := client.GetChannelInTeam(teamID, channelID)
				if err != nil {
					p.API.LogWarn("Unable to get MS Teams channel", "error", err.Error())
				} else {
					mentionedText = msChannel.DisplayName
				}

				conversation.SetId(&channelID)
			}

			conversation.SetDisplayName(&mentionedText)

			conversationIdentityType := models.CHANNEL_TEAMWORKCONVERSATIONIDENTITYTYPE
			conversation.SetConversationIdentityType(&conversationIdentityType)
			mentioned.SetConversation(conversation)
		} else {
			mmUser, err := p.API.GetUserByUsername(username)
			if err != nil {
				p.API.LogWarn("Unable to get user by username", "error", err.Error())
				continue
			}

			msteamsUserID, getErr := p.store.MattermostToTeamsUserID(mmUser.Id)
			if getErr != nil {
				p.API.LogWarn("Unable to get MS Teams user ID", "error", getErr.Error())
				continue
			}

			msteamsUser, getErr := client.GetUser(msteamsUserID)
			if getErr != nil {
				p.API.LogWarn("Unable to get MS Teams user", "teams_user_id", msteamsUserID, "error", getErr.Error())
				continue
			}

			mentionedText = msteamsUser.DisplayName

			identity := models.NewIdentity()
			identity.SetId(&msteamsUserID)
			identity.SetDisplayName(&msteamsUser.DisplayName)

			additionalData := map[string]interface{}{
				"userIdentityType": "aadUser",
			}

			identity.SetAdditionalData(additionalData)
			mentioned.SetUser(identity)
		}

		message = strings.Replace(message, m, fmt.Sprintf("<at id=\"%s\">%s</at>", fmt.Sprint(id), mentionedText), 1)
		mention.SetMentionText(&mentionedText)
		mention.SetMentioned(mentioned)

		mentions = append(mentions, mention)
	}

	return message, mentions
}

func getFileNameAndExtension(path string) (string, string) {
	fileExtension := filepath.Ext(path)
	fileName := strings.TrimSuffix(path, fileExtension)
	return fileName, fileExtension
}

func getUpdatedMessage(teamID, channelID, parentID, msteamsID string, client msteams.Client) (*clientmodels.Message, error) {
	if parentID != "" {
		return client.GetReply(teamID, channelID, parentID, msteamsID)
	}

	return client.GetMessage(teamID, channelID, msteamsID)
}<|MERGE_RESOLUTION|>--- conflicted
+++ resolved
@@ -46,13 +46,8 @@
 
 func (p *Plugin) messageDeletedHandler(post *model.Post) error {
 	if post.Props != nil {
-<<<<<<< HEAD
-		if _, ok := post.Props["msteams_sync_"+p.userID].(bool); ok {
+		if _, ok := post.Props["msteams_sync_"+p.botUserID].(bool); ok {
 			return nil
-=======
-		if _, ok := post.Props["msteams_sync_"+p.botUserID].(bool); ok {
-			return
->>>>>>> c4807823
 		}
 	}
 
@@ -117,13 +112,8 @@
 	}
 
 	if post.Props != nil {
-<<<<<<< HEAD
-		if _, ok := post.Props["msteams_sync_"+p.userID].(bool); ok {
+		if _, ok := post.Props["msteams_sync_"+p.botUserID].(bool); ok {
 			return nil
-=======
-		if _, ok := post.Props["msteams_sync_"+p.botUserID].(bool); ok {
-			return
->>>>>>> c4807823
 		}
 	}
 

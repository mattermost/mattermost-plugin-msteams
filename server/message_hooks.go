package main

import (
	"bytes"
	"fmt"
	"math"
	"path/filepath"
	"regexp"
	"strings"
	"time"

	"github.com/enescakir/emoji"
	"github.com/mattermost/mattermost-plugin-msteams-sync/server/metrics"
	"github.com/mattermost/mattermost-plugin-msteams-sync/server/msteams"
	"github.com/mattermost/mattermost-plugin-msteams-sync/server/msteams/clientmodels"
	"github.com/mattermost/mattermost-plugin-msteams-sync/server/store/storemodels"
	"github.com/mattermost/mattermost-server/v6/model"
	"github.com/mattermost/mattermost-server/v6/plugin"
	"github.com/microsoftgraph/msgraph-sdk-go/models"
	"github.com/pkg/errors"
	"gitlab.com/golang-commonmark/markdown"
)

func (p *Plugin) MessageHasBeenPosted(_ *plugin.Context, post *model.Post) {
	if post.Props != nil {
		if _, ok := post.Props["msteams_sync_"+p.userID].(bool); ok {
			return
		}
	}

	if post.IsSystemMessage() {
		p.API.LogDebug("Skipping system message post", "PostID", post.Id)
		return
	}

	link, err := p.store.GetLinkByChannelID(post.ChannelId)
	if err != nil || link == nil {
		channel, appErr := p.API.GetChannel(post.ChannelId)
		if appErr != nil {
			return
		}
		if (channel.Type == model.ChannelTypeDirect || channel.Type == model.ChannelTypeGroup) && p.getConfiguration().SyncDirectMessages {
			members, appErr := p.API.GetChannelMembers(post.ChannelId, 0, math.MaxInt32)
			if appErr != nil {
				return
			}
			dstUsers := []string{}
			for _, m := range members {
				dstUsers = append(dstUsers, m.UserId)
			}
			_, err = p.SendChat(post.UserId, dstUsers, post)
			if err != nil {
				p.API.LogWarn("Unable to handle message sent", "error", err.Error())
			}
		}
		return
	}

	user, _ := p.API.GetUser(post.UserId)

	_, err = p.Send(link.MSTeamsTeamID, link.MSTeamsChannelID, user, post)
	if err != nil {
		p.API.LogWarn("Unable to handle message sent", "error", err.Error())
	}
}

func (p *Plugin) ReactionHasBeenAdded(c *plugin.Context, reaction *model.Reaction) {
	updateRequired := true
	if c.RequestId == "" {
		_, ignoreHookForReaction := p.activityHandler.IgnorePluginHooksMap.LoadAndDelete(fmt.Sprintf("%s_%s_%s", reaction.PostId, reaction.UserId, reaction.EmojiName))
		updateRequired = !ignoreHookForReaction
	}

	p.API.LogDebug("Reaction added hook", "reaction", reaction)
	postInfo, err := p.store.GetPostInfoByMattermostID(reaction.PostId)
	if err != nil || postInfo == nil {
		p.API.LogDebug("Unable to find Teams post corresponding to MM post", "mmPostID", reaction.PostId)
		return
	}

	link, err := p.store.GetLinkByChannelID(reaction.ChannelId)
	if err != nil || link == nil {
		channel, appErr := p.API.GetChannel(reaction.ChannelId)
		if appErr != nil {
			return
		}
		if (channel.Type == model.ChannelTypeDirect || channel.Type == model.ChannelTypeGroup) && p.getConfiguration().SyncDirectMessages {
			err = p.SetChatReaction(postInfo.MSTeamsID, reaction.UserId, reaction.ChannelId, reaction.EmojiName, updateRequired)
			if err != nil {
				p.API.LogWarn("Unable to handle message reaction set", "error", err.Error())
			}
		}
		return
	}

	post, appErr := p.API.GetPost(reaction.PostId)
	if appErr != nil {
		p.API.LogError("Unable to get the post from the reaction", "reaction", reaction, "error", appErr)
		return
	}

<<<<<<< HEAD
	if err = p.SetReaction(link.MSTeamsTeamID, link.MSTeamsChannelID, reaction.UserId, post, reaction.EmojiName); err != nil {
		p.API.LogError("Unable to handle message reaction set", "error", err.Error())
=======
	if err = p.SetReaction(link.MSTeamsTeamID, link.MSTeamsChannelID, reaction.UserId, post, reaction.EmojiName, updateRequired); err != nil {
		p.API.LogWarn("Unable to handle message reaction set", "error", err.Error())
>>>>>>> 1a8dcf67
	}
}

func (p *Plugin) ReactionHasBeenRemoved(_ *plugin.Context, reaction *model.Reaction) {
	p.API.LogDebug("Removing reaction hook", "reaction", reaction)
	if reaction.ChannelId == "removedfromplugin" {
		p.API.LogInfo("Ignore reaction that has been triggered from the plugin handler")
		return
	}
	postInfo, err := p.store.GetPostInfoByMattermostID(reaction.PostId)
	if err != nil || postInfo == nil {
		p.API.LogDebug("Unable to find Teams post corresponding to MM post", "mmPostID", reaction.PostId)
		return
	}

	post, appErr := p.API.GetPost(reaction.PostId)
	if appErr != nil {
		p.API.LogError("Unable to get the post from the reaction", "reaction", reaction, "error", appErr.DetailedError)
		return
	}

	link, err := p.store.GetLinkByChannelID(post.ChannelId)
	if err != nil || link == nil {
		channel, appErr := p.API.GetChannel(post.ChannelId)
		if appErr != nil {
			return
		}
		if (channel.Type == model.ChannelTypeDirect || channel.Type == model.ChannelTypeGroup) && p.getConfiguration().SyncDirectMessages {
			err = p.UnsetChatReaction(postInfo.MSTeamsID, reaction.UserId, post.ChannelId, reaction.EmojiName)
			if err != nil {
				p.API.LogWarn("Unable to handle chat message reaction unset", "error", err.Error())
			}
		}
		return
	}

	err = p.UnsetReaction(link.MSTeamsTeamID, link.MSTeamsChannelID, reaction.UserId, post, reaction.EmojiName)
	if err != nil {
		p.API.LogWarn("Unable to handle message reaction unset", "error", err.Error())
	}
}

func (p *Plugin) MessageHasBeenUpdated(c *plugin.Context, newPost, oldPost *model.Post) {
	updateRequired := true
	if c.RequestId == "" {
		_, ignoreHook := p.activityHandler.IgnorePluginHooksMap.LoadAndDelete(fmt.Sprintf("post_%s", newPost.Id))
		updateRequired = !ignoreHook
	}

	client, err := p.GetClientForUser(newPost.UserId)
	if err != nil {
		return
	}

	user, _ := p.API.GetUser(newPost.UserId)

	link, err := p.store.GetLinkByChannelID(newPost.ChannelId)
	if err != nil || link == nil {
		channel, appErr := p.API.GetChannel(newPost.ChannelId)
		if appErr != nil {
			return
		}
		if channel.Type != model.ChannelTypeGroup && channel.Type != model.ChannelTypeDirect {
			return
		}
		if !p.getConfiguration().SyncDirectMessages {
			return
		}

		members, appErr := p.API.GetChannelMembers(newPost.ChannelId, 0, math.MaxInt32)
		if appErr != nil {
			return
		}
		usersIDs := []string{}
		for _, m := range members {
			var teamsUserID string
			teamsUserID, err = p.store.MattermostToTeamsUserID(m.UserId)
			if err != nil {
				return
			}
			usersIDs = append(usersIDs, teamsUserID)
		}
		var chat *clientmodels.Chat
		chat, err = client.CreateOrGetChatForUsers(usersIDs)
		if err != nil {
			p.API.LogError("Unable to create or get chat for users", "error", err.Error())
			return
		}
		err = p.UpdateChat(chat.ID, user, newPost, oldPost, updateRequired)
		if err != nil {
			p.API.LogError("Unable to handle message update", "error", err.Error())
		}
		return
	}

<<<<<<< HEAD
	err = p.Update(link.MSTeamsTeamID, link.MSTeamsChannelID, user, newPost, oldPost)
=======
	err = p.Update(link.MSTeamsTeamID, link.MSTeamsChannelID, user, newPost, oldPost, updateRequired)
>>>>>>> 1a8dcf67
	if err != nil {
		p.API.LogError("Unable to handle message update", "error", err.Error())
	}
}

func (p *Plugin) SetChatReaction(teamsMessageID, srcUser, channelID, emojiName string, updateRequired bool) error {
	p.API.LogDebug("Setting chat reaction", "srcUser", srcUser, "emojiName", emojiName, "channelID", channelID)

	srcUserID, err := p.store.MattermostToTeamsUserID(srcUser)
	if err != nil {
		p.handlePromptForConnection(srcUser, channelID)
		return err
	}

	client, err := p.GetClientForUser(srcUser)
	if err != nil {
		p.handlePromptForConnection(srcUser, channelID)
		return err
	}

	chatID, err := p.GetChatIDForChannel(client, channelID)
	if err != nil {
		return err
	}

	var teamsMessage *clientmodels.Message
	tx, err := p.store.BeginTx()
	if err != nil {
		return err
	}

	var txErr error
	defer func() {
		if txErr != nil {
			if err := p.store.RollbackTx(tx); err != nil {
				p.API.LogWarn("Unable to rollback database transaction", "error", err.Error())
			}
			return
		}

		if err := p.store.CommitTx(tx); err != nil {
			p.API.LogWarn("Unable to commit database transaction", "error", err.Error())
		}
	}()

	if txErr = p.store.LockPostByMSTeamsPostID(tx, teamsMessageID); txErr != nil {
		return txErr
	}

	if updateRequired {
		teamsMessage, txErr = client.SetChatReaction(chatID, teamsMessageID, srcUserID, emoji.Parse(":"+emojiName+":"))
		if txErr != nil {
			p.API.LogError("Error creating post reaction", "error", txErr.Error())
			return txErr
		}

		p.GetMetrics().ObserveReaction(metrics.ReactionSetAction, metrics.ActionSourceMattermost, true)
	} else {
		teamsMessage, txErr = client.GetChatMessage(chatID, teamsMessageID)
		if txErr != nil {
			p.API.LogWarn("Error getting the msteams post metadata", "error", txErr.Error())
			return txErr
		}
	}

	if txErr = p.store.SetPostLastUpdateAtByMSTeamsID(tx, teamsMessageID, teamsMessage.LastUpdateAt); txErr != nil {
		p.API.LogWarn("Error updating the msteams/mattermost post link metadata", "error", txErr.Error())
	}

	return nil
}

func (p *Plugin) SetReaction(teamID, channelID, userID string, post *model.Post, emojiName string, updateRequired bool) error {
	p.API.LogDebug("Setting reaction", "teamID", teamID, "channelID", channelID, "PostID", post.Id, "emojiName", emojiName)

	postInfo, err := p.store.GetPostInfoByMattermostID(post.Id)
	if err != nil {
		return err
	}

	if postInfo == nil {
		return errors.New("teams message not found")
	}

	parentID := ""
	if post.RootId != "" {
		parentInfo, _ := p.store.GetPostInfoByMattermostID(post.RootId)
		if parentInfo != nil {
			parentID = parentInfo.MSTeamsID
		}
	}

	client, err := p.GetClientForUser(userID)
	if err != nil {
		return err
	}

	var teamsMessage *clientmodels.Message
	tx, err := p.store.BeginTx()
	if err != nil {
		return err
	}

	var txErr error
	defer func() {
		if txErr != nil {
			if err := p.store.RollbackTx(tx); err != nil {
				p.API.LogWarn("Unable to rollback database transaction", "error", err.Error())
			}
			return
		}

		if err := p.store.CommitTx(tx); err != nil {
			p.API.LogWarn("Unable to commit database transaction", "error", err.Error())
		}
	}()

	if txErr = p.store.LockPostByMMPostID(tx, postInfo.MattermostID); txErr != nil {
		return txErr
	}

	if updateRequired {
		teamsUserID, _ := p.store.MattermostToTeamsUserID(userID)
		teamsMessage, txErr = client.SetReaction(teamID, channelID, parentID, postInfo.MSTeamsID, teamsUserID, emoji.Parse(":"+emojiName+":"))
		if txErr != nil {
			p.API.LogError("Error setting reaction", "error", txErr.Error())
			return txErr
		}

		p.GetMetrics().ObserveReaction(metrics.ReactionSetAction, metrics.ActionSourceMattermost, false)
	} else {
		teamsMessage, txErr = getUpdatedMessage(teamID, channelID, parentID, postInfo.MSTeamsID, client)
		if txErr != nil {
			p.API.LogWarn("Error getting the msteams post metadata", "error", txErr.Error())
			return txErr
		}
	}

	if txErr = p.store.SetPostLastUpdateAtByMattermostID(tx, postInfo.MattermostID, teamsMessage.LastUpdateAt); txErr != nil {
		p.API.LogWarn("Error updating the msteams/mattermost post link metadata", "error", txErr.Error())
	}

	return nil
}

func (p *Plugin) UnsetChatReaction(teamsMessageID, srcUser, channelID string, emojiName string) error {
	p.API.LogDebug("Unsetting chat reaction", "srcUser", srcUser, "emojiName", emojiName, "channelID", channelID)

	srcUserID, err := p.store.MattermostToTeamsUserID(srcUser)
	if err != nil {
		p.handlePromptForConnection(srcUser, channelID)
		return err
	}

	client, err := p.GetClientForUser(srcUser)
	if err != nil {
		p.handlePromptForConnection(srcUser, channelID)
		return err
	}

	chatID, err := p.GetChatIDForChannel(client, channelID)
	if err != nil {
		return err
	}

	tx, err := p.store.BeginTx()
	if err != nil {
		return err
	}

	var txErr error
	defer func() {
		if txErr != nil {
			if err := p.store.RollbackTx(tx); err != nil {
				p.API.LogWarn("Unable to rollback database transaction", "error", err.Error())
			}
			return
		}

		if err := p.store.CommitTx(tx); err != nil {
			p.API.LogWarn("Unable to commit database transaction", "error", err.Error())
		}
	}()

	if txErr = p.store.LockPostByMSTeamsPostID(tx, teamsMessageID); txErr != nil {
		return txErr
	}

	teamsMessage, txErr := client.UnsetChatReaction(chatID, teamsMessageID, srcUserID, emoji.Parse(":"+emojiName+":"))
	if txErr != nil {
		p.API.LogError("Error in removing the chat reaction", "emojiName", emojiName, "error", txErr.Error())
		return txErr
	}

	p.GetMetrics().ObserveReaction(metrics.ReactionUnsetAction, metrics.ActionSourceMattermost, true)
	if txErr = p.store.SetPostLastUpdateAtByMSTeamsID(tx, teamsMessageID, teamsMessage.LastUpdateAt); txErr != nil {
		p.API.LogWarn("Error updating the msteams/mattermost post link metadata", "error", txErr.Error())
	}

	return nil
}

func (p *Plugin) UnsetReaction(teamID, channelID, userID string, post *model.Post, emojiName string) error {
	p.API.LogDebug("Unsetting reaction", "teamID", teamID, "channelID", channelID, "PostID", post.Id, "emojiName", emojiName)

	postInfo, err := p.store.GetPostInfoByMattermostID(post.Id)
	if err != nil {
		return err
	}

	if postInfo == nil {
		return errors.New("teams message not found")
	}

	parentID := ""
	if post.RootId != "" {
		parentInfo, _ := p.store.GetPostInfoByMattermostID(post.RootId)
		if parentInfo != nil {
			parentID = parentInfo.MSTeamsID
		}
	}

	client, err := p.GetClientForUser(userID)
	if err != nil {
		return err
	}

	teamsUserID, _ := p.store.MattermostToTeamsUserID(userID)
	tx, err := p.store.BeginTx()
	if err != nil {
		return err
	}

	var txErr error
	defer func() {
		if txErr != nil {
			if err := p.store.RollbackTx(tx); err != nil {
				p.API.LogWarn("Unable to rollback database transaction", "error", err.Error())
			}
			return
		}

		if err := p.store.CommitTx(tx); err != nil {
			p.API.LogWarn("Unable to commit database transaction", "error", err.Error())
		}
	}()

	if txErr = p.store.LockPostByMMPostID(tx, postInfo.MattermostID); txErr != nil {
		return txErr
	}

	teamsMessage, txErr := client.UnsetReaction(teamID, channelID, parentID, postInfo.MSTeamsID, teamsUserID, emoji.Parse(":"+emojiName+":"))
	if txErr != nil {
		p.API.LogError("Error in removing the reaction", "emojiName", emojiName, "error", txErr.Error())
		return txErr
	}

	p.GetMetrics().ObserveReaction(metrics.ReactionUnsetAction, metrics.ActionSourceMattermost, false)
	if txErr = p.store.SetPostLastUpdateAtByMattermostID(tx, postInfo.MattermostID, teamsMessage.LastUpdateAt); txErr != nil {
		p.API.LogWarn("Error updating the msteams/mattermost post link metadata", "error", txErr.Error())
	}

	return nil
}

func (p *Plugin) SendChat(srcUser string, usersIDs []string, post *model.Post) (string, error) {
	p.API.LogDebug("Sending direct message to MS Teams", "SrcUser", srcUser, "UsersIDs", usersIDs, "PostID", post.Id)

	parentID := ""
	if post.RootId != "" {
		parentInfo, _ := p.store.GetPostInfoByMattermostID(post.RootId)
		if parentInfo != nil {
			parentID = parentInfo.MSTeamsID
		}
	}

	srcUserID, err := p.store.MattermostToTeamsUserID(srcUser)
	if err != nil {
		p.handlePromptForConnection(srcUser, post.ChannelId)
		return "", err
	}

	client, err := p.GetClientForUser(srcUser)
	if err != nil {
		p.handlePromptForConnection(srcUser, post.ChannelId)
		return "", err
	}

	teamsUsersIDs := make([]string, len(usersIDs))
	for idx, userID := range usersIDs {
		var teamsUserID string
		teamsUserID, err = p.store.MattermostToTeamsUserID(userID)
		if err != nil {
			p.API.LogDebug("Unable to get Teams user ID corresponding to MM user ID", "mmUserID", userID)
			return "", err
		}
		teamsUsersIDs[idx] = teamsUserID
	}

	p.API.LogDebug("Sending direct message to MS Teams", "SrcUserID", srcUserID, "TeamsUsersIDs", teamsUsersIDs, "PostID", post.Id)
	text := post.Message

	chat, err := client.CreateOrGetChatForUsers(teamsUsersIDs)
	if err != nil {
		p.API.LogError("Failed to create or get the chat", "error", err)
		return "", err
	}

	var attachments []*clientmodels.Attachment
	for _, fileID := range post.FileIds {
		fileInfo, appErr := p.API.GetFileInfo(fileID)
		if appErr != nil {
			p.API.LogWarn("Unable to get file info", "error", appErr)
			p.GetMetrics().ObserveFile(metrics.ActionCreated, metrics.ActionSourceMattermost, metrics.DiscardedReasonUnableToGetMMData, true)
			continue
		}
		fileData, appErr := p.API.GetFile(fileInfo.Id)
		if appErr != nil {
			p.API.LogWarn("Error in getting file attachment from Mattermost", "error", appErr)
			p.GetMetrics().ObserveFile(metrics.ActionCreated, metrics.ActionSourceMattermost, metrics.DiscardedReasonUnableToGetMMData, true)
			continue
		}

		fileName, fileExtension := getFileNameAndExtension(fileInfo.Name)
		var attachment *clientmodels.Attachment
		attachment, err = client.UploadFile("", "", fileName+"_"+fileInfo.Id+fileExtension, int(fileInfo.Size), fileInfo.MimeType, bytes.NewReader(fileData), chat)
		if err != nil {
			p.API.LogWarn("Error in uploading file attachment to MS Teams", "error", err)
			p.GetMetrics().ObserveFile(metrics.ActionCreated, metrics.ActionSourceMattermost, metrics.DiscardedReasonUnableToUploadFileOnTeams, true)
			continue
		}
		attachments = append(attachments, attachment)
		p.GetMetrics().ObserveFile(metrics.ActionCreated, metrics.ActionSourceMattermost, "", true)
	}

	md := markdown.New(markdown.XHTMLOutput(true), markdown.Typographer(false))
	content := md.RenderToString([]byte(emoji.Parse(text)))

	content, mentions := p.getMentionsData(content, "", "", chat.ID, client)

	var parentMessage *clientmodels.Message
	if parentID != "" {
		parentMessage, err = client.GetChatMessage(chat.ID, parentID)
		if err != nil {
			p.API.LogWarn("Error in getting parent chat message", "error", err)
		}
	}

	newMessage, err := client.SendChat(chat.ID, content, parentMessage, attachments, mentions)
	if err != nil {
		p.API.LogError("Error creating post on MS Teams", "error", err.Error())
		return "", err
	}

<<<<<<< HEAD
	if post.Id != "" && newMessage != nil {
		err := p.store.LinkPosts(storemodels.PostInfo{MattermostID: post.Id, MSTeamsChannelID: chat.ID, MSTeamsID: newMessage.ID, MSTeamsLastUpdateAt: newMessage.LastUpdateAt})
		if err != nil {
=======
	p.GetMetrics().ObserveMessage(metrics.ActionCreated, metrics.ActionSourceMattermost, true)
	if post.Id != "" {
		if err := p.store.LinkPosts(nil, storemodels.PostInfo{MattermostID: post.Id, MSTeamsChannelID: chat.ID, MSTeamsID: newMessage.ID, MSTeamsLastUpdateAt: newMessage.LastUpdateAt}); err != nil {
>>>>>>> 1a8dcf67
			p.API.LogWarn("Error updating the msteams/mattermost post link metadata", "error", err)
		}
	}
	return newMessage.ID, nil
}

func (p *Plugin) handlePromptForConnection(userID, channelID string) {
	promptInterval := p.getConfiguration().PromptIntervalForDMsAndGMs
	if promptInterval <= 0 {
		return
	}

	timestamp, err := p.store.GetDMAndGMChannelPromptTime(channelID, userID)
	if err != nil {
		p.API.LogDebug("Unable to get the last prompt timestamp for the channel", "ChannelID", channelID, "Error", err.Error())
	}

	if time.Until(timestamp) < -time.Hour*time.Duration(promptInterval) {
		p.sendBotEphemeralPost(userID, channelID, "Your Mattermost account is not connected to MS Teams so your activity will not be relayed to users on MS Teams. You can connect your account using the `/msteams-sync connect` slash command.")

		if err = p.store.StoreDMAndGMChannelPromptTime(channelID, userID, time.Now()); err != nil {
			p.API.LogDebug("Unable to store the last prompt timestamp for the channel", "ChannelID", channelID, "Error", err.Error())
		}
	}
}

func (p *Plugin) Send(teamID, channelID string, user *model.User, post *model.Post) (string, error) {
	p.API.LogDebug("Sending message to MS Teams", "TeamID", teamID, "ChannelID", channelID, "PostID", post.Id)

	parentID := ""
	if post.RootId != "" {
		parentInfo, _ := p.store.GetPostInfoByMattermostID(post.RootId)
		if parentInfo != nil {
			parentID = parentInfo.MSTeamsID
		}
	}

	text := post.Message
	client, err := p.GetClientForUser(user.Id)
	if err != nil {
		client, err = p.GetClientForUser(p.userID)
		if err != nil {
			return "", err
		}
		text = user.Username + ":\n\n" + post.Message
	}

	var attachments []*clientmodels.Attachment
	for _, fileID := range post.FileIds {
		fileInfo, appErr := p.API.GetFileInfo(fileID)
		if appErr != nil {
			p.API.LogWarn("Unable to get file info", "error", appErr)
			p.GetMetrics().ObserveFile(metrics.ActionCreated, metrics.ActionSourceMattermost, metrics.DiscardedReasonUnableToGetMMData, false)
			continue
		}
		fileData, appErr := p.API.GetFile(fileInfo.Id)
		if appErr != nil {
			p.API.LogWarn("Error in getting file attachment from Mattermost", "error", appErr)
			p.GetMetrics().ObserveFile(metrics.ActionCreated, metrics.ActionSourceMattermost, metrics.DiscardedReasonUnableToGetMMData, false)
			continue
		}

		fileName, fileExtension := getFileNameAndExtension(fileInfo.Name)
		var attachment *clientmodels.Attachment
		attachment, err = client.UploadFile(teamID, channelID, fileName+"_"+fileInfo.Id+fileExtension, int(fileInfo.Size), fileInfo.MimeType, bytes.NewReader(fileData), nil)
		if err != nil {
			p.API.LogWarn("Error in uploading file attachment to MS Teams", "error", err)
			p.GetMetrics().ObserveFile(metrics.ActionCreated, metrics.ActionSourceMattermost, metrics.DiscardedReasonUnableToUploadFileOnTeams, false)
			continue
		}
		attachments = append(attachments, attachment)
		p.GetMetrics().ObserveFile(metrics.ActionCreated, metrics.ActionSourceMattermost, "", false)
	}

	md := markdown.New(markdown.XHTMLOutput(true), markdown.Typographer(false))
	content := md.RenderToString([]byte(emoji.Parse(text)))

	content, mentions := p.getMentionsData(content, teamID, channelID, "", client)

	newMessage, err := client.SendMessageWithAttachments(teamID, channelID, parentID, content, attachments, mentions)
	if err != nil {
		p.API.LogError("Error creating post on MS Teams", "error", err.Error())
		return "", err
	}

<<<<<<< HEAD
	if post.Id != "" && newMessage != nil {
		err := p.store.LinkPosts(storemodels.PostInfo{MattermostID: post.Id, MSTeamsChannelID: channelID, MSTeamsID: newMessage.ID, MSTeamsLastUpdateAt: newMessage.LastUpdateAt})
		if err != nil {
=======
	p.GetMetrics().ObserveMessage(metrics.ActionCreated, metrics.ActionSourceMattermost, false)
	if post.Id != "" {
		if err := p.store.LinkPosts(nil, storemodels.PostInfo{MattermostID: post.Id, MSTeamsChannelID: channelID, MSTeamsID: newMessage.ID, MSTeamsLastUpdateAt: newMessage.LastUpdateAt}); err != nil {
>>>>>>> 1a8dcf67
			p.API.LogWarn("Error updating the msteams/mattermost post link metadata", "error", err)
		}
	}
	return newMessage.ID, nil
}

func (p *Plugin) Delete(teamID, channelID string, user *model.User, post *model.Post) error {
	p.API.LogDebug("Deleting message from MS Teams", "teamID", teamID, "channelID", channelID)

	parentID := ""
	if post.RootId != "" {
		parentInfo, _ := p.store.GetPostInfoByMattermostID(post.RootId)
		if parentInfo != nil {
			parentID = parentInfo.MSTeamsID
		}
	}

	client, err := p.GetClientForUser(user.Id)
	if err != nil {
		client, err = p.GetClientForUser(p.userID)
		if err != nil {
			return err
		}
	}

	postInfo, err := p.store.GetPostInfoByMattermostID(post.Id)
	if err != nil {
		p.API.LogError("Error getting post info", "error", err)
		return err
	}

	if postInfo == nil {
		p.API.LogError("Error deleting post, post not found.")
		return errors.New("post not found")
	}

	if err := client.DeleteMessage(teamID, channelID, parentID, postInfo.MSTeamsID); err != nil {
		p.API.LogError("Error deleting post from MS Teams", "error", err)
		return err
	}

	p.GetMetrics().ObserveMessage(metrics.ActionDeleted, metrics.ActionSourceMattermost, false)
	return nil
}

func (p *Plugin) DeleteChat(chatID string, user *model.User, post *model.Post) error {
	p.API.LogDebug("Deleting direct message from MS Teams", "ChatID", chatID, "PostID", post.Id)

	client, err := p.GetClientForUser(user.Id)
	if err != nil {
		p.handlePromptForConnection(user.Id, post.ChannelId)
		return err
	}

	postInfo, err := p.store.GetPostInfoByMattermostID(post.Id)
	if err != nil {
		p.API.LogError("Error getting post info", "error", err)
		return err
	}

	if postInfo == nil {
		p.API.LogError("Error deleting post, post not found.")
		return errors.New("post not found")
	}

	if err := client.DeleteChatMessage(chatID, postInfo.MSTeamsID); err != nil {
		p.API.LogError("Error deleting post from MS Teams", "error", err)
		return err
	}

	p.GetMetrics().ObserveMessage(metrics.ActionDeleted, metrics.ActionSourceMattermost, true)
	return nil
}

func (p *Plugin) Update(teamID, channelID string, user *model.User, newPost, oldPost *model.Post, updateRequired bool) error {
	p.API.LogDebug("Updating message to MS Teams", "TeamID", teamID, "ChannelID", channelID, "OldPostID", oldPost.Id, "NewPostID", newPost.Id)

	parentID := ""
	if oldPost.RootId != "" {
		parentInfo, _ := p.store.GetPostInfoByMattermostID(newPost.RootId)
		if parentInfo != nil {
			parentID = parentInfo.MSTeamsID
		}
	}

	text := newPost.Message

	client, err := p.GetClientForUser(user.Id)
	if err != nil {
		client, err = p.GetClientForUser(p.userID)
		if err != nil {
			return err
		}
		text = user.Username + ":\n\n" + newPost.Message
	}

	postInfo, err := p.store.GetPostInfoByMattermostID(newPost.Id)
	if err != nil {
		p.API.LogError("Error getting post info", "error", err)
		return err
	}
	if postInfo == nil {
		p.API.LogError("Error updating post, post not found.")
		return errors.New("post not found")
	}

	var updatedMessage *clientmodels.Message
	tx, err := p.store.BeginTx()
	if err != nil {
		return err
	}

	var txErr error
	defer func() {
		if txErr != nil {
			if err := p.store.RollbackTx(tx); err != nil {
				p.API.LogWarn("Unable to rollback database transaction", "error", err.Error())
			}
			return
		}

		if err := p.store.CommitTx(tx); err != nil {
			p.API.LogWarn("Unable to commit database transaction", "error", err.Error())
		}
	}()

	if txErr = p.store.LockPostByMMPostID(tx, newPost.Id); txErr != nil {
		return txErr
	}

	if updateRequired {
		// TODO: Add the logic of processing the attachments and uploading new files to Teams
		// once Mattermost comes up with the feature of editing attachments
		md := markdown.New(markdown.XHTMLOutput(true), markdown.Typographer(false), markdown.LangPrefix("CodeMirror language-"))
		content := md.RenderToString([]byte(emoji.Parse(text)))
		content, mentions := p.getMentionsData(content, teamID, channelID, "", client)
		updatedMessage, txErr = client.UpdateMessage(teamID, channelID, parentID, postInfo.MSTeamsID, content, mentions)
		if txErr != nil {
			p.API.LogWarn("Error updating the post on MS Teams", "error", txErr)
			// If the error is regarding payment required for metered APIs, ignore it and continue because
			// the post is updated regardless
			if !strings.Contains(txErr.Error(), "code: PaymentRequired") {
				return txErr
			}
		}

		p.GetMetrics().ObserveMessage(metrics.ActionUpdated, metrics.ActionSourceMattermost, false)
	} else {
		updatedMessage, txErr = getUpdatedMessage(teamID, channelID, parentID, postInfo.MSTeamsID, client)
		if txErr != nil {
			p.API.LogWarn("Error in getting the message from MS Teams", "error", txErr)
			return txErr
		}
	}

<<<<<<< HEAD
	if err = p.store.LinkPosts(storemodels.PostInfo{MattermostID: newPost.Id, MSTeamsChannelID: channelID, MSTeamsID: postInfo.MSTeamsID, MSTeamsLastUpdateAt: updatedMessage.LastUpdateAt}); err != nil {
		p.API.LogWarn("Error updating the msteams/mattermost post link metadata", "error", err)
=======
	if txErr = p.store.LinkPosts(tx, storemodels.PostInfo{MattermostID: newPost.Id, MSTeamsChannelID: channelID, MSTeamsID: postInfo.MSTeamsID, MSTeamsLastUpdateAt: updatedMessage.LastUpdateAt}); txErr != nil {
		p.API.LogWarn("Error updating the msteams/mattermost post link metadata", "error", txErr)
>>>>>>> 1a8dcf67
	}

	return nil
}

func (p *Plugin) UpdateChat(chatID string, user *model.User, newPost, oldPost *model.Post, updateRequired bool) error {
	p.API.LogDebug("Updating direct message to MS Teams", "ChatID", chatID, "OldPostID", oldPost.Id, "NewPostID", newPost.Id)

	postInfo, err := p.store.GetPostInfoByMattermostID(newPost.Id)
	if err != nil {
		p.API.LogError("Error getting post info", "error", err)
		return err
	}
	if postInfo == nil {
		p.API.LogError("Error updating post, post not found.")
		return errors.New("post not found")
	}

	text := newPost.Message

	client, err := p.GetClientForUser(user.Id)
	if err != nil {
		p.handlePromptForConnection(user.Id, newPost.ChannelId)
		return err
	}

	var updatedMessage *clientmodels.Message
	tx, err := p.store.BeginTx()
	if err != nil {
		return err
	}

	var txErr error
	defer func() {
		if txErr != nil {
			if err := p.store.RollbackTx(tx); err != nil {
				p.API.LogWarn("Unable to rollback database transaction", "error", err.Error())
			}
			return
		}

		if err := p.store.CommitTx(tx); err != nil {
			p.API.LogWarn("Unable to commit database transaction", "error", err.Error())
		}
	}()

	if txErr = p.store.LockPostByMMPostID(tx, newPost.Id); txErr != nil {
		return txErr
	}

	if updateRequired {
		md := markdown.New(markdown.XHTMLOutput(true), markdown.Typographer(false), markdown.LangPrefix("CodeMirror language-"))
		content := md.RenderToString([]byte(emoji.Parse(text)))
		content, mentions := p.getMentionsData(content, "", "", chatID, client)
		updatedMessage, txErr = client.UpdateChatMessage(chatID, postInfo.MSTeamsID, content, mentions)
		if txErr != nil {
			p.API.LogWarn("Error updating the post on MS Teams", "error", txErr)
			// If the error is regarding payment required for metered APIs, ignore it and continue because
			// the post is updated regardless
			if !strings.Contains(txErr.Error(), "code: PaymentRequired") {
				return txErr
			}
		}

		p.GetMetrics().ObserveMessage(metrics.ActionUpdated, metrics.ActionSourceMattermost, true)
	} else {
<<<<<<< HEAD
		err := p.store.LinkPosts(storemodels.PostInfo{MattermostID: newPost.Id, MSTeamsChannelID: chatID, MSTeamsID: postInfo.MSTeamsID, MSTeamsLastUpdateAt: updatedMessage.LastUpdateAt})
		if err != nil {
			p.API.LogWarn("Error updating the msteams/mattermost post link metadata", "error", err)
=======
		updatedMessage, txErr = client.GetChatMessage(chatID, postInfo.MSTeamsID)
		if txErr != nil {
			p.API.LogWarn("Error getting the updated message from MS Teams", "error", txErr)
			return txErr
>>>>>>> 1a8dcf67
		}
	}

	if txErr = p.store.LinkPosts(tx, storemodels.PostInfo{MattermostID: newPost.Id, MSTeamsChannelID: chatID, MSTeamsID: postInfo.MSTeamsID, MSTeamsLastUpdateAt: updatedMessage.LastUpdateAt}); txErr != nil {
		p.API.LogWarn("Error updating the msteams/mattermost post link metadata", "error", txErr)
	}

	return nil
}

func (p *Plugin) GetChatIDForChannel(client msteams.Client, channelID string) (string, error) {
	channel, appErr := p.API.GetChannel(channelID)
	if appErr != nil {
		p.API.LogError("Unable to get MM channel", "channelID", channelID, "error", appErr.DetailedError)
		return "", appErr
	}
	if channel.Type != model.ChannelTypeDirect && channel.Type != model.ChannelTypeGroup {
		return "", errors.New("invalid channel type, chatID is only available for direct messages and group messages")
	}

	members, appErr := p.API.GetChannelMembers(channelID, 0, math.MaxInt32)
	if appErr != nil {
		p.API.LogError("Unable to get MM channel members", "channelID", channelID, "error", appErr.DetailedError)
		return "", appErr
	}

	teamsUsersIDs := make([]string, len(members))
	for idx, m := range members {
		teamsUserID, err := p.store.MattermostToTeamsUserID(m.UserId)
		if err != nil {
			return "", err
		}
		teamsUsersIDs[idx] = teamsUserID
	}

	chat, err := client.CreateOrGetChatForUsers(teamsUsersIDs)
	if err != nil {
		p.API.LogError("Unable to create or get chat for users", "error", err.Error())
		return "", err
	}

	return chat.ID, nil
}

func (p *Plugin) getMentionsData(message, teamID, channelID, chatID string, client msteams.Client) (string, []models.ChatMessageMentionable) {
	specialMentions := map[string]bool{
		"all":     true,
		"channel": true,
		"here":    true,
	}

	re := regexp.MustCompile(`@([a-z0-9.\-_]+)`)
	channelMentions := re.FindAllString(message, -1)

	mentions := []models.ChatMessageMentionable{}

	for id, m := range channelMentions {
		username := m[1:]
		mentionedText := m

		mention := models.NewChatMessageMention()
		mentionedID := int32(id)
		mention.SetId(&mentionedID)

		mentioned := models.NewChatMessageMentionedIdentitySet()
		conversation := models.NewTeamworkConversationIdentity()

		if specialMentions[username] {
			if chatID != "" {
				chat, err := client.GetChat(chatID)
				if err != nil {
					p.API.LogDebug("Unable to get MS Teams chat", "Error", err.Error())
				} else {
					if chat.Type == "G" {
						mentionedText = "Everyone"
					} else {
						continue
					}
				}

				conversation.SetId(&chatID)
			} else {
				msChannel, err := client.GetChannelInTeam(teamID, channelID)
				if err != nil {
					p.API.LogDebug("Unable to get MS Teams channel", "Error", err.Error())
				} else {
					mentionedText = msChannel.DisplayName
				}

				conversation.SetId(&channelID)
			}

			conversation.SetDisplayName(&mentionedText)

			conversationIdentityType := models.CHANNEL_TEAMWORKCONVERSATIONIDENTITYTYPE
			conversation.SetConversationIdentityType(&conversationIdentityType)
			mentioned.SetConversation(conversation)
		} else {
			mmUser, err := p.API.GetUserByUsername(username)
			if err != nil {
				p.API.LogDebug("Unable to get user by username", "Error", err.Error())
				continue
			}

			msteamsUserID, getErr := p.store.MattermostToTeamsUserID(mmUser.Id)
			if getErr != nil {
				p.API.LogDebug("Unable to get MS Teams user ID", "Error", getErr.Error())
				continue
			}

			msteamsUser, getErr := client.GetUser(msteamsUserID)
			if getErr != nil {
				p.API.LogDebug("Unable to get MS Teams user", "MSTeamsUserID", msteamsUserID, "Error", getErr.Error())
				continue
			}

			mentionedText = msteamsUser.DisplayName

			identity := models.NewIdentity()
			identity.SetId(&msteamsUserID)
			identity.SetDisplayName(&msteamsUser.DisplayName)

			additionalData := map[string]interface{}{
				"userIdentityType": "aadUser",
			}

			identity.SetAdditionalData(additionalData)
			mentioned.SetUser(identity)
		}

		message = strings.Replace(message, m, fmt.Sprintf("<at id=\"%s\">%s</at>", fmt.Sprint(id), mentionedText), 1)
		mention.SetMentionText(&mentionedText)
		mention.SetMentioned(mentioned)

		mentions = append(mentions, mention)
	}

	return message, mentions
}

func getFileNameAndExtension(path string) (string, string) {
	fileExtension := filepath.Ext(path)
	fileName := strings.TrimSuffix(path, fileExtension)
	return fileName, fileExtension
}

func getUpdatedMessage(teamID, channelID, parentID, msteamsID string, client msteams.Client) (*clientmodels.Message, error) {
	if parentID != "" {
		return client.GetReply(teamID, channelID, parentID, msteamsID)
	}

	return client.GetMessage(teamID, channelID, msteamsID)
}<|MERGE_RESOLUTION|>--- conflicted
+++ resolved
@@ -99,13 +99,8 @@
 		return
 	}
 
-<<<<<<< HEAD
-	if err = p.SetReaction(link.MSTeamsTeamID, link.MSTeamsChannelID, reaction.UserId, post, reaction.EmojiName); err != nil {
-		p.API.LogError("Unable to handle message reaction set", "error", err.Error())
-=======
 	if err = p.SetReaction(link.MSTeamsTeamID, link.MSTeamsChannelID, reaction.UserId, post, reaction.EmojiName, updateRequired); err != nil {
 		p.API.LogWarn("Unable to handle message reaction set", "error", err.Error())
->>>>>>> 1a8dcf67
 	}
 }
 
@@ -201,11 +196,7 @@
 		return
 	}
 
-<<<<<<< HEAD
-	err = p.Update(link.MSTeamsTeamID, link.MSTeamsChannelID, user, newPost, oldPost)
-=======
 	err = p.Update(link.MSTeamsTeamID, link.MSTeamsChannelID, user, newPost, oldPost, updateRequired)
->>>>>>> 1a8dcf67
 	if err != nil {
 		p.API.LogError("Unable to handle message update", "error", err.Error())
 	}
@@ -560,15 +551,9 @@
 		return "", err
 	}
 
-<<<<<<< HEAD
-	if post.Id != "" && newMessage != nil {
-		err := p.store.LinkPosts(storemodels.PostInfo{MattermostID: post.Id, MSTeamsChannelID: chat.ID, MSTeamsID: newMessage.ID, MSTeamsLastUpdateAt: newMessage.LastUpdateAt})
-		if err != nil {
-=======
 	p.GetMetrics().ObserveMessage(metrics.ActionCreated, metrics.ActionSourceMattermost, true)
 	if post.Id != "" {
 		if err := p.store.LinkPosts(nil, storemodels.PostInfo{MattermostID: post.Id, MSTeamsChannelID: chat.ID, MSTeamsID: newMessage.ID, MSTeamsLastUpdateAt: newMessage.LastUpdateAt}); err != nil {
->>>>>>> 1a8dcf67
 			p.API.LogWarn("Error updating the msteams/mattermost post link metadata", "error", err)
 		}
 	}
@@ -654,15 +639,9 @@
 		return "", err
 	}
 
-<<<<<<< HEAD
-	if post.Id != "" && newMessage != nil {
-		err := p.store.LinkPosts(storemodels.PostInfo{MattermostID: post.Id, MSTeamsChannelID: channelID, MSTeamsID: newMessage.ID, MSTeamsLastUpdateAt: newMessage.LastUpdateAt})
-		if err != nil {
-=======
 	p.GetMetrics().ObserveMessage(metrics.ActionCreated, metrics.ActionSourceMattermost, false)
 	if post.Id != "" {
 		if err := p.store.LinkPosts(nil, storemodels.PostInfo{MattermostID: post.Id, MSTeamsChannelID: channelID, MSTeamsID: newMessage.ID, MSTeamsLastUpdateAt: newMessage.LastUpdateAt}); err != nil {
->>>>>>> 1a8dcf67
 			p.API.LogWarn("Error updating the msteams/mattermost post link metadata", "error", err)
 		}
 	}
@@ -818,13 +797,8 @@
 		}
 	}
 
-<<<<<<< HEAD
-	if err = p.store.LinkPosts(storemodels.PostInfo{MattermostID: newPost.Id, MSTeamsChannelID: channelID, MSTeamsID: postInfo.MSTeamsID, MSTeamsLastUpdateAt: updatedMessage.LastUpdateAt}); err != nil {
-		p.API.LogWarn("Error updating the msteams/mattermost post link metadata", "error", err)
-=======
 	if txErr = p.store.LinkPosts(tx, storemodels.PostInfo{MattermostID: newPost.Id, MSTeamsChannelID: channelID, MSTeamsID: postInfo.MSTeamsID, MSTeamsLastUpdateAt: updatedMessage.LastUpdateAt}); txErr != nil {
 		p.API.LogWarn("Error updating the msteams/mattermost post link metadata", "error", txErr)
->>>>>>> 1a8dcf67
 	}
 
 	return nil
@@ -891,16 +865,10 @@
 
 		p.GetMetrics().ObserveMessage(metrics.ActionUpdated, metrics.ActionSourceMattermost, true)
 	} else {
-<<<<<<< HEAD
-		err := p.store.LinkPosts(storemodels.PostInfo{MattermostID: newPost.Id, MSTeamsChannelID: chatID, MSTeamsID: postInfo.MSTeamsID, MSTeamsLastUpdateAt: updatedMessage.LastUpdateAt})
-		if err != nil {
-			p.API.LogWarn("Error updating the msteams/mattermost post link metadata", "error", err)
-=======
 		updatedMessage, txErr = client.GetChatMessage(chatID, postInfo.MSTeamsID)
 		if txErr != nil {
 			p.API.LogWarn("Error getting the updated message from MS Teams", "error", txErr)
 			return txErr
->>>>>>> 1a8dcf67
 		}
 	}
 

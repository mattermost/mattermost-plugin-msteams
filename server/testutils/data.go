package testutils

import (
	"fmt"
	"net/http"

	"github.com/mattermost/mattermost-plugin-msteams-sync/server/store/storemodels"
	"github.com/mattermost/mattermost-server/v6/model"
)

func GetTeamID() string {
	return "pqoeurndhroajdemq4nfmw"
}

func GetChannelID() string {
	return "bnqnzipmnir4zkkj95ggba5pde"
}

func GetSenderID() string {
	return "pqoejrn65psweomewmosaqr"
}

func GetUserID() string {
	return "sfmq19kpztg5iy47ebe51hb31w"
}

func GetTeamsUserID() string {
	return "rioegneonqimomsoqwiew3qeo"
}

func GetMessageID() string {
	return "dsdfonreoapwer4onebfdr"
}

func GetReplyID() string {
	return "pqoeurndhroajdemq4nfmw"
}

func GetChatID() string {
	return "qplsnwere9nurernidteoqw"
}

func GetMattermostID() string {
	return "qwifdnaootmgkerodfdmwo"
}

func GetPostID() string {
	return "qwifdnaootmgkerodfdmwo"
}

func GetInternalServerAppError(errorMsg string) *model.AppError {
	return &model.AppError{
		StatusCode:    http.StatusInternalServerError,
		DetailedError: errorMsg,
		Id:            GetID(),
	}
}

func GetID() string {
	return "sfmq19kpztg5iy47ebe51hb31w"
}

func GetMSTeamsChannelID() string {
	return "qplsnwere9nurernidteoqw"
}

func GetPost(channelID, userID string) *model.Post {
	return &model.Post{
		Id:        GetID(),
		FileIds:   model.StringArray{GetID()},
		ChannelId: channelID,
		UserId:    userID,
	}
}

func GetChannel(channelType model.ChannelType) *model.Channel {
	return &model.Channel{
		Id:   GetChannelID(),
		Type: channelType,
	}
}

func GetChannelMembers(count int) model.ChannelMembers {
	channelMembers := model.ChannelMembers{}
	for i := 0; i < count; i++ {
		channelMembers = append(channelMembers, model.ChannelMember{
			UserId:    GetID(),
			ChannelId: GetChannelID(),
		})
	}

	return channelMembers
}

func GetUser(role, email string) *model.User {
	return &model.User{
		Id:       GetID(),
		Username: "test-user",
		Roles:    role,
		Email:    email,
	}
}

func GetReaction() *model.Reaction {
	return &model.Reaction{
		EmojiName: "+1",
		UserId:    GetID(),
		PostId:    GetID(),
		ChannelId: GetChannelID(),
	}
}

func GetTeamsTeamID() string {
	return "test-teams-team"
}

func GetTeamsChannelID() string {
	return "test-teams-channel"
}

func GetChannelLinks(count int) []*storemodels.ChannelLink {
	var links []*storemodels.ChannelLink
	for i := 0; i < count; i++ {
		links = append(links, &storemodels.ChannelLink{
			MattermostTeamID:      GetTeamID(),
			MattermostChannelID:   GetChannelID(),
			MattermostTeamName:    "Test MM team",
			MattermostChannelName: "Test MM channel",
			MSTeamsTeamID:         GetTeamsTeamID(),
			MSTeamsChannelID:      GetTeamsChannelID(),
		})
	}

	return links
}

func GetFileInfo() *model.FileInfo {
	return &model.FileInfo{
		Id:       GetID(),
		Name:     "mockFile.Name.txt",
		Size:     1,
		MimeType: "mockMimeType",
	}
}

func GetPostFromTeamsMessage() *model.Post {
	return &model.Post{
		UserId:    GetUserID(),
		ChannelId: GetChannelID(),
		Message:   "mockText",
		Props: model.StringInterface{
			"msteams_sync_mock-BotUserID": true,
		},
		FileIds: model.StringArray{},
	}
}

func GetChannelLink() *storemodels.ChannelLink {
	return &storemodels.ChannelLink{
		MattermostTeamID:    GetTeamID(),
		MattermostChannelID: GetChannelID(),
		MSTeamsTeamID:       GetTeamID(),
		MSTeamsChannelID:    GetChannelID(),
	}
}

<<<<<<< HEAD
func GetLinkChannelsPayload(teamID, channelID, msTeamsTeamID, msTeamsChannelID string) string {
	return fmt.Sprintf(`{
		"mattermostTeamID":"%s",
		"mattermostChannelID":"%s",
		"msTeamsTeamID":"%s",
		"msTeamsChannelID":"%s"
	}`, teamID, channelID, msTeamsTeamID, msTeamsChannelID)
=======
func GetTestEmail() string {
	return "unknown-user@msteamssync"
>>>>>>> ca361fb2
}<|MERGE_RESOLUTION|>--- conflicted
+++ resolved
@@ -164,7 +164,6 @@
 	}
 }
 
-<<<<<<< HEAD
 func GetLinkChannelsPayload(teamID, channelID, msTeamsTeamID, msTeamsChannelID string) string {
 	return fmt.Sprintf(`{
 		"mattermostTeamID":"%s",
@@ -172,8 +171,8 @@
 		"msTeamsTeamID":"%s",
 		"msTeamsChannelID":"%s"
 	}`, teamID, channelID, msTeamsTeamID, msTeamsChannelID)
-=======
+}
+
 func GetTestEmail() string {
 	return "unknown-user@msteamssync"
->>>>>>> ca361fb2
 }
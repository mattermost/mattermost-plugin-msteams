--- conflicted
+++ resolved
@@ -154,7 +154,6 @@
 	}
 }
 
-<<<<<<< HEAD
 func GetChannelLink() *storemodels.ChannelLink {
 	return &storemodels.ChannelLink{
 		MattermostTeamID:    GetTeamID(),
@@ -162,8 +161,8 @@
 		MSTeamsTeamID:       GetTeamID(),
 		MSTeamsChannelID:    GetChannelID(),
 	}
-=======
+}
+
 func GetTestEmail() string {
 	return "unknown-user@msteamssync"
->>>>>>> 24751836
 }
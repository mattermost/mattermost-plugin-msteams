--- conflicted
+++ resolved
@@ -48,18 +48,11 @@
 				UserID:          testutils.GetUserID(),
 				CreateAt:        msteamsCreateAtTime,
 			},
-<<<<<<< HEAD
-			setupPlugin: func(p *mocksPlugin.PluginIface, mockAPI *plugintest.API, client *mocksClient.Client) {
+			setupPlugin: func(p *mocksPlugin.PluginIface, mockAPI *plugintest.API, client *mocksClient.Client, mockmetrics *mocksMetrics.Metrics) {
 				p.On("GetBotUserID").Return(testutils.GetSenderID()).Times(2)
 				p.On("GetURL").Return("https://example.com/").Times(2)
 				p.On("GetClientForApp").Return(client).Once()
-=======
-			setupPlugin: func(p *mocksPlugin.PluginIface, mockAPI *plugintest.API, client *mocksClient.Client, mockmetrics *mocksMetrics.Metrics) {
-				p.On("GetBotUserID").Return(testutils.GetSenderID())
-				p.On("GetURL").Return("https://example.com/")
-				p.On("GetClientForApp").Return(client)
 				p.On("GetMetrics").Return(mockmetrics).Maybe()
->>>>>>> 61f5dd9d
 			},
 			setupAPI: func(api *plugintest.API) {
 				api.On("LogDebug", "Unable to get user avatar", "Error", mock.Anything).Once()

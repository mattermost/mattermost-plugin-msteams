--- conflicted
+++ resolved
@@ -49,12 +49,7 @@
 			},
 			setupPlugin: func(p *mocksPlugin.PluginIface, mockAPI *plugintest.API, client *mocksClient.Client, mockmetrics *mocksMetrics.Metrics) {
 				p.On("GetBotUserID").Return(testutils.GetSenderID())
-<<<<<<< HEAD
-				p.On("GetClientForApp").Return(client)
-=======
-				p.On("GetURL").Return("https://example.com/")
 				p.On("GetClientForApp").Return(client).Maybe()
->>>>>>> 5150282a
 				p.On("GetMetrics").Return(mockmetrics).Maybe()
 			},
 			setupAPI: func(api *plugintest.API) {

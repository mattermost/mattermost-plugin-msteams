--- conflicted
+++ resolved
@@ -68,7 +68,7 @@
 func (pm *pluginMock) GenerateRandomPassword() string {
 	return ""
 }
-<<<<<<< HEAD
+
 func (pm *pluginMock) GetSelectiveSync() bool  { return pm.selectiveSync }
 func (pm *pluginMock) GetSyncRemoteOnly() bool { return pm.syncRemoteOnly }
 
@@ -80,15 +80,8 @@
 	return true, nil
 }
 
-func (pm *pluginMock) ChannelShouldSync(channelID string, senderID string) (bool, error) {
-=======
 func (pm *pluginMock) MessageFingerprint() string {
 	return "<abbr title=\"generated-from-mattermost\"></abbr>"
-}
-func (pm *pluginMock) GetSelectiveSync() bool { return pm.selectiveSync }
-func (pm *pluginMock) ChatShouldSync(channelID string) (bool, error) {
->>>>>>> ae3640f3
-	return true, nil
 }
 
 func newTestHandler() *ActivityHandler {

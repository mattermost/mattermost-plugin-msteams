--- conflicted
+++ resolved
@@ -7,10 +7,7 @@
 	"time"
 
 	mocksPlugin "github.com/mattermost/mattermost-plugin-msteams-sync/server/handlers/mocks"
-<<<<<<< HEAD
-=======
 	"github.com/mattermost/mattermost-plugin-msteams-sync/server/metrics"
->>>>>>> 5482e5dd
 	mocksMetrics "github.com/mattermost/mattermost-plugin-msteams-sync/server/metrics/mocks"
 	"github.com/mattermost/mattermost-plugin-msteams-sync/server/msteams"
 	mocksClient "github.com/mattermost/mattermost-plugin-msteams-sync/server/msteams/mocks"
@@ -261,11 +258,7 @@
 func TestHandleAttachments(t *testing.T) {
 	for _, testCase := range []struct {
 		description                string
-<<<<<<< HEAD
-		setupPlugin                func(plugin *mocksPlugin.PluginIface, mockAPI *plugintest.API, client *mocksClient.Client, store *mocksStore.Store, metrics *mocksMetrics.Metrics)
-=======
 		setupPlugin                func(plugin *mocksPlugin.PluginIface, mockAPI *plugintest.API, client *mocksClient.Client, store *mocksStore.Store, mockmetrics *mocksMetrics.Metrics)
->>>>>>> 5482e5dd
 		setupAPI                   func(mockAPI *plugintest.API)
 		setupClient                func(*mocksClient.Client)
 		setupMetrics               func(*mocksMetrics.Metrics)
@@ -277,19 +270,11 @@
 	}{
 		{
 			description: "Successfully handled attachments",
-<<<<<<< HEAD
-			setupPlugin: func(p *mocksPlugin.PluginIface, mockAPI *plugintest.API, client *mocksClient.Client, store *mocksStore.Store, metrics *mocksMetrics.Metrics) {
-				p.On("GetClientForApp").Return(client).Times(1)
-				p.On("GetAPI").Return(mockAPI).Times(2)
-				p.On("GetMaxSizeForCompleteDownload").Return(1).Times(1)
-				p.On("GetMetrics").Return(metrics).Times(1)
-=======
 			setupPlugin: func(p *mocksPlugin.PluginIface, mockAPI *plugintest.API, client *mocksClient.Client, store *mocksStore.Store, mockmetrics *mocksMetrics.Metrics) {
 				p.On("GetClientForApp").Return(client).Times(1)
 				p.On("GetAPI").Return(mockAPI).Times(2)
 				p.On("GetMaxSizeForCompleteDownload").Return(1).Times(1)
 				p.On("GetMetrics").Return(mockmetrics).Times(1)
->>>>>>> 5482e5dd
 			},
 			setupAPI: func(mockAPI *plugintest.API) {
 				mockAPI.On("GetConfig").Return(&model.Config{
@@ -305,13 +290,8 @@
 				client.On("GetFileSizeAndDownloadURL", "").Return(int64(5), "mockDownloadURL", nil).Once()
 				client.On("GetFileContent", "mockDownloadURL").Return([]byte{}, nil).Once()
 			},
-<<<<<<< HEAD
-			setupMetrics: func(metrics *mocksMetrics.Metrics) {
-				metrics.On("ObserveFilesCount", actionCreated, actionSourceMSTeams, isNotDirectMessage, "", 1).Times(1)
-=======
 			setupMetrics: func(mockmetrics *mocksMetrics.Metrics) {
 				mockmetrics.On("ObserveFileCount", metrics.ActionCreated, metrics.ActionSourceMSTeams, "", false).Times(1)
->>>>>>> 5482e5dd
 			},
 			attachments: []msteams.Attachment{
 				{
@@ -323,11 +303,7 @@
 		},
 		{
 			description: "Client is nil",
-<<<<<<< HEAD
-			setupPlugin: func(p *mocksPlugin.PluginIface, mockAPI *plugintest.API, client *mocksClient.Client, store *mocksStore.Store, metrics *mocksMetrics.Metrics) {
-=======
-			setupPlugin: func(p *mocksPlugin.PluginIface, mockAPI *plugintest.API, client *mocksClient.Client, store *mocksStore.Store, mockmetrics *mocksMetrics.Metrics) {
->>>>>>> 5482e5dd
+			setupPlugin: func(p *mocksPlugin.PluginIface, mockAPI *plugintest.API, client *mocksClient.Client, store *mocksStore.Store, mockmetrics *mocksMetrics.Metrics) {
 				p.On("GetClientForApp").Return(nil)
 				p.On("GetAPI").Return(mockAPI)
 			},
@@ -335,11 +311,7 @@
 				mockAPI.On("LogError", "Unable to get the client").Return()
 			},
 			setupClient:  func(client *mocksClient.Client) {},
-<<<<<<< HEAD
-			setupMetrics: func(metrics *mocksMetrics.Metrics) {},
-=======
 			setupMetrics: func(mockmetrics *mocksMetrics.Metrics) {},
->>>>>>> 5482e5dd
 			attachments: []msteams.Attachment{
 				{
 					Name: "mock-name",
@@ -348,19 +320,11 @@
 		},
 		{
 			description: "Error uploading the file",
-<<<<<<< HEAD
-			setupPlugin: func(p *mocksPlugin.PluginIface, mockAPI *plugintest.API, client *mocksClient.Client, store *mocksStore.Store, metrics *mocksMetrics.Metrics) {
-				p.On("GetClientForApp").Return(client).Once()
-				p.On("GetAPI").Return(mockAPI).Times(3)
-				p.On("GetMaxSizeForCompleteDownload").Return(1).Times(1)
-				p.On("GetMetrics").Return(metrics).Times(1)
-=======
 			setupPlugin: func(p *mocksPlugin.PluginIface, mockAPI *plugintest.API, client *mocksClient.Client, store *mocksStore.Store, mockmetrics *mocksMetrics.Metrics) {
 				p.On("GetClientForApp").Return(client).Once()
 				p.On("GetAPI").Return(mockAPI).Times(3)
 				p.On("GetMaxSizeForCompleteDownload").Return(1).Times(1)
 				p.On("GetMetrics").Return(mockmetrics).Times(1)
->>>>>>> 5482e5dd
 			},
 			setupAPI: func(mockAPI *plugintest.API) {
 				mockAPI.On("GetConfig").Return(&model.Config{
@@ -375,13 +339,8 @@
 				client.On("GetFileSizeAndDownloadURL", "").Return(int64(5), "mockDownloadURL", nil).Once()
 				client.On("GetFileContent", "mockDownloadURL").Return([]byte{}, nil).Once()
 			},
-<<<<<<< HEAD
-			setupMetrics: func(metrics *mocksMetrics.Metrics) {
-				metrics.On("ObserveFilesCount", actionCreated, actionSourceMSTeams, isNotDirectMessage, discardedReasonEmptyFileID, 1).Times(1)
-=======
 			setupMetrics: func(mockmetrics *mocksMetrics.Metrics) {
 				mockmetrics.On("ObserveFileCount", metrics.ActionCreated, metrics.ActionSourceMSTeams, discardedReasonEmptyFileID, false).Times(1)
->>>>>>> 5482e5dd
 			},
 			attachments: []msteams.Attachment{
 				{
@@ -392,19 +351,11 @@
 		},
 		{
 			description: "Number of attachments are greater than 10",
-<<<<<<< HEAD
-			setupPlugin: func(p *mocksPlugin.PluginIface, mockAPI *plugintest.API, client *mocksClient.Client, store *mocksStore.Store, metrics *mocksMetrics.Metrics) {
+			setupPlugin: func(p *mocksPlugin.PluginIface, mockAPI *plugintest.API, client *mocksClient.Client, store *mocksStore.Store, mockmetrics *mocksMetrics.Metrics) {
 				p.On("GetClientForApp").Return(client).Once()
 				p.On("GetAPI").Return(mockAPI)
 				p.On("GetMaxSizeForCompleteDownload").Return(1).Times(10)
-				p.On("GetMetrics").Return(metrics).Times(10)
-=======
-			setupPlugin: func(p *mocksPlugin.PluginIface, mockAPI *plugintest.API, client *mocksClient.Client, store *mocksStore.Store, mockmetrics *mocksMetrics.Metrics) {
-				p.On("GetClientForApp").Return(client).Once()
-				p.On("GetAPI").Return(mockAPI)
-				p.On("GetMaxSizeForCompleteDownload").Return(1).Times(10)
-				p.On("GetMetrics").Return(mockmetrics).Times(11)
->>>>>>> 5482e5dd
+				p.On("GetMetrics").Return(mockmetrics).Times(1)
 			},
 			setupAPI: func(mockAPI *plugintest.API) {
 				mockAPI.On("GetConfig").Return(&model.Config{
@@ -419,15 +370,9 @@
 				client.On("GetFileSizeAndDownloadURL", "").Return(int64(5), "mockDownloadURL", nil).Times(10)
 				client.On("GetFileContent", "mockDownloadURL").Return([]byte{}, nil).Times(10)
 			},
-<<<<<<< HEAD
-			setupMetrics: func(metrics *mocksMetrics.Metrics) {
-				metrics.On("ObserveFilesCount", actionCreated, actionSourceMSTeams, isNotDirectMessage, "", 1).Times(10)
-				metrics.On("ObserveFilesCount", actionCreated, actionSourceMSTeams, isNotDirectMessage, discardedReasonFileLimitReached, 2).Times(1)
-=======
 			setupMetrics: func(mockmetrics *mocksMetrics.Metrics) {
 				mockmetrics.On("ObserveFileCount", metrics.ActionCreated, metrics.ActionSourceMSTeams, "", false).Times(10)
 				mockmetrics.On("ObserveFilesCount", metrics.ActionCreated, metrics.ActionSourceMSTeams, discardedReasonFileLimitReached, false, int64(2)).Times(1)
->>>>>>> 5482e5dd
 			},
 			attachments: []msteams.Attachment{
 				{}, {}, {}, {}, {}, {}, {}, {}, {}, {}, {}, {},
@@ -437,12 +382,9 @@
 		},
 		{
 			description: "Attachment type code snippet",
-<<<<<<< HEAD
-			setupPlugin: func(p *mocksPlugin.PluginIface, mockAPI *plugintest.API, client *mocksClient.Client, store *mocksStore.Store, metrics *mocksMetrics.Metrics) {
-=======
-			setupPlugin: func(p *mocksPlugin.PluginIface, mockAPI *plugintest.API, client *mocksClient.Client, store *mocksStore.Store, mockmetrics *mocksMetrics.Metrics) {
->>>>>>> 5482e5dd
+			setupPlugin: func(p *mocksPlugin.PluginIface, mockAPI *plugintest.API, client *mocksClient.Client, store *mocksStore.Store, mockmetrics *mocksMetrics.Metrics) {
 				p.On("GetClientForApp").Return(client)
+				p.On("GetMetrics").Return(mockmetrics).Times(1)
 			},
 			setupAPI: func(mockAPI *plugintest.API) {
 				mockAPI.On("GetConfig").Return(&model.Config{
@@ -455,11 +397,7 @@
 			setupClient: func(client *mocksClient.Client) {
 				client.On("GetCodeSnippet", "https://example.com/version/chats/mock-chat-id/messages/mock-message-id/hostedContents/mock-content-id/$value").Return("snippet content", nil)
 			},
-<<<<<<< HEAD
-			setupMetrics: func(metrics *mocksMetrics.Metrics) {},
-=======
 			setupMetrics: func(mockmetrics *mocksMetrics.Metrics) {},
->>>>>>> 5482e5dd
 			attachments: []msteams.Attachment{
 				{
 					Name:        "mock-name",
@@ -471,11 +409,8 @@
 		},
 		{
 			description: "Attachment type message reference",
-<<<<<<< HEAD
-			setupPlugin: func(p *mocksPlugin.PluginIface, mockAPI *plugintest.API, client *mocksClient.Client, store *mocksStore.Store, metrics *mocksMetrics.Metrics) {
-=======
-			setupPlugin: func(p *mocksPlugin.PluginIface, mockAPI *plugintest.API, client *mocksClient.Client, store *mocksStore.Store, mockmetrics *mocksMetrics.Metrics) {
->>>>>>> 5482e5dd
+			setupPlugin: func(p *mocksPlugin.PluginIface, mockAPI *plugintest.API, client *mocksClient.Client, store *mocksStore.Store, mockmetrics *mocksMetrics.Metrics) {
+				p.On("GetMetrics").Return(mockmetrics).Times(1)
 				p.On("GetClientForApp").Return(client)
 				p.On("GetStore").Return(store, nil)
 				p.On("GetAPI").Return(mockAPI)
@@ -495,11 +430,7 @@
 				}, nil)
 			},
 			setupClient:  func(client *mocksClient.Client) {},
-<<<<<<< HEAD
-			setupMetrics: func(metrics *mocksMetrics.Metrics) {},
-=======
 			setupMetrics: func(mockmetrics *mocksMetrics.Metrics) {},
->>>>>>> 5482e5dd
 			attachments: []msteams.Attachment{{
 				Name:        "mock-name",
 				ContentType: "messageReference",
@@ -515,16 +446,6 @@
 			mockAPI := &plugintest.API{}
 			client := mocksClient.NewClient(t)
 			store := mocksStore.NewStore(t)
-<<<<<<< HEAD
-			metrics := mocksMetrics.NewMetrics(t)
-
-			mockAPI.AssertExpectations(t)
-
-			testCase.setupPlugin(p, mockAPI, client, store, metrics)
-			testCase.setupAPI(mockAPI)
-			testCase.setupClient(client)
-			testCase.setupMetrics(metrics)
-=======
 			mockmetrics := mocksMetrics.NewMetrics(t)
 
 			mockAPI.AssertExpectations(t)
@@ -533,7 +454,6 @@
 			testCase.setupAPI(mockAPI)
 			testCase.setupClient(client)
 			testCase.setupMetrics(mockmetrics)
->>>>>>> 5482e5dd
 
 			ah.plugin = p
 

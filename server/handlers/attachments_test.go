--- conflicted
+++ resolved
@@ -311,13 +311,8 @@
 				mockAPI.On("LogError", "Unable to get the client").Return()
 			},
 			setupClient:  func(client *mocksClient.Client) {},
-<<<<<<< HEAD
-			setupMetrics: func(metrics *mocksMetrics.Metrics) {},
+			setupMetrics: func(mockmetrics *mocksMetrics.Metrics) {},
 			attachments: []clientmodels.Attachment{
-=======
-			setupMetrics: func(mockmetrics *mocksMetrics.Metrics) {},
-			attachments: []msteams.Attachment{
->>>>>>> 7ac83f39
 				{
 					Name: "mock-name",
 				},
@@ -401,13 +396,8 @@
 			setupClient: func(client *mocksClient.Client) {
 				client.On("GetCodeSnippet", "https://example.com/version/chats/mock-chat-id/messages/mock-message-id/hostedContents/mock-content-id/$value").Return("snippet content", nil)
 			},
-<<<<<<< HEAD
-			setupMetrics: func(metrics *mocksMetrics.Metrics) {},
+			setupMetrics: func(mockmetrics *mocksMetrics.Metrics) {},
 			attachments: []clientmodels.Attachment{
-=======
-			setupMetrics: func(mockmetrics *mocksMetrics.Metrics) {},
-			attachments: []msteams.Attachment{
->>>>>>> 7ac83f39
 				{
 					Name:        "mock-name",
 					ContentType: "application/vnd.microsoft.card.codesnippet",
@@ -438,13 +428,8 @@
 				}, nil)
 			},
 			setupClient:  func(client *mocksClient.Client) {},
-<<<<<<< HEAD
-			setupMetrics: func(metrics *mocksMetrics.Metrics) {},
+			setupMetrics: func(mockmetrics *mocksMetrics.Metrics) {},
 			attachments: []clientmodels.Attachment{{
-=======
-			setupMetrics: func(mockmetrics *mocksMetrics.Metrics) {},
-			attachments: []msteams.Attachment{{
->>>>>>> 7ac83f39
 				Name:        "mock-name",
 				ContentType: "messageReference",
 				Content:     `{"messageId":"mock-ID"}`,

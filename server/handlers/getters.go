package handlers

import (
	"encoding/base32"
	"fmt"

	"github.com/gosimple/slug"
	"github.com/mattermost/mattermost-plugin-msteams-sync/server/msteams"
	"github.com/mattermost/mattermost-server/v6/model"
	"github.com/pborman/uuid"
	"github.com/pkg/errors"
)

func (ah *ActivityHandler) getMessageFromChat(chat *msteams.Chat, messageID string) (*msteams.Message, error) {
	var client msteams.Client
	for _, member := range chat.Members {
		client, _ = ah.plugin.GetClientForTeamsUser(member.UserID)
		if client != nil {
			break
		}
	}
	if client == nil {
		return nil, nil
	}

	msg, err := client.GetChatMessage(chat.ID, messageID)
	if err != nil || msg == nil {
		ah.plugin.GetAPI().LogError("Unable to get message from chat", "chatID", chat.ID, "messageID", messageID, "error", err)
		return nil, err
	}
	return msg, nil
}

func (ah *ActivityHandler) getReplyFromChannel(teamID, channelID, messageID, replyID string) (*msteams.Message, error) {
	msg, err := ah.plugin.GetClientForApp().GetReply(teamID, channelID, messageID, replyID)
	if err != nil {
		ah.plugin.GetAPI().LogError("Unable to get reply from channel", "replyID", replyID, "error", err)
		return nil, err
	}
	return msg, nil
}

func (ah *ActivityHandler) getMessageFromChannel(teamID, channelID, messageID string) (*msteams.Message, error) {
	msg, err := ah.plugin.GetClientForApp().GetMessage(teamID, channelID, messageID)
	if err != nil {
		ah.plugin.GetAPI().LogError("Unable to get message from channel", "messageID", messageID, "error", err)
		return nil, err
	}
	return msg, nil
}

func (ah *ActivityHandler) getUserIDForChannelLink(teamID string, channelID string) string {
	channelLink, _ := ah.plugin.GetStore().GetLinkByMSTeamsChannelID(teamID, channelID)
	if channelLink != nil {
		return channelLink.Creator
	}
	return ah.plugin.GetBotUserID()
}

func (ah *ActivityHandler) getMessageAndChatFromActivityIds(providedMsg *msteams.Message, activityIds msteams.ActivityIds) (*msteams.Message, *msteams.Chat, error) {
	if activityIds.ChatID != "" {
		chat, err := ah.plugin.GetClientForApp().GetChat(activityIds.ChatID)
		if err != nil || chat == nil {
			ah.plugin.GetAPI().LogError("Unable to get original chat", "chatID", activityIds.ChatID, "error", err)
			return nil, nil, err
		}
		if providedMsg != nil {
			return providedMsg, chat, nil
		}
		msg, err := ah.getMessageFromChat(chat, activityIds.MessageID)
		if err != nil || msg == nil {
			return nil, nil, err
		}
		return msg, chat, nil
	}

<<<<<<< HEAD
	if providedMsg != nil {
		return providedMsg, nil, nil
	}

	userID := ah.getUserIDForChannelLink(activityIds.TeamID, activityIds.ChannelID)

=======
>>>>>>> 224f476b
	if activityIds.ReplyID != "" {
		msg, err := ah.getReplyFromChannel(activityIds.TeamID, activityIds.ChannelID, activityIds.MessageID, activityIds.ReplyID)
		if err != nil {
			return nil, nil, err
		}

		return msg, nil, nil
	}

	msg, err := ah.getMessageFromChannel(activityIds.TeamID, activityIds.ChannelID, activityIds.MessageID)
	if err != nil {
		return nil, nil, err
	}

	return msg, nil, nil
}

func (ah *ActivityHandler) getOrCreateSyntheticUser(user *msteams.User, createSyntheticUser bool) (string, error) {
	mmUserID, err := ah.plugin.GetStore().TeamsToMattermostUserID(user.ID)
	if err == nil && mmUserID != "" {
		return mmUserID, err
	}

	u, appErr := ah.plugin.GetAPI().GetUserByEmail(user.Mail)
	if appErr != nil {
		if !createSyntheticUser {
			return "", appErr
		}

		userDisplayName := user.DisplayName
		memberUUID := uuid.Parse(user.ID)
		encoding := base32.NewEncoding("ybndrfg8ejkmcpqxot1uwisza345h769").WithPadding(base32.NoPadding)
		shortUserID := encoding.EncodeToString(memberUUID)
		username := "msteams_" + slug.Make(userDisplayName)

		newMMUser := &model.User{
			Username:  username,
			FirstName: userDisplayName,
			Email:     user.Mail,
			Password:  ah.plugin.GenerateRandomPassword(),
			RemoteId:  &shortUserID,
		}
		newMMUser.SetDefaultNotifications()
		newMMUser.NotifyProps[model.EmailNotifyProp] = "false"

		userSuffixID := 1
		for {
			u, appErr = ah.plugin.GetAPI().CreateUser(newMMUser)

			if appErr != nil {
				if appErr.Id == "app.user.save.username_exists.app_error" {
					newMMUser.Username += "-" + fmt.Sprint(userSuffixID)
					userSuffixID++
					continue
				}

				return "", appErr
			}

			break
		}

		preferences := model.Preferences{model.Preference{
			UserId:   u.Id,
			Category: model.PreferenceCategoryNotifications,
			Name:     model.PreferenceNameEmailInterval,
			Value:    "0",
		}}
		if prefErr := ah.plugin.GetAPI().UpdatePreferencesForUser(u.Id, preferences); prefErr != nil {
			ah.plugin.GetAPI().LogError("Unable to disable email notifications for new user", "mmuserID", u.Id, "error", prefErr.Error())
		}
	}

	if err = ah.plugin.GetStore().SetUserInfo(u.Id, user.ID, nil); err != nil {
		ah.plugin.GetAPI().LogError("Unable to link the new created mirror user", "error", err.Error())
	}

	return u.Id, err
}

func (ah *ActivityHandler) getChatChannelID(chat *msteams.Chat) (string, error) {
	userIDs := []string{}
	for _, member := range chat.Members {
		msteamsUser, clientErr := ah.plugin.GetClientForApp().GetUser(member.UserID)
		if clientErr != nil {
			ah.plugin.GetAPI().LogError("Unable to get the MS Teams user", "error", clientErr.Error())
			continue
		}

		if msteamsUser.Type == msteamsUserTypeGuest && !ah.plugin.GetSyncGuestUsers() {
			if mmUserID, _ := ah.getOrCreateSyntheticUser(msteamsUser, false); mmUserID != "" && ah.isRemoteUser(mmUserID) {
				if appErr := ah.plugin.GetAPI().UpdateUserActive(mmUserID, false); appErr != nil {
					ah.plugin.GetAPI().LogDebug("Unable to deactivate user", "MMUserID", mmUserID, "Error", appErr.Error())
				}
			}

			ah.plugin.GetAPI().LogDebug("Skipping guest user while creating DM/GM", "Email", msteamsUser.Mail)
			continue
		}

		mmUserID, err := ah.getOrCreateSyntheticUser(msteamsUser, true)
		if err != nil {
			return "", err
		}
		userIDs = append(userIDs, mmUserID)
	}
	if len(userIDs) < 2 {
		return "", errors.New("not enough users for creating a channel")
	}

	if chat.Type == "D" {
		channel, appErr := ah.plugin.GetAPI().GetDirectChannel(userIDs[0], userIDs[1])
		if appErr != nil {
			return "", appErr
		}
		return channel.Id, nil
	}
	if chat.Type == "G" {
		channel, appErr := ah.plugin.GetAPI().GetGroupChannel(userIDs)
		if appErr != nil {
			return "", appErr
		}
		return channel.Id, nil
	}
	return "", errors.New("dm/gm not found")
}<|MERGE_RESOLUTION|>--- conflicted
+++ resolved
@@ -74,15 +74,10 @@
 		return msg, chat, nil
 	}
 
-<<<<<<< HEAD
 	if providedMsg != nil {
 		return providedMsg, nil, nil
 	}
 
-	userID := ah.getUserIDForChannelLink(activityIds.TeamID, activityIds.ChannelID)
-
-=======
->>>>>>> 224f476b
 	if activityIds.ReplyID != "" {
 		msg, err := ah.getReplyFromChannel(activityIds.TeamID, activityIds.ChannelID, activityIds.MessageID, activityIds.ReplyID)
 		if err != nil {

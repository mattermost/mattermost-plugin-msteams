package handlers

import (
	"encoding/base32"
	"fmt"

	"github.com/gosimple/slug"
	"github.com/mattermost/mattermost-plugin-msteams-sync/server/msteams"
	"github.com/mattermost/mattermost-server/v6/model"
	"github.com/pborman/uuid"
	"github.com/pkg/errors"
)

func (ah *ActivityHandler) getMessageFromChat(chat *msteams.Chat, messageID string) (*msteams.Message, error) {
	var client msteams.Client
	for _, member := range chat.Members {
		client, _ = ah.plugin.GetClientForTeamsUser(member.UserID)
		if client != nil {
			break
		}
	}
	if client == nil {
		return nil, nil
	}

	msg, err := client.GetChatMessage(chat.ID, messageID)
	if err != nil || msg == nil {
		ah.plugin.GetAPI().LogError("Unable to get message from chat", "chatID", chat.ID, "messageID", messageID, "error", err)
		return nil, err
	}
	return msg, nil
}

<<<<<<< HEAD
func (ah *ActivityHandler) getReplyFromChannel(userID string, teamID, channelID, messageID, replyID string) (*msteams.Message, error) {
	client, err := ah.plugin.GetClientForUser(userID)
	if err != nil {
		ah.plugin.GetAPI().LogError("Unable to get client for user", "mmuserID", userID, "error", err)
		return nil, err
	}

	var msg *msteams.Message
	msg, err = client.GetReply(teamID, channelID, messageID, replyID)
=======
func (ah *ActivityHandler) getReplyFromChannel(teamID, channelID, messageID, replyID string) (*msteams.Message, error) {
	msg, err := ah.plugin.GetClientForApp().GetReply(teamID, channelID, messageID, replyID)
>>>>>>> f851b0aa
	if err != nil {
		ah.plugin.GetAPI().LogError("Unable to get reply from channel", "replyID", replyID, "error", err)
		return nil, err
	}
	return msg, nil
}

<<<<<<< HEAD
func (ah *ActivityHandler) getMessageFromChannel(userID string, teamID, channelID, messageID string) (*msteams.Message, error) {
	client, err := ah.plugin.GetClientForUser(userID)
	if err != nil {
		ah.plugin.GetAPI().LogError("unable to get client for user", "mmuserID", userID, "error", err)
		return nil, err
	}

	msg, err := client.GetMessage(teamID, channelID, messageID)
=======
func (ah *ActivityHandler) getMessageFromChannel(teamID, channelID, messageID string) (*msteams.Message, error) {
	msg, err := ah.plugin.GetClientForApp().GetMessage(teamID, channelID, messageID)
>>>>>>> f851b0aa
	if err != nil {
		ah.plugin.GetAPI().LogError("Unable to get message from channel", "messageID", messageID, "error", err)
		return nil, err
	}
	return msg, nil
}

func (ah *ActivityHandler) getUserIDForChannelLink(teamID string, channelID string) string {
	channelLink, _ := ah.plugin.GetStore().GetLinkByMSTeamsChannelID(teamID, channelID)
	if channelLink != nil {
		return channelLink.Creator
	}
	return ah.plugin.GetBotUserID()
}

func (ah *ActivityHandler) getMessageAndChatFromActivityIds(activityIds msteams.ActivityIds) (*msteams.Message, *msteams.Chat, error) {
	if activityIds.ChatID != "" {
		chat, err := ah.plugin.GetClientForApp().GetChat(activityIds.ChatID)
		if err != nil || chat == nil {
			ah.plugin.GetAPI().LogError("Unable to get original chat", "chatID", activityIds.ChatID, "error", err)
			return nil, nil, err
		}
		msg, err := ah.getMessageFromChat(chat, activityIds.MessageID)
		if err != nil || msg == nil {
			return nil, nil, err
		}
		return msg, chat, nil
	}

	if activityIds.ReplyID != "" {
		msg, err := ah.getReplyFromChannel(activityIds.TeamID, activityIds.ChannelID, activityIds.MessageID, activityIds.ReplyID)
		if err != nil {
			return nil, nil, err
		}

		return msg, nil, nil
	}

	msg, err := ah.getMessageFromChannel(activityIds.TeamID, activityIds.ChannelID, activityIds.MessageID)
	if err != nil {
		return nil, nil, err
	}

	return msg, nil, nil
}

func (ah *ActivityHandler) getOrCreateSyntheticUser(user *msteams.User, createSyntheticUser bool) (string, error) {
	mmUserID, err := ah.plugin.GetStore().TeamsToMattermostUserID(user.ID)
	if err == nil && mmUserID != "" {
		return mmUserID, err
	}

	u, appErr := ah.plugin.GetAPI().GetUserByEmail(user.Mail)
	if appErr != nil {
		if !createSyntheticUser {
			return "", appErr
		}

		userDisplayName := user.DisplayName
		memberUUID := uuid.Parse(user.ID)
		encoding := base32.NewEncoding("ybndrfg8ejkmcpqxot1uwisza345h769").WithPadding(base32.NoPadding)
		shortUserID := encoding.EncodeToString(memberUUID)
		username := "msteams_" + slug.Make(userDisplayName)

		newMMUser := &model.User{
			Username:  username,
			FirstName: userDisplayName,
			Email:     user.Mail,
			Password:  ah.plugin.GenerateRandomPassword(),
			RemoteId:  &shortUserID,
		}
		newMMUser.SetDefaultNotifications()
		newMMUser.NotifyProps[model.EmailNotifyProp] = "false"

		userSuffixID := 1
		for {
			u, appErr = ah.plugin.GetAPI().CreateUser(newMMUser)

			if appErr != nil {
				if appErr.Id == "app.user.save.username_exists.app_error" {
					newMMUser.Username += "-" + fmt.Sprint(userSuffixID)
					userSuffixID++
					continue
				}

				return "", appErr
			}

			break
		}

		preferences := model.Preferences{model.Preference{
			UserId:   u.Id,
			Category: model.PreferenceCategoryNotifications,
			Name:     model.PreferenceNameEmailInterval,
			Value:    "0",
		}}
		if prefErr := ah.plugin.GetAPI().UpdatePreferencesForUser(u.Id, preferences); prefErr != nil {
			ah.plugin.GetAPI().LogError("Unable to disable email notifications for new user", "mmuserID", u.Id, "error", prefErr.Error())
		}
	}

	if err = ah.plugin.GetStore().SetUserInfo(u.Id, user.ID, nil); err != nil {
		ah.plugin.GetAPI().LogError("Unable to link the new created mirror user", "error", err.Error())
	}

	return u.Id, err
}

func (ah *ActivityHandler) getChatChannelID(chat *msteams.Chat) (string, error) {
	userIDs := []string{}
	for _, member := range chat.Members {
		msteamsUser, clientErr := ah.plugin.GetClientForApp().GetUser(member.UserID)
		if clientErr != nil {
			ah.plugin.GetAPI().LogError("Unable to get the MS Teams user", "error", clientErr.Error())
			continue
		}

		if msteamsUser.Type == msteamsUserTypeGuest && !ah.plugin.GetSyncGuestUsers() {
			if mmUserID, _ := ah.getOrCreateSyntheticUser(msteamsUser, false); mmUserID != "" && ah.isRemoteUser(mmUserID) {
				if appErr := ah.plugin.GetAPI().UpdateUserActive(mmUserID, false); appErr != nil {
					ah.plugin.GetAPI().LogDebug("Unable to deactivate user", "MMUserID", mmUserID, "Error", appErr.Error())
				}
			}

			ah.plugin.GetAPI().LogDebug("Skipping guest user while creating DM/GM", "Email", msteamsUser.Mail)
			continue
		}

		mmUserID, err := ah.getOrCreateSyntheticUser(msteamsUser, true)
		if err != nil {
			return "", err
		}
		userIDs = append(userIDs, mmUserID)
	}
	if len(userIDs) < 2 {
		return "", errors.New("not enough users for creating a channel")
	}

	if chat.Type == "D" {
		channel, appErr := ah.plugin.GetAPI().GetDirectChannel(userIDs[0], userIDs[1])
		if appErr != nil {
			return "", appErr
		}
		return channel.Id, nil
	}
	if chat.Type == "G" {
		channel, appErr := ah.plugin.GetAPI().GetGroupChannel(userIDs)
		if appErr != nil {
			return "", appErr
		}
		return channel.Id, nil
	}
	return "", errors.New("dm/gm not found")
}<|MERGE_RESOLUTION|>--- conflicted
+++ resolved
@@ -31,20 +31,8 @@
 	return msg, nil
 }
 
-<<<<<<< HEAD
-func (ah *ActivityHandler) getReplyFromChannel(userID string, teamID, channelID, messageID, replyID string) (*msteams.Message, error) {
-	client, err := ah.plugin.GetClientForUser(userID)
-	if err != nil {
-		ah.plugin.GetAPI().LogError("Unable to get client for user", "mmuserID", userID, "error", err)
-		return nil, err
-	}
-
-	var msg *msteams.Message
-	msg, err = client.GetReply(teamID, channelID, messageID, replyID)
-=======
 func (ah *ActivityHandler) getReplyFromChannel(teamID, channelID, messageID, replyID string) (*msteams.Message, error) {
 	msg, err := ah.plugin.GetClientForApp().GetReply(teamID, channelID, messageID, replyID)
->>>>>>> f851b0aa
 	if err != nil {
 		ah.plugin.GetAPI().LogError("Unable to get reply from channel", "replyID", replyID, "error", err)
 		return nil, err
@@ -52,19 +40,8 @@
 	return msg, nil
 }
 
-<<<<<<< HEAD
-func (ah *ActivityHandler) getMessageFromChannel(userID string, teamID, channelID, messageID string) (*msteams.Message, error) {
-	client, err := ah.plugin.GetClientForUser(userID)
-	if err != nil {
-		ah.plugin.GetAPI().LogError("unable to get client for user", "mmuserID", userID, "error", err)
-		return nil, err
-	}
-
-	msg, err := client.GetMessage(teamID, channelID, messageID)
-=======
 func (ah *ActivityHandler) getMessageFromChannel(teamID, channelID, messageID string) (*msteams.Message, error) {
 	msg, err := ah.plugin.GetClientForApp().GetMessage(teamID, channelID, messageID)
->>>>>>> f851b0aa
 	if err != nil {
 		ah.plugin.GetAPI().LogError("Unable to get message from channel", "messageID", messageID, "error", err)
 		return nil, err

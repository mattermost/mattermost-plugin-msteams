--- conflicted
+++ resolved
@@ -13,11 +13,7 @@
 
 const hostedContentsStr = "hostedContents"
 
-<<<<<<< HEAD
-func (ah *ActivityHandler) msgToPost(channelID, senderID string, msg *clientmodels.Message, chat *clientmodels.Chat, existingFileIDs []string) (*model.Post, bool) {
-=======
-func (ah *ActivityHandler) msgToPost(channelID, senderID string, msg *clientmodels.Message, chat *clientmodels.Chat, isUpdatedActivity bool) (*model.Post, bool, bool) {
->>>>>>> 1967091a
+func (ah *ActivityHandler) msgToPost(channelID, senderID string, msg *clientmodels.Message, chat *clientmodels.Chat, existingFileIDs []string) (*model.Post, bool, bool) {
 	text := ah.handleMentions(msg)
 	text = ah.handleEmojis(text)
 	var embeddedImages []clientmodels.Attachment
@@ -34,11 +30,7 @@
 		}
 	}
 
-<<<<<<< HEAD
-	newText, attachments, parentID, errorFound := ah.handleAttachments(channelID, senderID, text, msg, chat, existingFileIDs)
-=======
-	newText, attachments, parentID, skippedFileAttachments, errorFound := ah.handleAttachments(channelID, senderID, text, msg, chat, isUpdatedActivity)
->>>>>>> 1967091a
+	newText, attachments, parentID, skippedFileAttachments, errorFound := ah.handleAttachments(channelID, senderID, text, msg, chat, existingFileIDs)
 	text = newText
 	if parentID != "" {
 		rootID = parentID

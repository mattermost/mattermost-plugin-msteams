package handlers

import (
	"fmt"
	"net/http"
	"strings"
	"time"

	"github.com/mattermost/mattermost-plugin-msteams-sync/server/markdown"
	"github.com/mattermost/mattermost-plugin-msteams-sync/server/msteams"
	"github.com/mattermost/mattermost-server/v6/model"
	"golang.org/x/net/html"
)

const hostedContentsStr = "hostedContents"

func (ah *ActivityHandler) GetAvatarURL(userID string) string {
	defaultAvatarURL := ah.plugin.GetURL() + "/public/msteams-sync-icon.svg"
	resp, err := http.Get(ah.plugin.GetURL() + "/avatar/" + userID)
	if err != nil {
		ah.plugin.GetAPI().LogDebug("Unable to get user avatar", "Error", err.Error())
		return defaultAvatarURL
	}

	if resp.Body != nil {
		defer resp.Body.Close()
	}

	if strings.Contains(resp.Header.Get("Content-Type"), "image") {
		return ah.plugin.GetURL() + "/avatar/" + userID
	}

	return defaultAvatarURL
}

func (ah *ActivityHandler) msgToPost(channelID, senderID string, msg *msteams.Message, chat *msteams.Chat, isUpdatedActivity bool) (*model.Post, bool) {
	text := ah.handleMentions(msg)
	text = ah.handleEmojis(text)
	var embeddedImages []msteams.Attachment
	text, embeddedImages = ah.handleImages(text)
	msg.Attachments = append(msg.Attachments, embeddedImages...)
	text = markdown.ConvertToMD(text)
	props := make(map[string]interface{})
	rootID := ""

	if msg.ReplyToID != "" {
		rootInfo, _ := ah.plugin.GetStore().GetPostInfoByMSTeamsID(msg.ChatID+msg.ChannelID, msg.ReplyToID)
		if rootInfo != nil {
			rootID = rootInfo.MattermostID
		}
	}

	newText, attachments, parentID, errorFound := ah.handleAttachments(channelID, senderID, text, msg, chat, isUpdatedActivity)
	text = newText
	if parentID != "" {
		rootID = parentID
	}

	if rootID == "" && msg.Subject != "" {
		text = "## " + msg.Subject + "\n" + text
	}

<<<<<<< HEAD
	post := &model.Post{UserId: senderID, ChannelId: channelID, Message: text, Props: props, RootId: rootID, FileIds: attachments, CreateAt: msg.CreateAt.UnixNano() / int64(time.Millisecond)}
=======
	post := &model.Post{UserId: senderID, ChannelId: channelID, Message: text, Props: props, RootId: rootID}
	if !isUpdatedActivity {
		post.FileIds = attachments
	}
>>>>>>> dfab068d
	post.AddProp("msteams_sync_"+ah.plugin.GetBotUserID(), true)

	if senderID == ah.plugin.GetBotUserID() {
		post.AddProp("override_username", msg.UserDisplayName)
		post.AddProp("from_webhook", "true")
		post.AddProp("override_icon_url", ah.GetAvatarURL(msg.UserID))
	}
	return post, errorFound
}

func (ah *ActivityHandler) handleMentions(msg *msteams.Message) string {
	userIDVsNames := make(map[string]string)
	if msg.ChatID != "" {
		for _, mention := range msg.Mentions {
			if userIDVsNames[mention.UserID] == "" {
				userIDVsNames[mention.UserID] = mention.MentionedText
			} else if userIDVsNames[mention.UserID] != mention.MentionedText {
				userIDVsNames[mention.UserID] += " " + mention.MentionedText
			}
		}
	}

	idx := 0
	for idx < len(msg.Mentions) {
		mmMention := ""
		mention := msg.Mentions[idx]
		idx++
		switch {
		case mention.UserID != "":
			mmUserID, err := ah.plugin.GetStore().TeamsToMattermostUserID(mention.UserID)
			if err != nil {
				ah.plugin.GetAPI().LogDebug("Unable to get MM user ID from Teams user ID", "TeamsUserID", mention.UserID, "Error", err.Error())
				continue
			}

			mmUser, getErr := ah.plugin.GetAPI().GetUser(mmUserID)
			if getErr != nil {
				ah.plugin.GetAPI().LogDebug("Unable to get MM user details", "MMUserID", mmUserID, "Error", getErr.DetailedError)
				continue
			}

			mmMention = fmt.Sprintf("@%s ", mmUser.Username)
		case mention.MentionedText == "Everyone" && mention.ConversationID == msg.ChatID:
			mmMention = "@all"
		case mention.ConversationID == msg.ChannelID:
			mmMention = "@channel"
		}

		if mmMention == "" {
			msg.Text = strings.Replace(msg.Text, fmt.Sprintf("<at id=\"%s\">%s</at>", fmt.Sprint(mention.ID), mention.MentionedText), mention.MentionedText, 1)
		} else {
			msg.Text = strings.Replace(msg.Text, fmt.Sprintf("<at id=\"%s\">%s</at>", fmt.Sprint(mention.ID), mention.MentionedText), mmMention, 1)
		}

		if idx < len(msg.Mentions) && len(strings.Fields(userIDVsNames[mention.UserID])) >= 2 {
			mention = msg.Mentions[idx]
			msg.Text = strings.Replace(msg.Text, fmt.Sprintf("&nbsp;<at id=\"%s\">%s</at>", fmt.Sprint(mention.ID), mention.MentionedText), "", 1)
			idx++
		}
	}

	return msg.Text
}

func (ah *ActivityHandler) handleEmojis(text string) string {
	emojisData := strings.Split(text, "</emoji>")

	for idx, emojiData := range emojisData {
		if idx == len(emojisData)-1 {
			break
		}

		emojiIdx := strings.Index(emojiData, "<emoji")
		if emojiIdx != -1 {
			emojiData = emojiData[emojiIdx:] + "</emoji>"
			doc, err := html.Parse(strings.NewReader(emojiData))
			if err != nil {
				ah.plugin.GetAPI().LogWarn("Unable to parse emoji data", "EmojiData", emojiData, "Error", err.Error())
				continue
			}

			for _, a := range doc.FirstChild.FirstChild.NextSibling.FirstChild.Attr {
				if a.Key == "alt" {
					text = strings.Replace(text, emojiData, a.Val, 1)
					break
				}
			}
		}
	}

	return text
}

func (ah *ActivityHandler) handleImages(text string) (string, []msteams.Attachment) {
	imageURLs := getImageTagsFromHTML(text)
	var attachments []msteams.Attachment
	for _, imageURL := range imageURLs {
		attachments = append(attachments, msteams.Attachment{
			ContentURL: imageURL,
		})
	}

	text = imageRE.ReplaceAllStringFunc(text, func(s string) string {
		if strings.Contains(s, hostedContentsStr) {
			return ""
		}

		return s
	})

	return text, attachments
}

func getImageTagsFromHTML(text string) []string {
	tokenizer := html.NewTokenizer(strings.NewReader(text))
	var images []string
	for {
		token := tokenizer.Next()
		switch {
		case token == html.ErrorToken:
			return images
		case token == html.StartTagToken:
			if t := tokenizer.Token(); t.Data == "img" {
				for _, a := range t.Attr {
					if a.Key == "src" && strings.Contains(a.Val, hostedContentsStr) {
						images = append(images, a.Val)
						break
					}
				}
			}
		}
	}
}<|MERGE_RESOLUTION|>--- conflicted
+++ resolved
@@ -60,14 +60,10 @@
 		text = "## " + msg.Subject + "\n" + text
 	}
 
-<<<<<<< HEAD
-	post := &model.Post{UserId: senderID, ChannelId: channelID, Message: text, Props: props, RootId: rootID, FileIds: attachments, CreateAt: msg.CreateAt.UnixNano() / int64(time.Millisecond)}
-=======
-	post := &model.Post{UserId: senderID, ChannelId: channelID, Message: text, Props: props, RootId: rootID}
+	post := &model.Post{UserId: senderID, ChannelId: channelID, Message: text, Props: props, RootId: rootID, CreateAt: msg.CreateAt.UnixNano() / int64(time.Millisecond)}
 	if !isUpdatedActivity {
 		post.FileIds = attachments
 	}
->>>>>>> dfab068d
 	post.AddProp("msteams_sync_"+ah.plugin.GetBotUserID(), true)
 
 	if senderID == ah.plugin.GetBotUserID() {

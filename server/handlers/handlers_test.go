package handlers

import (
	"database/sql"
	"errors"
	"fmt"
	"testing"
	"time"

	mocksPlugin "github.com/mattermost/mattermost-plugin-msteams-sync/server/handlers/mocks"
	"github.com/mattermost/mattermost-plugin-msteams-sync/server/metrics"
	mocksMetrics "github.com/mattermost/mattermost-plugin-msteams-sync/server/metrics/mocks"
	"github.com/mattermost/mattermost-plugin-msteams-sync/server/msteams/clientmodels"
	mocksClient "github.com/mattermost/mattermost-plugin-msteams-sync/server/msteams/mocks"
	mocksStore "github.com/mattermost/mattermost-plugin-msteams-sync/server/store/mocks"
	"github.com/mattermost/mattermost-plugin-msteams-sync/server/store/storemodels"
	"github.com/mattermost/mattermost-plugin-msteams-sync/server/testutils"
	"github.com/mattermost/mattermost-server/v6/model"
	"github.com/mattermost/mattermost-server/v6/plugin/plugintest"
	"github.com/stretchr/testify/mock"
)

func TestHandleCreatedActivity(t *testing.T) {
	msteamsCreateAtTime := time.Now()
	mmCreateAtTime := msteamsCreateAtTime.UnixNano() / int64(time.Millisecond)
	for _, testCase := range []struct {
		description  string
		activityIds  clientmodels.ActivityIds
		setupPlugin  func(*mocksPlugin.PluginIface, *mocksClient.Client, *plugintest.API, *mocksStore.Store, *mocksMetrics.Metrics)
		setupClient  func(*mocksClient.Client)
		setupAPI     func(*plugintest.API)
		setupStore   func(*mocksStore.Store)
		setupMetrics func(*mocksMetrics.Metrics)
	}{
		{
			description: "Unable to get original message",
			activityIds: clientmodels.ActivityIds{
				ChatID: "invalid-ChatID",
			},
			setupPlugin: func(p *mocksPlugin.PluginIface, client *mocksClient.Client, mockAPI *plugintest.API, store *mocksStore.Store, mockmetrics *mocksMetrics.Metrics) {
				p.On("GetClientForApp").Return(client).Times(1)
				p.On("GetAPI").Return(mockAPI).Times(2)
			},
			setupClient: func(client *mocksClient.Client) {
				client.On("GetChat", "invalid-ChatID").Return(nil, errors.New("Error while getting original chat")).Times(1)
			},
			setupAPI: func(mockAPI *plugintest.API) {
				mockAPI.On("LogError", "Unable to get original chat", "chatID", "invalid-ChatID", "error", errors.New("Error while getting original chat")).Times(1)
				mockAPI.On("LogError", "Unable to get original message", "error", mock.Anything).Times(1)
			},
			setupStore:   func(store *mocksStore.Store) {},
			setupMetrics: func(mockmetrics *mocksMetrics.Metrics) {},
		},
		{
			description: "Message is nil",
			activityIds: clientmodels.ActivityIds{
				ChatID:    testutils.GetChatID(),
				MessageID: testutils.GetMessageID(),
			},
			setupPlugin: func(p *mocksPlugin.PluginIface, client *mocksClient.Client, mockAPI *plugintest.API, store *mocksStore.Store, mockmetrics *mocksMetrics.Metrics) {
				p.On("GetClientForApp").Return(client).Times(1)
				p.On("GetAPI").Return(mockAPI).Times(2)
				p.On("GetClientForTeamsUser", testutils.GetTeamsUserID()).Return(client, nil).Times(1)
			},
			setupClient: func(client *mocksClient.Client) {
				client.On("GetChat", testutils.GetChatID()).Return(&clientmodels.Chat{
					ID: testutils.GetChatID(),
					Members: []clientmodels.ChatMember{
						{
							UserID: testutils.GetTeamsUserID(),
						},
					},
				}, nil).Times(1)
				client.On("GetChatMessage", testutils.GetChatID(), testutils.GetMessageID()).Return(nil, nil).Times(1)
			},
			setupAPI: func(mockAPI *plugintest.API) {
				mockAPI.On("LogDebug", "Unable to get the message (probably because belongs to private chats of non-connected users)").Times(1)
				mockAPI.On("LogError", "Unable to get message from chat", "chatID", testutils.GetChatID(), "messageID", testutils.GetMessageID(), "error", nil).Times(1)
			},
			setupStore:   func(store *mocksStore.Store) {},
			setupMetrics: func(mockmetrics *mocksMetrics.Metrics) {},
		},
		{
			description: "Skipping not user event",
			activityIds: clientmodels.ActivityIds{
				ChatID:    testutils.GetChatID(),
				MessageID: testutils.GetMessageID(),
			},
			setupPlugin: func(p *mocksPlugin.PluginIface, client *mocksClient.Client, mockAPI *plugintest.API, store *mocksStore.Store, mockmetrics *mocksMetrics.Metrics) {
				p.On("GetClientForApp").Return(client).Times(1)
				p.On("GetClientForTeamsUser", testutils.GetTeamsUserID()).Return(client, nil).Times(1)
				p.On("GetAPI").Return(mockAPI).Times(1)
			},
			setupClient: func(client *mocksClient.Client) {
				client.On("GetChat", testutils.GetChatID()).Return(&clientmodels.Chat{
					ID: testutils.GetChatID(),
					Members: []clientmodels.ChatMember{
						{
							UserID: testutils.GetTeamsUserID(),
						},
					},
				}, nil).Times(1)
				client.On("GetChatMessage", testutils.GetChatID(), testutils.GetMessageID()).Return(&clientmodels.Message{}, nil).Times(1)
			},
			setupAPI: func(mockAPI *plugintest.API) {
				mockAPI.On("LogDebug", "Skipping not user event", "msg", &clientmodels.Message{}).Times(1)
			},
			setupStore:   func(store *mocksStore.Store) {},
			setupMetrics: func(mockmetrics *mocksMetrics.Metrics) {},
		},
		{
			description: "Duplicate post",
			activityIds: clientmodels.ActivityIds{
				ChatID:    testutils.GetChatID(),
				MessageID: testutils.GetMessageID(),
			},
			setupPlugin: func(p *mocksPlugin.PluginIface, client *mocksClient.Client, mockAPI *plugintest.API, store *mocksStore.Store, mockmetrics *mocksMetrics.Metrics) {
				p.On("GetClientForApp").Return(client).Times(1)
				p.On("GetClientForTeamsUser", testutils.GetTeamsUserID()).Return(client, nil).Times(1)
				p.On("GetAPI").Return(mockAPI).Times(2)
				p.On("GetStore").Return(store).Times(1)
				p.On("GetMetrics").Return(mockmetrics).Maybe()
			},
			setupClient: func(client *mocksClient.Client) {
				client.On("GetChat", testutils.GetChatID()).Return(&clientmodels.Chat{
					ID: testutils.GetChatID(),
					Members: []clientmodels.ChatMember{
						{
							UserID: testutils.GetTeamsUserID(),
						},
					},
				}, nil).Times(1)
				client.On("GetChatMessage", testutils.GetChatID(), testutils.GetMessageID()).Return(&clientmodels.Message{
					ID:              testutils.GetMessageID(),
					UserID:          testutils.GetSenderID(),
					ChatID:          testutils.GetChatID(),
					UserDisplayName: "mockUserDisplayName",
					Text:            "mockText",
					CreateAt:        msteamsCreateAtTime,
				}, nil).Times(1)
			},
			setupAPI: func(mockAPI *plugintest.API) {
				mockAPI.On("LogDebug", "duplicate post").Times(1)
				mockAPI.On("KVSet", lastReceivedChangeKey, mock.AnythingOfType("[]uint8")).Return(nil).Once()
			},
			setupStore: func(store *mocksStore.Store) {
				store.On("GetPostInfoByMSTeamsID", testutils.GetChatID(), testutils.GetMessageID()).Return(&storemodels.PostInfo{}, nil).Times(1)
			},
			setupMetrics: func(mockmetrics *mocksMetrics.Metrics) {
				mockmetrics.On("ObserveConfirmedMessage", metrics.ActionSourceMattermost, true).Times(1)
			},
		},
		{
			description: "Skipping messages from bot user",
			activityIds: clientmodels.ActivityIds{
				ChatID:    testutils.GetChatID(),
				MessageID: testutils.GetMessageID(),
			},
			setupPlugin: func(p *mocksPlugin.PluginIface, client *mocksClient.Client, mockAPI *plugintest.API, store *mocksStore.Store, mockmetrics *mocksMetrics.Metrics) {
				p.On("GetClientForApp").Return(client).Times(1)
				p.On("GetClientForTeamsUser", testutils.GetTeamsUserID()).Return(client, nil).Times(1)
				p.On("GetAPI").Return(mockAPI).Times(2)
				p.On("GetStore").Return(store).Times(2)
				p.On("GetBotUserID").Return("mock-BotUserID").Times(1)
				p.On("GetMetrics").Return(mockmetrics).Maybe()
			},
			setupClient: func(client *mocksClient.Client) {
				client.On("GetChat", testutils.GetChatID()).Return(&clientmodels.Chat{
					ID: testutils.GetChatID(),
					Members: []clientmodels.ChatMember{
						{
							UserID: testutils.GetTeamsUserID(),
						},
					},
				}, nil).Times(1)
				client.On("GetChatMessage", testutils.GetChatID(), testutils.GetMessageID()).Return(&clientmodels.Message{
					ID:              testutils.GetMessageID(),
					UserID:          testutils.GetTeamsUserID(),
					ChatID:          testutils.GetChatID(),
					UserDisplayName: "mockUserDisplayName",
					Text:            "mockText",
					CreateAt:        msteamsCreateAtTime,
				}, nil).Times(1)
			},
			setupAPI: func(mockAPI *plugintest.API) {
				mockAPI.On("KVSet", lastReceivedChangeKey, mock.Anything).Return(nil).Times(1)
				mockAPI.On("LogDebug", "Skipping messages from bot user").Times(1)
			},
			setupStore: func(store *mocksStore.Store) {
				store.On("GetPostInfoByMSTeamsID", testutils.GetChatID(), testutils.GetMessageID()).Return(nil, nil).Times(1)
				store.On("MattermostToTeamsUserID", "mock-BotUserID").Return(testutils.GetTeamsUserID(), nil).Times(1)
			},
			setupMetrics: func(mockmetrics *mocksMetrics.Metrics) {},
		},
		{
			description: "Unable to get channel ID",
			activityIds: clientmodels.ActivityIds{
				ChatID:    testutils.GetChatID(),
				MessageID: testutils.GetMessageID(),
			},
			setupPlugin: func(p *mocksPlugin.PluginIface, client *mocksClient.Client, mockAPI *plugintest.API, store *mocksStore.Store, mockmetrics *mocksMetrics.Metrics) {
				p.On("GetClientForApp").Return(client).Times(3)
				p.On("GetClientForTeamsUser", testutils.GetTeamsUserID()).Return(client, nil).Times(1)
				p.On("GetAPI").Return(mockAPI).Times(2)
				p.On("GetStore").Return(store).Times(2)
				p.On("GetBotUserID").Return("mock-BotUserID").Times(1)
				p.On("GetSyncDirectMessages").Return(true).Times(1)
				p.On("GetMetrics").Return(mockmetrics).Maybe()
			},
			setupClient: func(client *mocksClient.Client) {
				client.On("GetChat", testutils.GetChatID()).Return(&clientmodels.Chat{
					ID: testutils.GetChatID(),
					Members: []clientmodels.ChatMember{
						{
							UserID: testutils.GetTeamsUserID(),
						},
					},
				}, nil).Times(1)
				client.On("GetChatMessage", testutils.GetChatID(), testutils.GetMessageID()).Return(&clientmodels.Message{
					ID:              testutils.GetMessageID(),
					UserID:          testutils.GetSenderID(),
					ChatID:          testutils.GetChatID(),
					UserDisplayName: "mockUserDisplayName",
					Text:            "mockText",
					CreateAt:        msteamsCreateAtTime,
				}, nil).Times(1)
				client.On("GetUser", testutils.GetSenderID()).Return(&clientmodels.User{ID: testutils.GetSenderID()}, nil).Once()
				client.On("GetUser", testutils.GetTeamsUserID()).Return(nil, fmt.Errorf("unable to get user")).Once()
			},
			setupAPI: func(mockAPI *plugintest.API) {
				mockAPI.On("LogError", "Unable to get the MS Teams user", "TeamsUserID", mock.Anything, "error", "unable to get user").Times(1)
				mockAPI.On("LogError", "Unable to get original channel id", "error", "not enough users for creating a channel").Times(1)
			},
			setupStore: func(store *mocksStore.Store) {
				store.On("GetPostInfoByMSTeamsID", testutils.GetChatID(), testutils.GetMessageID()).Return(nil, nil).Times(1)
				store.On("MattermostToTeamsUserID", "mock-BotUserID").Return(testutils.GetTeamsUserID(), nil).Times(1)
			},
			setupMetrics: func(mockmetrics *mocksMetrics.Metrics) {},
		},
		{
			description: "Channel ID is empty",
			activityIds: clientmodels.ActivityIds{
				ChatID:    testutils.GetChatID(),
				MessageID: testutils.GetMessageID(),
			},
			setupPlugin: func(p *mocksPlugin.PluginIface, client *mocksClient.Client, mockAPI *plugintest.API, store *mocksStore.Store, mockmetrics *mocksMetrics.Metrics) {
				p.On("GetClientForApp").Return(client).Times(4)
				p.On("GetClientForTeamsUser", "mockUserID-1").Return(client, nil).Times(1)
				p.On("GetAPI").Return(mockAPI).Times(3)
				p.On("GetStore").Return(store).Times(5)
				p.On("GetBotUserID").Return("mock-BotUserID").Times(1)
				p.On("GetSyncDirectMessages").Return(true).Times(1)
				p.On("GetMetrics").Return(mockmetrics).Maybe()
			},
			setupClient: func(client *mocksClient.Client) {
				client.On("GetChat", testutils.GetChatID()).Return(&clientmodels.Chat{
					ID: testutils.GetChatID(),
					Members: []clientmodels.ChatMember{
						{UserID: "mockUserID-1"},
						{UserID: "mockUserID-2"},
					},
					Type: "D",
				}, nil).Times(1)
				client.On("GetChatMessage", testutils.GetChatID(), testutils.GetMessageID()).Return(&clientmodels.Message{
					ID:              testutils.GetMessageID(),
					UserID:          testutils.GetSenderID(),
					ChatID:          testutils.GetChatID(),
					UserDisplayName: "mockUserDisplayName",
					Text:            "mockText",
					CreateAt:        msteamsCreateAtTime,
				}, nil).Times(1)
				client.On("GetUser", testutils.GetSenderID()).Return(&clientmodels.User{ID: testutils.GetSenderID()}, nil).Once()
				client.On("GetUser", "mockUserID-1").Return(&clientmodels.User{ID: "mockUserID-1"}, nil).Once()
				client.On("GetUser", "mockUserID-2").Return(&clientmodels.User{ID: "mockUserID-2"}, nil).Once()
			},
			setupAPI: func(mockAPI *plugintest.API) {
				mockAPI.On("GetDirectChannel", "mockUserID-1", "mockUserID-2").Return(&model.Channel{}, nil).Times(1)
				mockAPI.On("GetUser", testutils.GetUserID()).Return(testutils.GetUser(model.ChannelAdminRoleId, "test@test.com"), nil).Once()
				mockAPI.On("LogDebug", "Channel not set").Times(1)
			},
			setupStore: func(store *mocksStore.Store) {
				store.On("GetPostInfoByMSTeamsID", testutils.GetChatID(), testutils.GetMessageID()).Return(nil, nil).Times(1)
				store.On("MattermostToTeamsUserID", "mock-BotUserID").Return(testutils.GetTeamsUserID(), nil).Times(1)
				store.On("TeamsToMattermostUserID", "mockUserID-1").Return("mockUserID-1", nil).Times(1)
				store.On("TeamsToMattermostUserID", "mockUserID-2").Return("mockUserID-2", nil).Times(1)
				store.On("TeamsToMattermostUserID", testutils.GetSenderID()).Return(testutils.GetUserID(), nil).Times(1)
			},
			setupMetrics: func(mockmetrics *mocksMetrics.Metrics) {},
		},
		{
			description: "Unable to create post",
			activityIds: clientmodels.ActivityIds{
				ChatID:    testutils.GetChatID(),
				MessageID: testutils.GetMessageID(),
			},
			setupPlugin: func(p *mocksPlugin.PluginIface, client *mocksClient.Client, mockAPI *plugintest.API, store *mocksStore.Store, mockmetrics *mocksMetrics.Metrics) {
				p.On("GetClientForApp").Return(client).Times(4)
				p.On("GetClientForTeamsUser", "mockUserID-1").Return(client, nil).Times(2)
				p.On("GetAPI").Return(mockAPI).Times(5)
				p.On("GetStore").Return(store).Times(5)
				p.On("GetBotUserID").Return("mock-BotUserID").Times(3)
				p.On("GetSyncDirectMessages").Return(true).Times(1)
				p.On("GetMetrics").Return(mockmetrics).Maybe()
			},
			setupClient: func(client *mocksClient.Client) {
				client.On("GetChat", testutils.GetChatID()).Return(&clientmodels.Chat{
					ID: testutils.GetChatID(),
					Members: []clientmodels.ChatMember{
						{UserID: "mockUserID-1"},
						{UserID: "mockUserID-2"},
					},
					Type: "D",
				}, nil).Times(1)
				client.On("GetChatMessage", testutils.GetChatID(), testutils.GetMessageID()).Return(&clientmodels.Message{
					ID:              testutils.GetMessageID(),
					UserID:          testutils.GetSenderID(),
					ChatID:          testutils.GetChatID(),
					UserDisplayName: "mockUserDisplayName",
					Text:            "mockText",
					CreateAt:        msteamsCreateAtTime,
				}, nil).Times(1)
				client.On("GetUser", testutils.GetSenderID()).Return(&clientmodels.User{ID: testutils.GetSenderID()}, nil).Once()
				client.On("GetUser", "mockUserID-1").Return(&clientmodels.User{ID: "mockUserID-1"}, nil).Once()
				client.On("GetUser", "mockUserID-2").Return(&clientmodels.User{ID: "mockUserID-2"}, nil).Once()
			},
			setupAPI: func(mockAPI *plugintest.API) {
				mockAPI.On("GetDirectChannel", "mockUserID-1", "mockUserID-2").Return(&model.Channel{Id: testutils.GetChannelID()}, nil).Times(1)
				mockAPI.On("GetUser", testutils.GetUserID()).Return(testutils.GetUser(model.ChannelAdminRoleId, "test@test.com"), nil).Once()
				mockAPI.On("LogDebug", "Post generated").Times(1)
				mockAPI.On("CreatePost", testutils.GetPostFromTeamsMessage(mmCreateAtTime)).Return(nil, testutils.GetInternalServerAppError("unable to create the post")).Times(1)
				mockAPI.On("LogError", "Unable to create post", "Error", mock.Anything).Times(1)
			},
			setupStore: func(store *mocksStore.Store) {
				store.On("GetPostInfoByMSTeamsID", testutils.GetChatID(), testutils.GetMessageID()).Return(nil, nil).Times(1)
				store.On("MattermostToTeamsUserID", "mock-BotUserID").Return(testutils.GetTeamsUserID(), nil).Times(1)
				store.On("TeamsToMattermostUserID", "mockUserID-1").Return("mockUserID-1", nil).Times(1)
				store.On("TeamsToMattermostUserID", "mockUserID-2").Return("mockUserID-2", nil).Times(1)
				store.On("TeamsToMattermostUserID", testutils.GetSenderID()).Return(testutils.GetUserID(), nil).Times(1)
			},
			setupMetrics: func(mockmetrics *mocksMetrics.Metrics) {},
		},
		{
			description: "Error updating the post",
			activityIds: clientmodels.ActivityIds{
				ChatID:    testutils.GetChatID(),
				MessageID: testutils.GetMessageID(),
			},
			setupPlugin: func(p *mocksPlugin.PluginIface, client *mocksClient.Client, mockAPI *plugintest.API, store *mocksStore.Store, mockmetrics *mocksMetrics.Metrics) {
				p.On("GetClientForApp").Return(client).Times(4)
				p.On("GetClientForTeamsUser", "mockUserID-1").Return(client, nil).Times(2)
				p.On("GetAPI").Return(mockAPI).Times(7)
				p.On("GetStore").Return(store).Times(6)
				p.On("GetBotUserID").Return("mock-BotUserID").Times(3)
				p.On("GetSyncDirectMessages").Return(true).Times(1)
				p.On("GetMetrics").Return(mockmetrics).Maybe()
			},
			setupClient: func(client *mocksClient.Client) {
				client.On("GetChat", testutils.GetChatID()).Return(&clientmodels.Chat{
					ID: testutils.GetChatID(),
					Members: []clientmodels.ChatMember{
						{UserID: "mockUserID-1"},
						{UserID: "mockUserID-2"},
					},
					Type: "D",
				}, nil).Times(1)
				client.On("GetChatMessage", testutils.GetChatID(), testutils.GetMessageID()).Return(&clientmodels.Message{
					ID:              testutils.GetMessageID(),
					UserID:          testutils.GetSenderID(),
					ChatID:          testutils.GetChatID(),
					UserDisplayName: "mockUserDisplayName",
					Text:            "mockText",
					CreateAt:        msteamsCreateAtTime,
				}, nil).Times(1)
				client.On("GetUser", testutils.GetSenderID()).Return(&clientmodels.User{ID: testutils.GetSenderID()}, nil).Once()
				client.On("GetUser", "mockUserID-1").Return(&clientmodels.User{ID: "mockUserID-1"}, nil).Once()
				client.On("GetUser", "mockUserID-2").Return(&clientmodels.User{ID: "mockUserID-2"}, nil).Once()
			},
			setupAPI: func(mockAPI *plugintest.API) {
				mockAPI.On("GetDirectChannel", "mockUserID-1", "mockUserID-2").Return(&model.Channel{Id: testutils.GetChannelID()}, nil).Times(1)
				mockAPI.On("GetUser", testutils.GetUserID()).Return(testutils.GetUser(model.ChannelAdminRoleId, "test@test.com"), nil).Once()
				mockAPI.On("LogDebug", "Post generated").Times(1)
				mockAPI.On("CreatePost", testutils.GetPostFromTeamsMessage(mmCreateAtTime)).Return(testutils.GetPost(testutils.GetChannelID(), testutils.GetUserID(), mmCreateAtTime), nil).Times(1)
				mockAPI.On("LogDebug", "Post created").Times(1)
				mockAPI.On("KVSet", lastReceivedChangeKey, mock.AnythingOfType("[]uint8")).Return(nil).Times(1)
				mockAPI.On("LogWarn", "Error updating the MSTeams/Mattermost post link metadata", "error", mock.Anything).Times(1)
			},
			setupStore: func(store *mocksStore.Store) {
				store.On("MattermostToTeamsUserID", "mock-BotUserID").Return(testutils.GetTeamsUserID(), nil).Times(1)
				store.On("TeamsToMattermostUserID", "mockUserID-1").Return("mockUserID-1", nil).Times(1)
				store.On("TeamsToMattermostUserID", "mockUserID-2").Return("mockUserID-2", nil).Times(1)
				store.On("TeamsToMattermostUserID", testutils.GetSenderID()).Return(testutils.GetUserID(), nil).Times(1)
				store.On("GetPostInfoByMSTeamsID", testutils.GetChatID(), testutils.GetMessageID()).Return(nil, nil).Times(1)
<<<<<<< HEAD
				store.On("LinkPosts", storemodels.PostInfo{
=======
				store.On("LinkPosts", (*sql.Tx)(nil), storemodels.PostInfo{
>>>>>>> 1a8dcf67
					MattermostID:     testutils.GetID(),
					MSTeamsID:        testutils.GetMessageID(),
					MSTeamsChannelID: testutils.GetMSTeamsChannelID(),
				}).Return(errors.New("unable to update the post")).Times(1)
			},
			setupMetrics: func(mockmetrics *mocksMetrics.Metrics) {
				mockmetrics.On("ObserveMessage", metrics.ActionCreated, metrics.ActionSourceMSTeams, true).Times(1)
			},
		},
		{
			description: "Valid: chat message",
			activityIds: clientmodels.ActivityIds{
				ChatID:    testutils.GetChatID(),
				MessageID: testutils.GetMessageID(),
			},
			setupPlugin: func(p *mocksPlugin.PluginIface, client *mocksClient.Client, mockAPI *plugintest.API, store *mocksStore.Store, mockmetrics *mocksMetrics.Metrics) {
				p.On("GetClientForApp").Return(client).Times(4)
				p.On("GetClientForTeamsUser", "mockUserID-1").Return(client, nil).Times(2)
				p.On("GetAPI").Return(mockAPI).Times(6)
				p.On("GetStore").Return(store).Times(6)
				p.On("GetBotUserID").Return("mock-BotUserID").Times(3)
				p.On("GetSyncDirectMessages").Return(true).Times(1)
				p.On("GetMetrics").Return(mockmetrics).Maybe()
			},
			setupClient: func(client *mocksClient.Client) {
				client.On("GetChat", testutils.GetChatID()).Return(&clientmodels.Chat{
					ID: testutils.GetChatID(),
					Members: []clientmodels.ChatMember{
						{UserID: "mockUserID-1"},
						{UserID: "mockUserID-2"},
					},
					Type: "D",
				}, nil).Times(1)
				client.On("GetChatMessage", testutils.GetChatID(), testutils.GetMessageID()).Return(&clientmodels.Message{
					ID:              testutils.GetMessageID(),
					UserID:          testutils.GetSenderID(),
					ChatID:          testutils.GetChatID(),
					UserDisplayName: "mockUserDisplayName",
					Text:            "mockText",
					CreateAt:        msteamsCreateAtTime,
				}, nil).Times(1)
				client.On("GetUser", testutils.GetSenderID()).Return(&clientmodels.User{ID: testutils.GetSenderID()}, nil).Once()
				client.On("GetUser", "mockUserID-1").Return(&clientmodels.User{ID: "mockUserID-1"}, nil).Once()
				client.On("GetUser", "mockUserID-2").Return(&clientmodels.User{ID: "mockUserID-2"}, nil).Once()
			},
			setupAPI: func(mockAPI *plugintest.API) {
				mockAPI.On("GetDirectChannel", "mockUserID-1", "mockUserID-2").Return(&model.Channel{Id: testutils.GetChannelID()}, nil).Times(1)
				mockAPI.On("GetUser", testutils.GetUserID()).Return(testutils.GetUser(model.ChannelAdminRoleId, "test@test.com"), nil).Once()
				mockAPI.On("LogDebug", "Post generated").Times(1)
				mockAPI.On("CreatePost", testutils.GetPostFromTeamsMessage(mmCreateAtTime)).Return(testutils.GetPost(testutils.GetChannelID(), testutils.GetUserID(), mmCreateAtTime), nil).Times(1)
				mockAPI.On("LogDebug", "Post created").Times(1)
				mockAPI.On("KVSet", lastReceivedChangeKey, mock.AnythingOfType("[]uint8")).Return(nil).Times(1)
			},
			setupStore: func(store *mocksStore.Store) {
				store.On("MattermostToTeamsUserID", "mock-BotUserID").Return(testutils.GetTeamsUserID(), nil).Times(1)
				store.On("TeamsToMattermostUserID", "mockUserID-1").Return("mockUserID-1", nil).Times(1)
				store.On("TeamsToMattermostUserID", "mockUserID-2").Return("mockUserID-2", nil).Times(1)
				store.On("TeamsToMattermostUserID", testutils.GetSenderID()).Return(testutils.GetUserID(), nil).Times(1)
				store.On("GetPostInfoByMSTeamsID", testutils.GetChatID(), testutils.GetMessageID()).Return(nil, nil).Times(1)
<<<<<<< HEAD
				store.On("LinkPosts", storemodels.PostInfo{
=======
				store.On("LinkPosts", (*sql.Tx)(nil), storemodels.PostInfo{
>>>>>>> 1a8dcf67
					MattermostID:     testutils.GetID(),
					MSTeamsID:        testutils.GetMessageID(),
					MSTeamsChannelID: testutils.GetMSTeamsChannelID(),
				}).Return(nil).Times(1)
			},
			setupMetrics: func(mockmetrics *mocksMetrics.Metrics) {
				mockmetrics.On("ObserveMessage", metrics.ActionCreated, metrics.ActionSourceMSTeams, true).Times(1)
			},
		},
		{
			description: "Valid: channel message",
			activityIds: clientmodels.ActivityIds{
				TeamID:    "mockTeamID",
				ChannelID: testutils.GetChannelID(),
				MessageID: testutils.GetMessageID(),
			},
			setupPlugin: func(p *mocksPlugin.PluginIface, client *mocksClient.Client, mockAPI *plugintest.API, store *mocksStore.Store, mockmetrics *mocksMetrics.Metrics) {
				p.On("GetClientForApp").Return(client).Times(3)
				p.On("GetAPI").Return(mockAPI).Times(5)
				p.On("GetStore").Return(store).Times(5)
				p.On("GetBotUserID").Return("mock-BotUserID").Times(3)
				p.On("GetMetrics").Return(mockmetrics).Maybe()
			},
			setupClient: func(client *mocksClient.Client) {
				client.On("GetMessage", "mockTeamID", testutils.GetChannelID(), testutils.GetMessageID()).Return(&clientmodels.Message{
					ID:              testutils.GetMessageID(),
					UserID:          testutils.GetSenderID(),
					TeamID:          "mockTeamID",
					ChannelID:       testutils.GetChannelID(),
					UserDisplayName: "mockUserDisplayName",
					Text:            "mockText",
					CreateAt:        msteamsCreateAtTime,
				}, nil).Times(1)
				client.On("GetUser", testutils.GetSenderID()).Return(&clientmodels.User{ID: testutils.GetSenderID()}, nil).Once()
			},
			setupAPI: func(mockAPI *plugintest.API) {
				mockAPI.On("GetUser", testutils.GetUserID()).Return(testutils.GetUser(model.ChannelAdminRoleId, "test@test.com"), nil).Once()
				mockAPI.On("LogDebug", "Post generated").Times(1)
				mockAPI.On("CreatePost", testutils.GetPostFromTeamsMessage(mmCreateAtTime)).Return(testutils.GetPost(testutils.GetChannelID(), testutils.GetUserID(), mmCreateAtTime), nil).Times(1)
				mockAPI.On("LogDebug", "Post created").Times(1)
				mockAPI.On("KVSet", lastReceivedChangeKey, mock.AnythingOfType("[]uint8")).Return(nil).Times(1)
			},
			setupStore: func(store *mocksStore.Store) {
				store.On("MattermostToTeamsUserID", "mock-BotUserID").Return(testutils.GetTeamsUserID(), nil).Times(1)
				store.On("TeamsToMattermostUserID", testutils.GetSenderID()).Return(testutils.GetUserID(), nil).Times(1)
				store.On("GetLinkByMSTeamsChannelID", "mockTeamID", testutils.GetChannelID()).Return(&storemodels.ChannelLink{
					Creator:             "mockCreator",
					MattermostChannelID: testutils.GetChannelID(),
				}, nil).Times(1)
				store.On("GetPostInfoByMSTeamsID", testutils.GetChannelID(), testutils.GetMessageID()).Return(nil, nil).Times(1)
<<<<<<< HEAD
				store.On("LinkPosts", storemodels.PostInfo{
=======
				store.On("LinkPosts", (*sql.Tx)(nil), storemodels.PostInfo{
>>>>>>> 1a8dcf67
					MattermostID:     testutils.GetID(),
					MSTeamsID:        testutils.GetMessageID(),
					MSTeamsChannelID: testutils.GetChannelID(),
				}).Return(nil).Times(1)
			},
			setupMetrics: func(mockmetrics *mocksMetrics.Metrics) {
				mockmetrics.On("ObserveMessage", metrics.ActionCreated, metrics.ActionSourceMSTeams, false).Times(1)
			},
		},
	} {
		t.Run(testCase.description, func(t *testing.T) {
			p := mocksPlugin.NewPluginIface(t)
			ah := ActivityHandler{}
			store := mocksStore.NewStore(t)
			mockAPI := &plugintest.API{}
			client := mocksClient.NewClient(t)
			mockmetrics := mocksMetrics.NewMetrics(t)
			testCase.setupPlugin(p, client, mockAPI, store, mockmetrics)
			testCase.setupClient(client)
			testCase.setupAPI(mockAPI)
			testCase.setupStore(store)
			testCase.setupMetrics(mockmetrics)

			ah.plugin = p

			ah.handleCreatedActivity(testCase.activityIds)
		})
	}
}

func TestHandleUpdatedActivity(t *testing.T) {
	for _, testCase := range []struct {
		description  string
		activityIds  clientmodels.ActivityIds
		setupPlugin  func(*mocksPlugin.PluginIface, *mocksClient.Client, *plugintest.API, *mocksStore.Store, *mocksMetrics.Metrics)
		setupClient  func(*mocksClient.Client)
		setupAPI     func(*plugintest.API)
		setupStore   func(*mocksStore.Store)
		setupMetrics func(*mocksMetrics.Metrics)
	}{
		{
			description: "Unable to get original message",
			activityIds: clientmodels.ActivityIds{
				ChatID: "invalid-ChatID",
			},
			setupPlugin: func(p *mocksPlugin.PluginIface, client *mocksClient.Client, mockAPI *plugintest.API, store *mocksStore.Store, mockmetrics *mocksMetrics.Metrics) {
				p.On("GetClientForApp").Return(client).Times(1)
				p.On("GetAPI").Return(mockAPI).Times(2)
			},
			setupClient: func(client *mocksClient.Client) {
				client.On("GetChat", "invalid-ChatID").Return(nil, errors.New("error while getting original chat")).Times(1)
			},
			setupAPI: func(mockAPI *plugintest.API) {
				mockAPI.On("LogError", "Unable to get original chat", "chatID", "invalid-ChatID", "error", errors.New("error while getting original chat")).Times(1)
				mockAPI.On("LogError", "Unable to get original message", "error", mock.Anything).Times(1)
			},
			setupStore:   func(store *mocksStore.Store) {},
			setupMetrics: func(mockmetrics *mocksMetrics.Metrics) {},
		},
		{
			description: "Message is nil",
			activityIds: clientmodels.ActivityIds{
				ChatID:    testutils.GetChatID(),
				MessageID: testutils.GetMessageID(),
			},
			setupPlugin: func(p *mocksPlugin.PluginIface, client *mocksClient.Client, mockAPI *plugintest.API, store *mocksStore.Store, mockmetrics *mocksMetrics.Metrics) {
				p.On("GetClientForApp").Return(client).Times(1)
				p.On("GetAPI").Return(mockAPI).Times(2)
				p.On("GetClientForTeamsUser", testutils.GetTeamsUserID()).Return(client, nil).Times(1)
			},
			setupClient: func(client *mocksClient.Client) {
				client.On("GetChat", testutils.GetChatID()).Return(&clientmodels.Chat{
					ID: testutils.GetChatID(),
					Members: []clientmodels.ChatMember{
						{
							UserID: testutils.GetTeamsUserID(),
						},
					},
				}, nil).Times(1)
				client.On("GetChatMessage", testutils.GetChatID(), testutils.GetMessageID()).Return(nil, nil).Times(1)
			},
			setupAPI: func(mockAPI *plugintest.API) {
				mockAPI.On("LogDebug", "Unable to get the message (probably because belongs to private chats of non-connected users)").Times(1)
				mockAPI.On("LogError", "Unable to get message from chat", "chatID", testutils.GetChatID(), "messageID", testutils.GetMessageID(), "error", nil).Times(1)
			},
			setupStore:   func(store *mocksStore.Store) {},
			setupMetrics: func(mockmetrics *mocksMetrics.Metrics) {},
		},
		{
			description: "Skipping not user event",
			activityIds: clientmodels.ActivityIds{
				ChatID:    testutils.GetChatID(),
				MessageID: testutils.GetMessageID(),
			},
			setupPlugin: func(p *mocksPlugin.PluginIface, client *mocksClient.Client, mockAPI *plugintest.API, store *mocksStore.Store, mockmetrics *mocksMetrics.Metrics) {
				p.On("GetClientForApp").Return(client).Times(1)
				p.On("GetClientForTeamsUser", testutils.GetTeamsUserID()).Return(client, nil).Times(1)
				p.On("GetAPI").Return(mockAPI).Times(1)
			},
			setupClient: func(client *mocksClient.Client) {
				client.On("GetChat", testutils.GetChatID()).Return(&clientmodels.Chat{
					ID: testutils.GetChatID(),
					Members: []clientmodels.ChatMember{
						{
							UserID: testutils.GetTeamsUserID(),
						},
					},
				}, nil)
				client.On("GetChatMessage", testutils.GetChatID(), testutils.GetMessageID()).Return(&clientmodels.Message{}, nil)
			},
			setupAPI: func(mockAPI *plugintest.API) {
				mockAPI.On("LogDebug", "Skipping not user event", "msg", &clientmodels.Message{}).Times(1)
			},
			setupStore:   func(store *mocksStore.Store) {},
			setupMetrics: func(mockmetrics *mocksMetrics.Metrics) {},
		},
		{
			description: "Skipping messages from bot user",
			activityIds: clientmodels.ActivityIds{
				ChatID:    testutils.GetChatID(),
				MessageID: testutils.GetMessageID(),
			},
			setupPlugin: func(p *mocksPlugin.PluginIface, client *mocksClient.Client, mockAPI *plugintest.API, store *mocksStore.Store, mockmetrics *mocksMetrics.Metrics) {
				p.On("GetClientForApp").Return(client).Times(1)
				p.On("GetClientForTeamsUser", testutils.GetTeamsUserID()).Return(client, nil).Times(1)
				p.On("GetAPI").Return(mockAPI).Times(2)
				p.On("GetStore").Return(store).Times(1)
				p.On("GetBotUserID").Return("mock-BotUserID").Times(1)
				mockAPI.On("KVSet", lastReceivedChangeKey, mock.AnythingOfType("[]uint8")).Return(nil).Times(1)
			},
			setupClient: func(client *mocksClient.Client) {
				client.On("GetChat", testutils.GetChatID()).Return(&clientmodels.Chat{
					ID: testutils.GetChatID(),
					Members: []clientmodels.ChatMember{
						{
							UserID: testutils.GetTeamsUserID(),
						},
					},
				}, nil).Times(1)
				client.On("GetChatMessage", testutils.GetChatID(), testutils.GetMessageID()).Return(&clientmodels.Message{
					ID:              testutils.GetMessageID(),
					UserID:          testutils.GetTeamsUserID(),
					UserDisplayName: "mockUserDisplayName",
					Text:            "mockText",
				}, nil).Times(1)
			},
			setupAPI: func(mockAPI *plugintest.API) {
				mockAPI.On("LogDebug", "Skipping messages from bot user").Times(1)
			},
			setupStore: func(store *mocksStore.Store) {
				store.On("MattermostToTeamsUserID", "mock-BotUserID").Return(testutils.GetTeamsUserID(), nil).Times(1)
			},
			setupMetrics: func(mockmetrics *mocksMetrics.Metrics) {},
		},
		{
			description: "Unable to get the post info",
			activityIds: clientmodels.ActivityIds{
				ChatID:    testutils.GetChatID(),
				MessageID: testutils.GetMessageID(),
			},
			setupPlugin: func(p *mocksPlugin.PluginIface, client *mocksClient.Client, mockAPI *plugintest.API, store *mocksStore.Store, mockmetrics *mocksMetrics.Metrics) {
				p.On("GetClientForApp").Return(client).Times(1)
				p.On("GetClientForTeamsUser", testutils.GetTeamsUserID()).Return(client, nil).Times(1)
				p.On("GetAPI").Return(mockAPI).Times(1)
				p.On("GetStore").Return(store).Times(2)
				p.On("GetBotUserID").Return("mock-BotUserID").Times(1)
			},
			setupClient: func(client *mocksClient.Client) {
				client.On("GetChat", testutils.GetChatID()).Return(&clientmodels.Chat{
					ID: testutils.GetChatID(),
					Members: []clientmodels.ChatMember{
						{
							UserID: testutils.GetTeamsUserID(),
						},
					},
				}, nil).Times(1)
				client.On("GetChatMessage", testutils.GetChatID(), testutils.GetMessageID()).Return(&clientmodels.Message{
					ID:              testutils.GetMessageID(),
					UserID:          testutils.GetSenderID(),
					ChatID:          testutils.GetChatID(),
					UserDisplayName: "mockUserDisplayName",
					Text:            "mockText",
				}, nil).Times(1)
			},
			setupAPI: func(mockAPI *plugintest.API) {
				mockAPI.On("KVSet", lastReceivedChangeKey, mock.AnythingOfType("[]uint8")).Return(nil).Times(1)
			},
			setupStore: func(store *mocksStore.Store) {
				store.On("MattermostToTeamsUserID", "mock-BotUserID").Return(testutils.GetTeamsUserID(), nil).Times(1)
				store.On("GetPostInfoByMSTeamsID", testutils.GetChatID(), testutils.GetMessageID()).Return(nil, nil).Times(1)
			},
			setupMetrics: func(mockmetrics *mocksMetrics.Metrics) {},
		},
		{
			description: "Unable to get the post",
			activityIds: clientmodels.ActivityIds{
				ChatID:    testutils.GetChatID(),
				MessageID: testutils.GetMessageID(),
			},
			setupPlugin: func(p *mocksPlugin.PluginIface, client *mocksClient.Client, mockAPI *plugintest.API, store *mocksStore.Store, mockmetrics *mocksMetrics.Metrics) {
				p.On("GetClientForApp").Return(client).Times(1)
				p.On("GetClientForTeamsUser", testutils.GetTeamsUserID()).Return(client, nil).Times(1)
				p.On("GetAPI").Return(mockAPI).Times(2)
				p.On("GetStore").Return(store).Times(2)
				p.On("GetBotUserID").Return("mock-BotUserID").Times(1)
				p.On("GetSyncDirectMessages").Return(true).Once()
			},
			setupClient: func(client *mocksClient.Client) {
				client.On("GetChat", testutils.GetChatID()).Return(&clientmodels.Chat{
					ID: testutils.GetChatID(),
					Members: []clientmodels.ChatMember{
						{
							UserID: testutils.GetTeamsUserID(),
						},
					},
				}, nil).Times(1)
				client.On("GetChatMessage", testutils.GetChatID(), testutils.GetMessageID()).Return(&clientmodels.Message{
					ID:              testutils.GetMessageID(),
					UserID:          testutils.GetSenderID(),
					ChatID:          testutils.GetChatID(),
					UserDisplayName: "mockUserDisplayName",
					Text:            "mockText",
				}, nil).Times(1)
			},
			setupAPI: func(mockAPI *plugintest.API) {
				mockAPI.On("GetPost", "mockMattermostID").Return(nil, testutils.GetInternalServerAppError("unable to get the post")).Times(1)
				mockAPI.On("LogError", "Unable to find the original post", "error", mock.Anything).Times(1)
				mockAPI.On("KVSet", lastReceivedChangeKey, mock.AnythingOfType("[]uint8")).Return(nil).Times(1)
			},
			setupStore: func(store *mocksStore.Store) {
				store.On("MattermostToTeamsUserID", "mock-BotUserID").Return(testutils.GetTeamsUserID(), nil).Times(1)
				store.On("GetPostInfoByMSTeamsID", testutils.GetChatID(), testutils.GetMessageID()).Return(&storemodels.PostInfo{
					MattermostID:        "mockMattermostID",
					MSTeamsID:           "mockMSTeamsID",
					MSTeamsChannelID:    "mockMSTeamsChannelID",
					MSTeamsLastUpdateAt: time.Now(),
				}, nil).Times(1)
			},
			setupMetrics: func(mockmetrics *mocksMetrics.Metrics) {},
		},
		{
			description: "Unable to get and recover the post",
			activityIds: clientmodels.ActivityIds{
				ChatID:    testutils.GetChatID(),
				MessageID: testutils.GetMessageID(),
			},
			setupPlugin: func(p *mocksPlugin.PluginIface, client *mocksClient.Client, mockAPI *plugintest.API, store *mocksStore.Store, mockmetrics *mocksMetrics.Metrics) {
				p.On("GetClientForApp").Return(client).Times(1)
				p.On("GetClientForTeamsUser", testutils.GetTeamsUserID()).Return(client, nil).Times(1)
				p.On("GetAPI").Return(mockAPI).Times(2)
				p.On("GetStore").Return(store).Times(3)
				p.On("GetBotUserID").Return("mock-BotUserID").Times(1)
				p.On("GetSyncDirectMessages").Return(true).Once()
			},
			setupClient: func(client *mocksClient.Client) {
				client.On("GetChat", testutils.GetChatID()).Return(&clientmodels.Chat{
					ID: testutils.GetChatID(),
					Members: []clientmodels.ChatMember{
						{
							UserID: testutils.GetTeamsUserID(),
						},
					},
				}, nil).Times(1)
				client.On("GetChatMessage", testutils.GetChatID(), testutils.GetMessageID()).Return(&clientmodels.Message{
					ID:              testutils.GetMessageID(),
					UserID:          testutils.GetSenderID(),
					ChatID:          testutils.GetChatID(),
					UserDisplayName: "mockUserDisplayName",
					Text:            "mockText",
				}, nil).Times(1)
			},
			setupAPI: func(mockAPI *plugintest.API) {
				getPostError := testutils.GetInternalServerAppError("Unable to get the post.")
				getPostError.Id = "app.post.get.app_error"
				mockAPI.On("GetPost", "mockMattermostID").Return(nil, getPostError).Times(1)
				mockAPI.On("LogError", "Unable to recover the post", "postID", "mockMattermostID", "error", errors.New("unable to recover")).Times(1)
				mockAPI.On("KVSet", lastReceivedChangeKey, mock.AnythingOfType("[]uint8")).Return(nil).Times(1)
			},
			setupStore: func(store *mocksStore.Store) {
				store.On("MattermostToTeamsUserID", "mock-BotUserID").Return(testutils.GetTeamsUserID(), nil).Times(1)
				store.On("GetPostInfoByMSTeamsID", testutils.GetChatID(), testutils.GetMessageID()).Return(&storemodels.PostInfo{
					MattermostID:        "mockMattermostID",
					MSTeamsID:           "mockMSTeamsID",
					MSTeamsChannelID:    "mockMSTeamsChannelID",
					MSTeamsLastUpdateAt: time.Now(),
				}, nil).Times(1)
				store.On("RecoverPost", "mockMattermostID").Return(errors.New("unable to recover"))
			},
			setupMetrics: func(mockmetrics *mocksMetrics.Metrics) {},
		},
		{
			description: "Valid: chat message",
			activityIds: clientmodels.ActivityIds{
				ChatID:    testutils.GetChatID(),
				MessageID: testutils.GetMessageID(),
			},
			setupPlugin: func(p *mocksPlugin.PluginIface, client *mocksClient.Client, mockAPI *plugintest.API, store *mocksStore.Store, mockmetrics *mocksMetrics.Metrics) {
				p.On("GetClientForApp").Return(client).Times(1)
				p.On("GetClientForTeamsUser", testutils.GetTeamsUserID()).Return(client, nil).Times(2)
				p.On("GetAPI").Return(mockAPI).Times(6)
				p.On("GetStore").Return(store).Times(3)
				p.On("GetBotUserID").Return("mock-BotUserID").Times(1)
				p.On("GetBotUserID").Return(testutils.GetSenderID()).Times(2)
				p.On("GetSyncDirectMessages").Return(true).Once()
				p.On("GetMetrics").Return(mockmetrics).Maybe()
			},
			setupClient: func(client *mocksClient.Client) {
				client.On("GetChat", testutils.GetChatID()).Return(&clientmodels.Chat{
					ID: testutils.GetChatID(),
					Members: []clientmodels.ChatMember{
						{
							UserID: testutils.GetTeamsUserID(),
						},
					},
				}, nil).Times(1)
				client.On("GetChatMessage", testutils.GetChatID(), testutils.GetMessageID()).Return(&clientmodels.Message{
					ID:              testutils.GetMessageID(),
					UserID:          testutils.GetSenderID(),
					ChatID:          testutils.GetChatID(),
					UserDisplayName: "mockUserDisplayName",
					Text:            "mockText",
				}, nil).Times(1)
			},
			setupAPI: func(mockAPI *plugintest.API) {
				mockAPI.On("GetPost", "mockMattermostID").Return(testutils.GetPost(testutils.GetChannelID(), testutils.GetSenderID(), time.Now().UnixMicro()), nil).Times(1)
				mockAPI.On("LogDebug", "Handling reactions", "reactions", mock.Anything).Times(1)
				mockAPI.On("UpdatePost", mock.Anything).Return(nil, nil).Times(1)
				mockAPI.On("GetReactions", "mockMattermostID").Return([]*model.Reaction{}, nil).Times(1)
				mockAPI.On("GetUser", testutils.GetTeamsUserID()).Return(testutils.GetUser(model.ChannelAdminRoleId, "test@test.com"), nil).Once()
				mockAPI.On("KVSet", lastReceivedChangeKey, mock.AnythingOfType("[]uint8")).Return(nil).Times(1)
			},
			setupStore: func(store *mocksStore.Store) {
				store.On("MattermostToTeamsUserID", "mock-BotUserID").Return(testutils.GetTeamsUserID(), nil).Times(1)
				store.On("GetPostInfoByMSTeamsID", testutils.GetChatID(), testutils.GetMessageID()).Return(&storemodels.PostInfo{
					MattermostID:        "mockMattermostID",
					MSTeamsID:           "mockMSTeamsID",
					MSTeamsChannelID:    "mockMSTeamsChannelID",
					MSTeamsLastUpdateAt: time.Now(),
				}, nil).Times(1)
				store.On("TeamsToMattermostUserID", testutils.GetSenderID()).Return(testutils.GetTeamsUserID(), nil).Times(1)
			},
			setupMetrics: func(mockmetrics *mocksMetrics.Metrics) {
				mockmetrics.On("ObserveMessage", metrics.ActionUpdated, metrics.ActionSourceMSTeams, true).Times(1)
			},
		},
		{
			description: "Valid: channel message",
			activityIds: clientmodels.ActivityIds{
				TeamID:    "mockTeamID",
				ChannelID: testutils.GetChannelID(),
				MessageID: testutils.GetMessageID(),
			},
			setupPlugin: func(p *mocksPlugin.PluginIface, client *mocksClient.Client, mockAPI *plugintest.API, store *mocksStore.Store, mockmetrics *mocksMetrics.Metrics) {
				p.On("GetClientForApp").Return(client).Times(2)
				p.On("GetAPI").Return(mockAPI).Times(5)
				p.On("GetStore").Return(store).Times(4)
				p.On("GetBotUserID").Return("mock-BotUserID").Times(1)
				p.On("GetBotUserID").Return(testutils.GetSenderID()).Times(2)
				p.On("GetMetrics").Return(mockmetrics).Maybe()
			},
			setupClient: func(client *mocksClient.Client) {
				client.On("GetMessage", "mockTeamID", testutils.GetChannelID(), testutils.GetMessageID()).Return(&clientmodels.Message{
					ID:              testutils.GetMessageID(),
					UserID:          testutils.GetSenderID(),
					TeamID:          "mockTeamID",
					ChannelID:       testutils.GetChannelID(),
					UserDisplayName: "mockUserDisplayName",
					Text:            "mockText",
				}, nil).Times(1)
			},
			setupAPI: func(mockAPI *plugintest.API) {
				mockAPI.On("GetPost", "mockMattermostID").Return(testutils.GetPost(testutils.GetChannelID(), testutils.GetSenderID(), time.Now().UnixMicro()), nil).Times(1)
				mockAPI.On("LogDebug", "Handling reactions", "reactions", mock.Anything).Times(1)
				mockAPI.On("LogError", "Message reactions", "reactions", mock.Anything, "error", mock.Anything).Times(1)
				mockAPI.On("UpdatePost", mock.Anything).Return(nil, nil).Times(1)
				mockAPI.On("GetReactions", "mockMattermostID").Return([]*model.Reaction{}, nil).Times(1)
				mockAPI.On("GetUser", testutils.GetUserID()).Return(testutils.GetUser(model.ChannelAdminRoleId, "test@test.com"), nil).Once()
				mockAPI.On("KVSet", lastReceivedChangeKey, mock.AnythingOfType("[]uint8")).Return(nil).Times(1)
			},
			setupStore: func(store *mocksStore.Store) {
				store.On("MattermostToTeamsUserID", "mock-BotUserID").Return(testutils.GetTeamsUserID(), nil).Times(1)
				store.On("TeamsToMattermostUserID", testutils.GetSenderID()).Return(testutils.GetUserID(), nil).Times(1)
				store.On("GetPostInfoByMSTeamsID", testutils.GetChannelID(), testutils.GetMessageID()).Return(&storemodels.PostInfo{
					MSTeamsLastUpdateAt: time.Now(),
					MattermostID:        "mockMattermostID",
				}, nil).Times(1)
				store.On("GetLinkByMSTeamsChannelID", "mockTeamID", testutils.GetChannelID()).Return(&storemodels.ChannelLink{
					Creator:             "mockCreator",
					MattermostChannelID: testutils.GetChannelID(),
				}, nil).Times(1)
			},
			setupMetrics: func(mockmetrics *mocksMetrics.Metrics) {
				mockmetrics.On("ObserveMessage", metrics.ActionUpdated, metrics.ActionSourceMSTeams, false).Times(1)
			},
		},
	} {
		t.Run(testCase.description, func(t *testing.T) {
			p := mocksPlugin.NewPluginIface(t)
			ah := ActivityHandler{}
			store := mocksStore.NewStore(t)
			mockAPI := &plugintest.API{}
			client := mocksClient.NewClient(t)
			mockmetrics := mocksMetrics.NewMetrics(t)
			testCase.setupPlugin(p, client, mockAPI, store, mockmetrics)
			testCase.setupClient(client)
			testCase.setupAPI(mockAPI)
			testCase.setupStore(store)
			testCase.setupMetrics(mockmetrics)

			ah.plugin = p
			ah.handleUpdatedActivity(testCase.activityIds)
		})
	}
}

func TestHandleDeletedActivity(t *testing.T) {
	for _, testCase := range []struct {
		description  string
		activityIds  clientmodels.ActivityIds
		setupPlugin  func(*mocksPlugin.PluginIface, *plugintest.API, *mocksStore.Store, *mocksMetrics.Metrics)
		setupAPI     func(*plugintest.API)
		setupStore   func(*mocksStore.Store)
		setupMetrics func(*mocksMetrics.Metrics)
	}{
		{
			description: "Successfully deleted post",
			activityIds: clientmodels.ActivityIds{
				ChatID:    testutils.GetChatID(),
				ChannelID: testutils.GetChannelID(),
				MessageID: testutils.GetMessageID(),
			},
			setupPlugin: func(p *mocksPlugin.PluginIface, mockAPI *plugintest.API, store *mocksStore.Store, mockmetrics *mocksMetrics.Metrics) {
				p.On("GetStore").Return(store).Times(1)
				p.On("GetAPI").Return(mockAPI).Times(1)
				p.On("GetMetrics").Return(mockmetrics).Maybe()
			},
			setupAPI: func(mockAPI *plugintest.API) {
				mockAPI.On("DeletePost", testutils.GetMattermostID()).Return(nil).Times(1)
				mockAPI.On("LogError", "Unable to to delete post", "msgID", "", "error", &model.AppError{
					Message: "Error while deleting a post",
				}).Times(1)
			},
			setupStore: func(store *mocksStore.Store) {
				store.On("GetPostInfoByMSTeamsID", fmt.Sprintf("%s%s", testutils.GetChatID(), testutils.GetChannelID()), testutils.GetMessageID()).Return(&storemodels.PostInfo{
					MattermostID: testutils.GetMattermostID(),
				}, nil).Times(1)
			},
			setupMetrics: func(mockmetrics *mocksMetrics.Metrics) {
				mockmetrics.On("ObserveMessage", metrics.ActionDeleted, metrics.ActionSourceMSTeams, true).Times(1)
			},
		},
		{
			description: "Unable to get post info by MS teams ID",
			activityIds: clientmodels.ActivityIds{
				ChannelID: testutils.GetChannelID(),
			},
			setupPlugin: func(p *mocksPlugin.PluginIface, mockAPI *plugintest.API, store *mocksStore.Store, mockmetrics *mocksMetrics.Metrics) {
				p.On("GetStore").Return(store).Times(1)
			},
			setupAPI: func(mockAPI *plugintest.API) {},
			setupStore: func(store *mocksStore.Store) {
				store.On("GetPostInfoByMSTeamsID", testutils.GetChannelID(), "").Return(nil, errors.New("Error while getting post info by MS teams ID")).Times(1)
			},
			setupMetrics: func(mockmetrics *mocksMetrics.Metrics) {},
		},
		{
			description: "Unable to to delete post",
			activityIds: clientmodels.ActivityIds{
				ChannelID: testutils.GetChannelID(),
				MessageID: testutils.GetMessageID(),
			},
			setupPlugin: func(p *mocksPlugin.PluginIface, mockAPI *plugintest.API, store *mocksStore.Store, mockmetrics *mocksMetrics.Metrics) {
				p.On("GetStore").Return(store).Times(1)
				p.On("GetAPI").Return(mockAPI).Times(2)
			},
			setupAPI: func(mockAPI *plugintest.API) {
				mockAPI.On("DeletePost", "").Return(&model.AppError{
					Message: "Error while deleting a post",
				}).Times(1)
				mockAPI.On("LogError", "Unable to to delete post", "msgID", "", "error", &model.AppError{
					Message: "Error while deleting a post",
				}).Times(1)
			},
			setupStore: func(store *mocksStore.Store) {
				store.On("GetPostInfoByMSTeamsID", testutils.GetChannelID(), testutils.GetMessageID()).Return(&storemodels.PostInfo{}, nil).Times(1)
			},
			setupMetrics: func(mockmetrics *mocksMetrics.Metrics) {},
		},
	} {
		t.Run(testCase.description, func(t *testing.T) {
			p := mocksPlugin.NewPluginIface(t)
			ah := ActivityHandler{}
			mockAPI := &plugintest.API{}
			store := mocksStore.NewStore(t)
			mockmetrics := mocksMetrics.NewMetrics(t)
			ah.plugin = p

			testCase.setupPlugin(p, mockAPI, store, mockmetrics)
			testCase.setupAPI(mockAPI)
			testCase.setupStore(store)
			testCase.setupMetrics(mockmetrics)

			ah.handleDeletedActivity(testCase.activityIds)
		})
	}
}

func TestHandleReactions(t *testing.T) {
	for _, testCase := range []struct {
		description  string
		reactions    []clientmodels.Reaction
		setupPlugin  func(*mocksPlugin.PluginIface, *plugintest.API, *mocksStore.Store, *mocksMetrics.Metrics)
		setupAPI     func(*plugintest.API)
		setupStore   func(*mocksStore.Store)
		setupMetrics func(*mocksMetrics.Metrics)
	}{
		{
			description: "Reactions list is empty",
			reactions:   []clientmodels.Reaction{},
			setupPlugin: func(p *mocksPlugin.PluginIface, mockAPI *plugintest.API, store *mocksStore.Store, mockmetrics *mocksMetrics.Metrics) {
				p.On("GetAPI").Return(mockAPI).Times(2)
			},
			setupAPI: func(mockAPI *plugintest.API) {
				mockAPI.On("GetReactions", testutils.GetPostID()).Return([]*model.Reaction{}, nil).Times(1)
			},
			setupStore:   func(store *mocksStore.Store) {},
			setupMetrics: func(mockmetrics *mocksMetrics.Metrics) {},
		},
		{
			description: "Unable to get the reactions",
			reactions: []clientmodels.Reaction{
				{
					UserID:   testutils.GetTeamsUserID(),
					Reaction: "+1",
				},
			},
			setupPlugin: func(p *mocksPlugin.PluginIface, mockAPI *plugintest.API, store *mocksStore.Store, mockmetrics *mocksMetrics.Metrics) {
				p.On("GetAPI").Return(mockAPI).Times(2)
			},
			setupAPI: func(mockAPI *plugintest.API) {
				mockAPI.On("GetReactions", testutils.GetPostID()).Return(nil, testutils.GetInternalServerAppError("unable to get the reaction")).Times(1)
			},
			setupStore:   func(store *mocksStore.Store) {},
			setupMetrics: func(mockmetrics *mocksMetrics.Metrics) {},
		},
		{
			description: "Unable to find the user for the reaction",
			reactions: []clientmodels.Reaction{
				{
					UserID:   testutils.GetTeamsUserID(),
					Reaction: "+1",
				},
			},
			setupPlugin: func(p *mocksPlugin.PluginIface, mockAPI *plugintest.API, store *mocksStore.Store, mockmetrics *mocksMetrics.Metrics) {
				p.On("GetStore").Return(store).Times(1)
				p.On("GetAPI").Return(mockAPI).Times(5)
				p.On("GetMetrics").Return(mockmetrics).Maybe()
			},
			setupAPI: func(mockAPI *plugintest.API) {
				mockAPI.On("GetReactions", testutils.GetPostID()).Return([]*model.Reaction{
					{
						UserId:    testutils.GetTeamsUserID(),
						EmojiName: "+1",
						PostId:    testutils.GetPostID(),
					},
				}, nil).Times(1)

				mockAPI.On("RemoveReaction", &model.Reaction{
					UserId:    testutils.GetTeamsUserID(),
					EmojiName: "+1",
					PostId:    testutils.GetPostID(),
					ChannelId: "removedfromplugin",
				}).Return(nil).Times(1)

				mockAPI.On("LogError", "No code reaction found for reaction", "reaction", mock.Anything).Times(1)
				mockAPI.On("LogError", "unable to find the user for the reaction", "reaction", mock.Anything).Times(1)
			},
			setupStore: func(store *mocksStore.Store) {
				store.On("TeamsToMattermostUserID", testutils.GetTeamsUserID()).Return("", errors.New("unable to find the user for the reaction")).Times(1)
			},
			setupMetrics: func(mockmetrics *mocksMetrics.Metrics) {
				mockmetrics.On("ObserveReaction", metrics.ReactionUnsetAction, metrics.ActionSourceMSTeams, false).Times(1)
			},
		},
		{
			description: "Unable to remove the reaction",
			reactions: []clientmodels.Reaction{
				{
					UserID:   testutils.GetTeamsUserID(),
					Reaction: "+1",
				},
			},
			setupPlugin: func(p *mocksPlugin.PluginIface, mockAPI *plugintest.API, store *mocksStore.Store, mockmetrics *mocksMetrics.Metrics) {
				p.On("GetStore").Return(store).Times(1)
				p.On("GetAPI").Return(mockAPI).Times(6)
				p.On("GetMetrics").Return(mockmetrics).Maybe()
			},
			setupAPI: func(mockAPI *plugintest.API) {
				mockAPI.On("GetReactions", testutils.GetPostID()).Return([]*model.Reaction{
					{
						UserId:    testutils.GetTeamsUserID(),
						EmojiName: "+1",
						PostId:    testutils.GetPostID(),
					},
				}, nil).Times(1)

				mockAPI.On("RemoveReaction", &model.Reaction{
					UserId:    testutils.GetTeamsUserID(),
					EmojiName: "+1",
					PostId:    testutils.GetPostID(),
					ChannelId: "removedfromplugin",
				}).Return(testutils.GetInternalServerAppError("unable to remove reaction")).Times(1)

				mockAPI.On("LogError", "No code reaction found for reaction", "reaction", mock.Anything).Times(2)
				mockAPI.On("LogError", "Unable to remove reaction", "error", mock.Anything).Times(1)
				mockAPI.On("GetUser", testutils.GetID()).Return(testutils.GetUser(model.ChannelAdminRoleId, "test@test.com"), nil).Once()
			},
			setupStore: func(store *mocksStore.Store) {
				store.On("TeamsToMattermostUserID", testutils.GetTeamsUserID()).Return(testutils.GetID(), nil).Times(1)
			},
			setupMetrics: func(mockmetrics *mocksMetrics.Metrics) {
				mockmetrics.On("ObserveReaction", metrics.ReactionUnsetAction, metrics.ActionSourceMSTeams, false).Times(1)
			},
		},
	} {
		t.Run(testCase.description, func(t *testing.T) {
			p := mocksPlugin.NewPluginIface(t)
			ah := ActivityHandler{}
			mockAPI := &plugintest.API{}
			store := mocksStore.NewStore(t)
			mockmetrics := mocksMetrics.NewMetrics(t)
			ah.plugin = p

			testCase.setupPlugin(p, mockAPI, store, mockmetrics)
			testCase.setupAPI(mockAPI)
			testCase.setupStore(store)
			testCase.setupMetrics(mockmetrics)

			mockAPI.On("LogDebug", "Handling reactions", "reactions", mock.Anything).Times(1)

			ah.handleReactions(testutils.GetPostID(), testutils.GetChannelID(), false, testCase.reactions)
		})
	}
}

func TestUpdateLastReceivedChangeDate(t *testing.T) {
	for _, testCase := range []struct {
		description string
		setupPlugin func(*mocksPlugin.PluginIface, *plugintest.API)
		setupAPI    func(*plugintest.API)
	}{
		{
			description: "Unable to set the value in kv store",
			setupPlugin: func(p *mocksPlugin.PluginIface, mockAPI *plugintest.API) {
				p.On("GetAPI").Return(mockAPI).Times(2)
			},
			setupAPI: func(mockAPI *plugintest.API) {
				mockAPI.On("KVSet", lastReceivedChangeKey, mock.AnythingOfType("[]uint8")).Return(testutils.GetInternalServerAppError("unable to set the value in kv store")).Times(1)
				mockAPI.On("LogError", "Unable to store properly the last received change").Times(1)
			},
		},
		{
			description: "Valid",
			setupPlugin: func(p *mocksPlugin.PluginIface, mockAPI *plugintest.API) {
				p.On("GetAPI").Return(mockAPI).Times(1)
			},
			setupAPI: func(mockAPI *plugintest.API) {
				mockAPI.On("KVSet", lastReceivedChangeKey, mock.AnythingOfType("[]uint8")).Return(nil).Times(1)
			},
		},
	} {
		t.Run(testCase.description, func(t *testing.T) {
			p := mocksPlugin.NewPluginIface(t)
			ah := ActivityHandler{}
			mockAPI := &plugintest.API{}
			ah.plugin = p

			testCase.setupPlugin(p, mockAPI)
			testCase.setupAPI(mockAPI)

			ah.updateLastReceivedChangeDate(time.Time{})
		})
	}
}<|MERGE_RESOLUTION|>--- conflicted
+++ resolved
@@ -390,11 +390,7 @@
 				store.On("TeamsToMattermostUserID", "mockUserID-2").Return("mockUserID-2", nil).Times(1)
 				store.On("TeamsToMattermostUserID", testutils.GetSenderID()).Return(testutils.GetUserID(), nil).Times(1)
 				store.On("GetPostInfoByMSTeamsID", testutils.GetChatID(), testutils.GetMessageID()).Return(nil, nil).Times(1)
-<<<<<<< HEAD
-				store.On("LinkPosts", storemodels.PostInfo{
-=======
 				store.On("LinkPosts", (*sql.Tx)(nil), storemodels.PostInfo{
->>>>>>> 1a8dcf67
 					MattermostID:     testutils.GetID(),
 					MSTeamsID:        testutils.GetMessageID(),
 					MSTeamsChannelID: testutils.GetMSTeamsChannelID(),
@@ -454,11 +450,7 @@
 				store.On("TeamsToMattermostUserID", "mockUserID-2").Return("mockUserID-2", nil).Times(1)
 				store.On("TeamsToMattermostUserID", testutils.GetSenderID()).Return(testutils.GetUserID(), nil).Times(1)
 				store.On("GetPostInfoByMSTeamsID", testutils.GetChatID(), testutils.GetMessageID()).Return(nil, nil).Times(1)
-<<<<<<< HEAD
-				store.On("LinkPosts", storemodels.PostInfo{
-=======
 				store.On("LinkPosts", (*sql.Tx)(nil), storemodels.PostInfo{
->>>>>>> 1a8dcf67
 					MattermostID:     testutils.GetID(),
 					MSTeamsID:        testutils.GetMessageID(),
 					MSTeamsChannelID: testutils.GetMSTeamsChannelID(),
@@ -509,11 +501,7 @@
 					MattermostChannelID: testutils.GetChannelID(),
 				}, nil).Times(1)
 				store.On("GetPostInfoByMSTeamsID", testutils.GetChannelID(), testutils.GetMessageID()).Return(nil, nil).Times(1)
-<<<<<<< HEAD
-				store.On("LinkPosts", storemodels.PostInfo{
-=======
 				store.On("LinkPosts", (*sql.Tx)(nil), storemodels.PostInfo{
->>>>>>> 1a8dcf67
 					MattermostID:     testutils.GetID(),
 					MSTeamsID:        testutils.GetMessageID(),
 					MSTeamsChannelID: testutils.GetChannelID(),

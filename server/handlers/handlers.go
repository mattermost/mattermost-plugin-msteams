//go:generate mockery --name=PluginIface

package handlers

import (
	"fmt"
	"regexp"
	"strconv"
	"strings"
	"sync"
	"time"

	"github.com/enescakir/emoji"
	"github.com/mattermost/mattermost-plugin-msteams-sync/server/metrics"
	"github.com/mattermost/mattermost-plugin-msteams-sync/server/msteams"
	"github.com/mattermost/mattermost-plugin-msteams-sync/server/store"
	"github.com/mattermost/mattermost-plugin-msteams-sync/server/store/storemodels"

	"github.com/mattermost/mattermost-server/v6/model"
	"github.com/mattermost/mattermost-server/v6/plugin"
)

var emojisReverseMap map[string]string

var attachRE = regexp.MustCompile(`<attachment id=.*?attachment>`)
var imageRE = regexp.MustCompile(`<img .*?>`)

const (
	lastReceivedChangeKey       = "last_received_change"
	numberOfWorkers             = 50
	activityQueueSize           = 5000
	msteamsUserTypeGuest        = "Guest"
	maxFileAttachmentsSupported = 10

	discardedReasonNone                   = ""
	discardedReasonInvalidChangeType      = "invalid_change_type"
	discardedReasonIsBotUser              = "is_bot_user"
	discardedReasonUnableToGetTeamsData   = "unable_to_get_teams_data"
	discardedReasonNotUserEvent           = "no_user_event"
	discardedReasonOther                  = "other"
	discardedReasonDirectMessagesDisabled = "direct_messages_disabled"
	discardedReasonInactiveUser           = "inactive_user"
	discardedReasonDuplicatedPost         = "duplicated_post"
	discardedReasonAlreadyAppliedChange   = "already_applied_change"
	discardedReasonFileLimitReached       = "file_limit_reached"
	discardedReasonEmptyFileID            = "empty_file_id"
	discardedReasonMaxFileSizeExceeded    = "max_file_size_exceeded"
	discardedReasonExpiredSubscription    = "expired_subscription"

<<<<<<< HEAD
	actionSourceMSTeams    = "msteams"
	ActionCreated          = "created"
	ActionUpdated          = "updated"
	ActionDeleted          = "deleted"
	ReactionSetAction      = "set"
	ReactionUnsetAction    = "unset"
	IncreaseFileCountByOne = 1
=======
	actionSourceMSTeams = "msteams"
	ActionCreated       = "created"
	ActionUpdated       = "updated"
	ActionDeleted       = "deleted"
	ReactionSetAction   = "set"
	ReactionUnsetAction = "unset"
>>>>>>> 211d50ac
)

type PluginIface interface {
	GetAPI() plugin.API
	GetStore() store.Store
	GetMetrics() metrics.Metrics
	GetSyncDirectMessages() bool
	GetSyncGuestUsers() bool
	GetMaxSizeForCompleteDownload() int
	GetBufferSizeForStreaming() int
	GetBotUserID() string
	GetURL() string
	GetClientForApp() msteams.Client
	GetClientForUser(string) (msteams.Client, error)
	GetClientForTeamsUser(string) (msteams.Client, error)
	GenerateRandomPassword() string
}

type ActivityHandler struct {
	plugin               PluginIface
	queue                chan msteams.Activity
	quit                 chan bool
	IgnorePluginHooksMap sync.Map
}

func New(plugin PluginIface) *ActivityHandler {
	// Initialize the emoji translator
	emojisReverseMap = map[string]string{}
	for alias, unicode := range emoji.Map() {
		emojisReverseMap[unicode] = strings.Replace(alias, ":", "", 2)
	}
	emojisReverseMap["like"] = "+1"
	emojisReverseMap["sad"] = "cry"
	emojisReverseMap["angry"] = "angry"
	emojisReverseMap["laugh"] = "laughing"
	emojisReverseMap["heart"] = "heart"
	emojisReverseMap["surprised"] = "open_mouth"
	emojisReverseMap["checkmarkbutton"] = "white_check_mark"

	return &ActivityHandler{
		plugin: plugin,
		queue:  make(chan msteams.Activity, activityQueueSize),
		quit:   make(chan bool),
	}
}

func (ah *ActivityHandler) Start() {
	// This is constant for now, but report it as a metric to future proof dashboards.
	ah.plugin.GetMetrics().ObserveChangeEventQueueCapacity(activityQueueSize)

	for i := 0; i < numberOfWorkers; i++ {
		go func() {
			for {
				select {
				case activity := <-ah.queue:
					ah.plugin.GetMetrics().DecrementChangeEventQueueLength(activity.ChangeType)
					ah.handleActivity(activity)
				case <-ah.quit:
					// we have received a signal to stop
					return
				}
			}
		}()
	}
}

func (ah *ActivityHandler) Stop() {
	go func() {
		for i := 0; i < numberOfWorkers; i++ {
			ah.quit <- true
		}
	}()
}

func (ah *ActivityHandler) Handle(activity msteams.Activity) error {
	ah.queue <- activity
	ah.plugin.GetMetrics().IncrementChangeEventQueueLength(activity.ChangeType)

	return nil
}

func (ah *ActivityHandler) HandleLifecycleEvent(event msteams.Activity) {
	if !ah.checkSubscription(event.SubscriptionID) {
		return
	}

	if event.LifecycleEvent == "reauthorizationRequired" {
		expiresOn, err := ah.plugin.GetClientForApp().RefreshSubscription(event.SubscriptionID)
		if err != nil {
			ah.plugin.GetAPI().LogError("Unable to refresh the subscription", "error", err.Error())
		} else {
			if err = ah.plugin.GetStore().UpdateSubscriptionExpiresOn(event.SubscriptionID, *expiresOn); err != nil {
				ah.plugin.GetAPI().LogError("Unable to store the subscription new expiry date", "subscriptionID", event.SubscriptionID, "error", err.Error())
			}
		}
	}
}

func (ah *ActivityHandler) checkSubscription(subscriptionID string) bool {
	subscription, err := ah.plugin.GetStore().GetChannelSubscription(subscriptionID)
	if err != nil {
		ah.plugin.GetAPI().LogDebug("Unable to get channel subscription", "subscriptionID", subscriptionID, "error", err.Error())
		return false
	}

	if _, err = ah.plugin.GetStore().GetLinkByMSTeamsChannelID(subscription.TeamID, subscription.ChannelID); err != nil {
		ah.plugin.GetAPI().LogDebug("Unable to get the link by MS Teams channel ID", "error", err.Error())
		// Ignoring the error because can be the case that the subscription is no longer exists, in that case, it doesn't matter.
		_ = ah.plugin.GetStore().DeleteSubscription(subscriptionID)
		return false
	}

	return true
}

func (ah *ActivityHandler) handleActivity(activity msteams.Activity) {
	metrics := ah.plugin.GetMetrics()

	activityIds := msteams.GetResourceIds(activity.Resource)

	if activityIds.ChatID == "" {
		if !ah.checkSubscription(activity.SubscriptionID) {
			metrics.ObserveProcessedChangeEventTotal(activity.ChangeType, discardedReasonExpiredSubscription)
			return
		}
	}

	var discardedReason string
	switch activity.ChangeType {
	case "created":
		discardedReason = ah.handleCreatedActivity(activityIds)
	case "updated":
		discardedReason = ah.handleUpdatedActivity(activityIds)
	case "deleted":
		discardedReason = ah.handleDeletedActivity(activityIds)
	default:
		discardedReason = discardedReasonInvalidChangeType
		ah.plugin.GetAPI().LogError("Unsupported change type", "change_type", activity.ChangeType)
	}

	metrics.ObserveProcessedChangeEventTotal(activity.ChangeType, discardedReason)
}

func (ah *ActivityHandler) handleCreatedActivity(activityIds msteams.ActivityIds) string {
	msg, chat, err := ah.getMessageAndChatFromActivityIds(activityIds)
	if err != nil {
		ah.plugin.GetAPI().LogError("Unable to get original message", "error", err.Error())
		return discardedReasonUnableToGetTeamsData
	}

	if msg == nil {
		ah.plugin.GetAPI().LogDebug("Unable to get the message (probably because belongs to private chats of non-connected users)")
		return discardedReasonUnableToGetTeamsData
	}

	if msg.UserID == "" {
		ah.plugin.GetAPI().LogDebug("Skipping not user event", "msg", msg)
		return discardedReasonNotUserEvent
	}

	// Avoid possible duplication
	postInfo, _ := ah.plugin.GetStore().GetPostInfoByMSTeamsID(msg.ChatID+msg.ChannelID, msg.ID)
	if postInfo != nil {
		ah.plugin.GetAPI().LogDebug("duplicate post")
		ah.updateLastReceivedChangeDate(msg.LastUpdateAt)
		return discardedReasonDuplicatedPost
	}

	msteamsUserID, _ := ah.plugin.GetStore().MattermostToTeamsUserID(ah.plugin.GetBotUserID())
	if msg.UserID == msteamsUserID {
		ah.plugin.GetAPI().LogDebug("Skipping messages from bot user")
		ah.updateLastReceivedChangeDate(msg.LastUpdateAt)
		return discardedReasonIsBotUser
	}

	msteamsUser, clientErr := ah.plugin.GetClientForApp().GetUser(msg.UserID)
	if clientErr != nil {
		ah.plugin.GetAPI().LogError("Unable to get the MS Teams user", "error", clientErr.Error())
		return discardedReasonUnableToGetTeamsData
	}

	if msteamsUser.Type == msteamsUserTypeGuest && !ah.plugin.GetSyncGuestUsers() {
		if mmUserID, _ := ah.getOrCreateSyntheticUser(msteamsUser, false); mmUserID != "" && ah.isRemoteUser(mmUserID) {
			if appErr := ah.plugin.GetAPI().UpdateUserActive(mmUserID, false); appErr != nil {
				ah.plugin.GetAPI().LogDebug("Unable to deactivate user", "MMUserID", mmUserID, "Error", appErr.Error())
			}
		}

		return discardedReasonOther
	}

	var senderID string
	var channelID string
	if chat != nil {
		if !ah.plugin.GetSyncDirectMessages() {
			// Skipping because direct/group messages are disabled
			return discardedReasonDirectMessagesDisabled
		}

		channelID, err = ah.getChatChannelID(chat)
		if err != nil {
			ah.plugin.GetAPI().LogError("Unable to get original channel id", "error", err.Error())
			return discardedReasonOther
		}
		senderID, _ = ah.plugin.GetStore().TeamsToMattermostUserID(msg.UserID)
	} else {
		senderID, _ = ah.getOrCreateSyntheticUser(msteamsUser, true)
		channelLink, _ := ah.plugin.GetStore().GetLinkByMSTeamsChannelID(msg.TeamID, msg.ChannelID)
		if channelLink != nil {
			channelID = channelLink.MattermostChannelID
		}
	}

	if err != nil || senderID == "" {
		senderID = ah.plugin.GetBotUserID()
	}

	if isActiveUser := ah.isActiveUser(senderID); !isActiveUser {
		ah.plugin.GetAPI().LogDebug("Skipping messages from inactive user", "MMUserID", senderID)
		return discardedReasonInactiveUser
	}

	if channelID == "" {
		ah.plugin.GetAPI().LogDebug("Channel not set")
		return discardedReasonOther
	}

	post, errorFound := ah.msgToPost(channelID, senderID, msg, chat, false)
	ah.plugin.GetAPI().LogDebug("Post generated")

	newPost, appErr := ah.plugin.GetAPI().CreatePost(post)
	if appErr != nil {
		ah.plugin.GetAPI().LogError("Unable to create post", "Error", appErr)
		return discardedReasonOther
	}

	ah.plugin.GetAPI().LogDebug("Post created")
	ah.plugin.GetMetrics().ObserveMessagesCount(ActionCreated, actionSourceMSTeams, IsDirectMessage(activityIds.ChatID))
	if errorFound {
		_ = ah.plugin.GetAPI().SendEphemeralPost(senderID, &model.Post{
			ChannelId: channelID,
			UserId:    ah.plugin.GetBotUserID(),
			Message:   "Some images could not be delivered because they exceeded the maximum resolution and/or size allowed.",
		})
	}

	ah.updateLastReceivedChangeDate(msg.LastUpdateAt)
	if newPost != nil && newPost.Id != "" && msg.ID != "" {
		if err := ah.plugin.GetStore().LinkPosts(nil, storemodels.PostInfo{MattermostID: newPost.Id, MSTeamsChannel: fmt.Sprintf(msg.ChatID + msg.ChannelID), MSTeamsID: msg.ID, MSTeamsLastUpdateAt: msg.LastUpdateAt}); err != nil {
			ah.plugin.GetAPI().LogWarn("Error updating the MSTeams/Mattermost post link metadata", "error", err)
		}
	}
	return discardedReasonNone
}

func (ah *ActivityHandler) handleUpdatedActivity(activityIds msteams.ActivityIds) string {
	msg, chat, err := ah.getMessageAndChatFromActivityIds(activityIds)
	if err != nil {
		ah.plugin.GetAPI().LogError("Unable to get original message", "error", err.Error())
		return discardedReasonUnableToGetTeamsData
	}

	if msg == nil {
		ah.plugin.GetAPI().LogDebug("Unable to get the message (probably because belongs to private chats of non-connected users)")
		return discardedReasonUnableToGetTeamsData
	}

	if msg.UserID == "" {
		ah.plugin.GetAPI().LogDebug("Skipping not user event", "msg", msg)
		return discardedReasonNotUserEvent
	}

	msteamsUserID, _ := ah.plugin.GetStore().MattermostToTeamsUserID(ah.plugin.GetBotUserID())
	if msg.UserID == msteamsUserID {
		ah.plugin.GetAPI().LogDebug("Skipping messages from bot user")
		ah.updateLastReceivedChangeDate(msg.LastUpdateAt)
		return discardedReasonIsBotUser
	}

	postInfo, _ := ah.plugin.GetStore().GetPostInfoByMSTeamsID(msg.ChatID+msg.ChannelID, msg.ID)
	if postInfo == nil {
		ah.updateLastReceivedChangeDate(msg.LastUpdateAt)
		return discardedReasonOther
	}

	// Ignore if the change is already applied in the database
	if postInfo.MSTeamsLastUpdateAt.UnixMicro() == msg.LastUpdateAt.UnixMicro() {
		return discardedReasonAlreadyAppliedChange
	}

	channelID := ""
	if chat == nil {
		var channelLink *storemodels.ChannelLink
		channelLink, err = ah.plugin.GetStore().GetLinkByMSTeamsChannelID(msg.TeamID, msg.ChannelID)
		if err != nil || channelLink == nil {
			ah.plugin.GetAPI().LogError("Unable to find the subscription")
			return discardedReasonOther
		}
		channelID = channelLink.MattermostChannelID
	} else {
		if !ah.plugin.GetSyncDirectMessages() {
			// Skipping because direct/group messages are disabled
			return discardedReasonDirectMessagesDisabled
		}
		post, postErr := ah.plugin.GetAPI().GetPost(postInfo.MattermostID)
		if postErr != nil {
			if strings.EqualFold(postErr.Id, "app.post.get.app_error") {
				if err = ah.plugin.GetStore().RecoverPost(postInfo.MattermostID); err != nil {
					ah.plugin.GetAPI().LogError("Unable to recover the post", "postID", postInfo.MattermostID, "error", err)
					return discardedReasonOther
				}
				post, postErr = ah.plugin.GetAPI().GetPost(postInfo.MattermostID)
				if postErr != nil {
					ah.plugin.GetAPI().LogError("Unable to find the original post after recovery", "postID", postInfo.MattermostID, "error", postErr.Error())
					return discardedReasonOther
				}
			} else {
				ah.plugin.GetAPI().LogError("Unable to find the original post", "error", postErr.Error())
				return discardedReasonOther
			}
		}
		channelID = post.ChannelId
	}

	senderID, err := ah.plugin.GetStore().TeamsToMattermostUserID(msg.UserID)
	if err != nil || senderID == "" {
		senderID = ah.plugin.GetBotUserID()
	}

	if isActiveUser := ah.isActiveUser(senderID); !isActiveUser {
		ah.plugin.GetAPI().LogDebug("Skipping messages from inactive user", "MMUserID", senderID)
		return discardedReasonInactiveUser
	}

	post, _ := ah.msgToPost(channelID, senderID, msg, chat, true)
	post.Id = postInfo.MattermostID

	ah.IgnorePluginHooksMap.Store(fmt.Sprintf("post_%s", post.Id), true)
	if _, appErr := ah.plugin.GetAPI().UpdatePost(post); appErr != nil {
		ah.IgnorePluginHooksMap.Delete(fmt.Sprintf("post_%s", post.Id))
		if strings.EqualFold(appErr.Id, "app.post.get.app_error") {
			if err = ah.plugin.GetStore().RecoverPost(post.Id); err != nil {
				ah.plugin.GetAPI().LogError("Unable to recover the post", "PostID", post.Id, "error", err)
				return discardedReasonOther
			}
		} else {
			ah.plugin.GetAPI().LogError("Unable to update post", "PostID", post.Id, "Error", appErr)
			return discardedReasonOther
		}
	}

	isDirectMessage := IsDirectMessage(activityIds.ChatID)
	ah.plugin.GetMetrics().ObserveMessagesCount(ActionUpdated, actionSourceMSTeams, isDirectMessage)
	ah.updateLastReceivedChangeDate(msg.LastUpdateAt)
	ah.handleReactions(postInfo.MattermostID, channelID, isDirectMessage, msg.Reactions)
	return discardedReasonNone
}

func (ah *ActivityHandler) handleReactions(postID, channelID string, isDirectMessage bool, reactions []msteams.Reaction) {
	ah.plugin.GetAPI().LogDebug("Handling reactions", "reactions", reactions)

	postReactions, appErr := ah.plugin.GetAPI().GetReactions(postID)
	if appErr != nil {
		return
	}

	if len(reactions) == 0 && len(postReactions) == 0 {
		return
	}

	postReactionsByUserAndEmoji := map[string]bool{}
	for _, pr := range postReactions {
		postReactionsByUserAndEmoji[pr.UserId+pr.EmojiName] = true
	}

	allReactions := map[string]bool{}
	for _, reaction := range reactions {
		emojiName, ok := emojisReverseMap[reaction.Reaction]
		if !ok {
			ah.plugin.GetAPI().LogError("No code reaction found for reaction", "reaction", reaction.Reaction)
			continue
		}
		reactionUserID, err := ah.plugin.GetStore().TeamsToMattermostUserID(reaction.UserID)
		if err != nil {
			ah.plugin.GetAPI().LogError("unable to find the user for the reaction", "reaction", reaction.Reaction)
			continue
		}
		allReactions[reactionUserID+emojiName] = true
	}

	for _, r := range postReactions {
		if !allReactions[r.UserId+r.EmojiName] {
			r.ChannelId = "removedfromplugin"
			if appErr = ah.plugin.GetAPI().RemoveReaction(r); appErr != nil {
				ah.plugin.GetAPI().LogError("Unable to remove reaction", "error", appErr.Error())
			}
			ah.plugin.GetMetrics().ObserveReactionsCount(ReactionUnsetAction, actionSourceMSTeams, isDirectMessage)
		}
	}

	for _, reaction := range reactions {
		reactionUserID, err := ah.plugin.GetStore().TeamsToMattermostUserID(reaction.UserID)
		if err != nil {
			ah.plugin.GetAPI().LogError("unable to find the user for the reaction", "reaction", reaction.Reaction)
			continue
		}

		emojiName, ok := emojisReverseMap[reaction.Reaction]
		if !ok {
			ah.plugin.GetAPI().LogError("No code reaction found for reaction", "reaction", reaction.Reaction)
			continue
		}
		if !postReactionsByUserAndEmoji[reactionUserID+emojiName] {
			ah.IgnorePluginHooksMap.Store(fmt.Sprintf("%s_%s_%s", postID, reactionUserID, emojiName), true)
			r, appErr := ah.plugin.GetAPI().AddReaction(&model.Reaction{
				UserId:    reactionUserID,
				PostId:    postID,
				ChannelId: channelID,
				EmojiName: emojiName,
			})
			if appErr != nil {
				ah.IgnorePluginHooksMap.Delete(fmt.Sprintf("reactions_%s_%s", reactionUserID, emojiName))
				ah.plugin.GetAPI().LogError("failed to create the reaction", "err", appErr)
				continue
			}
			ah.plugin.GetAPI().LogDebug("Added reaction", "reaction", r)
			ah.plugin.GetMetrics().ObserveReactionsCount(ReactionSetAction, actionSourceMSTeams, isDirectMessage)
		}
	}
}

func (ah *ActivityHandler) handleDeletedActivity(activityIds msteams.ActivityIds) string {
	messageID := activityIds.MessageID
	if activityIds.ReplyID != "" {
		messageID = activityIds.ReplyID
	}
	postInfo, _ := ah.plugin.GetStore().GetPostInfoByMSTeamsID(activityIds.ChatID+activityIds.ChannelID, messageID)
	if postInfo == nil {
		return discardedReasonOther
	}

	appErr := ah.plugin.GetAPI().DeletePost(postInfo.MattermostID)
	if appErr != nil {
		ah.plugin.GetAPI().LogError("Unable to to delete post", "msgID", postInfo.MattermostID, "error", appErr)
		return discardedReasonOther
	}

	ah.plugin.GetMetrics().ObserveMessagesCount(ActionDeleted, actionSourceMSTeams, IsDirectMessage(activityIds.ChatID))
	return discardedReasonNone
}

func (ah *ActivityHandler) updateLastReceivedChangeDate(t time.Time) {
	err := ah.plugin.GetAPI().KVSet(lastReceivedChangeKey, []byte(strconv.FormatInt(t.UnixMicro(), 10)))
	if err != nil {
		ah.plugin.GetAPI().LogError("Unable to store properly the last received change")
	}
}

func (ah *ActivityHandler) isActiveUser(userID string) bool {
	mmUser, err := ah.plugin.GetAPI().GetUser(userID)
	if err != nil {
		ah.plugin.GetAPI().LogWarn("Unable to get Mattermost user", "mmuserID", userID, "error", err.Error())
		return false
	}

	if mmUser.DeleteAt != 0 {
		return false
	}

	return true
}

func (ah *ActivityHandler) isRemoteUser(userID string) bool {
	user, userErr := ah.plugin.GetAPI().GetUser(userID)
	if userErr != nil {
		ah.plugin.GetAPI().LogDebug("Unable to get MM user", "mmuserID", userID, "error", userErr.Error())
		return false
	}

	return user.RemoteId != nil && *user.RemoteId != "" && strings.HasPrefix(user.Username, "msteams_")
}

func IsDirectMessage(chatID string) bool {
	return chatID != ""
}<|MERGE_RESOLUTION|>--- conflicted
+++ resolved
@@ -47,22 +47,12 @@
 	discardedReasonMaxFileSizeExceeded    = "max_file_size_exceeded"
 	discardedReasonExpiredSubscription    = "expired_subscription"
 
-<<<<<<< HEAD
-	actionSourceMSTeams    = "msteams"
-	ActionCreated          = "created"
-	ActionUpdated          = "updated"
-	ActionDeleted          = "deleted"
-	ReactionSetAction      = "set"
-	ReactionUnsetAction    = "unset"
-	IncreaseFileCountByOne = 1
-=======
 	actionSourceMSTeams = "msteams"
 	ActionCreated       = "created"
 	ActionUpdated       = "updated"
 	ActionDeleted       = "deleted"
 	ReactionSetAction   = "set"
 	ReactionUnsetAction = "unset"
->>>>>>> 211d50ac
 )
 
 type PluginIface interface {

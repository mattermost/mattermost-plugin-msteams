//go:generate mockery --name=PluginIface

package handlers

import (
	"errors"
	"fmt"
	"regexp"
	"strings"
	"sync"
	"time"

	"github.com/enescakir/emoji"
	"github.com/mattermost/mattermost-plugin-msteams/server/metrics"
	"github.com/mattermost/mattermost-plugin-msteams/server/msteams"
	"github.com/mattermost/mattermost-plugin-msteams/server/msteams/clientmodels"
	"github.com/mattermost/mattermost-plugin-msteams/server/store"
	"github.com/mattermost/mattermost-plugin-msteams/server/store/storemodels"

	"github.com/mattermost/mattermost/server/public/model"
	"github.com/mattermost/mattermost/server/public/plugin"
)

var emojisReverseMap map[string]string

var attachRE = regexp.MustCompile(`<attachment id=.*?attachment>`)
var imageRE = regexp.MustCompile(`<img .*?>`)

const (
	numberOfWorkers             = 50
	activityQueueSize           = 5000
	msteamsUserTypeGuest        = "Guest"
	maxFileAttachmentsSupported = 10
)

type PluginIface interface {
	GetAPI() plugin.API
	GetStore() store.Store
	GetMetrics() metrics.Metrics
	GetSyncDirectMessages() bool
	GetSyncLinkedChannels() bool
	GetSyncReactions() bool
	GetSyncFileAttachments() bool
	GetSyncGuestUsers() bool
	GetMaxSizeForCompleteDownload() int
	GetBufferSizeForStreaming() int
	GetBotUserID() string
	GetURL() string
	GetClientForApp() msteams.Client
	GetClientForUser(string) (msteams.Client, error)
	GetClientForTeamsUser(string) (msteams.Client, error)
	GenerateRandomPassword() string
	ChatSpansPlatforms(channelID string) (bool, *model.AppError)
	GetSelectiveSync() bool
	IsRemoteUser(user *model.User) bool
}

type ActivityHandler struct {
	plugin               PluginIface
	queue                chan msteams.Activity
	quit                 chan bool
	workersWaitGroup     sync.WaitGroup
	IgnorePluginHooksMap sync.Map
	lastUpdateAtMap      sync.Map
}

func New(plugin PluginIface) *ActivityHandler {
	// Initialize the emoji translator
	emojisReverseMap = map[string]string{}
	for alias, unicode := range emoji.Map() {
		emojisReverseMap[unicode] = strings.Replace(alias, ":", "", 2)
	}
	emojisReverseMap["like"] = "+1"
	emojisReverseMap["sad"] = "cry"
	emojisReverseMap["angry"] = "angry"
	emojisReverseMap["laugh"] = "laughing"
	emojisReverseMap["heart"] = "heart"
	emojisReverseMap["surprised"] = "open_mouth"
	emojisReverseMap["checkmarkbutton"] = "white_check_mark"

	return &ActivityHandler{
		plugin: plugin,
		queue:  make(chan msteams.Activity, activityQueueSize),
		quit:   make(chan bool),
	}
}

func (ah *ActivityHandler) Start() {
	ah.quit = make(chan bool)

	// This is constant for now, but report it as a metric to future proof dashboards.
	ah.plugin.GetMetrics().ObserveChangeEventQueueCapacity(activityQueueSize)

	// doStart is the meat of the activity handler worker
	doStart := func() {
		for {
			select {
			case activity := <-ah.queue:
				ah.plugin.GetMetrics().DecrementChangeEventQueueLength(activity.ChangeType)
				ah.handleActivity(activity)
			case <-ah.quit:
				// we have received a signal to stop
				return
			}
		}
	}

	// doQuit is called when the worker quits intentionally
	doQuit := func() {
		ah.workersWaitGroup.Done()
	}

	// doStart is the meat of the activity handler worker
	doStartLastActivityAt := func() {
		updateLastActivityAt := func(subscriptionID, lastUpdateAt any) bool {
			if time.Since(lastUpdateAt.(time.Time)) <= 5*time.Minute {
				if err := ah.plugin.GetStore().UpdateSubscriptionLastActivityAt(subscriptionID.(string), lastUpdateAt.(time.Time)); err != nil {
					ah.plugin.GetAPI().LogWarn("Error storing the subscription last activity at", "error", err, "subscription_id", subscriptionID.(string), "last_update_at", lastUpdateAt.(time.Time))
				}
			}
			return true
		}
		for {
			timer := time.NewTimer(5 * time.Minute)
			select {
			case <-timer.C:
				ah.lastUpdateAtMap.Range(updateLastActivityAt)
			case <-ah.quit:
				// we have received a signal to stop
				timer.Stop()
				ah.lastUpdateAtMap.Range(updateLastActivityAt)
				return
			}
		}
	}

	// isQuitting informs the recovery handler if the shutdown is intentional
	isQuitting := func() bool {
		select {
		case <-ah.quit:
			return true
		default:
			return false
		}
	}

	logError := ah.plugin.GetAPI().LogError

	for i := 0; i < numberOfWorkers; i++ {
		ah.workersWaitGroup.Add(1)
		startWorker(logError, ah.plugin.GetMetrics(), isQuitting, doStart, doQuit)
	}
	ah.workersWaitGroup.Add(1)
	startWorker(logError, ah.plugin.GetMetrics(), isQuitting, doStartLastActivityAt, doQuit)
}

func (ah *ActivityHandler) Stop() {
	close(ah.quit)
	ah.workersWaitGroup.Wait()
}

func (ah *ActivityHandler) Handle(activity msteams.Activity) error {
	select {
	case ah.queue <- activity:
		ah.plugin.GetMetrics().IncrementChangeEventQueueLength(activity.ChangeType)
	default:
		ah.plugin.GetMetrics().ObserveChangeEventQueueRejected()
		return errors.New("activity queue size full")
	}

	return nil
}

func (ah *ActivityHandler) HandleLifecycleEvent(event msteams.Activity) {
	if !ah.checkSubscription(event.SubscriptionID) {
		ah.plugin.GetMetrics().ObserveLifecycleEvent(event.LifecycleEvent, metrics.DiscardedReasonFailedSubscriptionCheck)
		return
	}

	if event.LifecycleEvent == "reauthorizationRequired" {
		expiresOn, err := ah.plugin.GetClientForApp().RefreshSubscription(event.SubscriptionID)
		if err != nil {
			ah.plugin.GetAPI().LogWarn("Unable to refresh the subscription", "error", err.Error())
			ah.plugin.GetMetrics().ObserveLifecycleEvent(event.LifecycleEvent, metrics.DiscardedReasonFailedToRefresh)
			return
		}

		ah.plugin.GetMetrics().ObserveSubscription(metrics.SubscriptionRefreshed)
		if err = ah.plugin.GetStore().UpdateSubscriptionExpiresOn(event.SubscriptionID, *expiresOn); err != nil {
			ah.plugin.GetAPI().LogWarn("Unable to store the subscription new expiry date", "subscription_id", event.SubscriptionID, "error", err.Error())
		}
	}

	ah.plugin.GetMetrics().ObserveLifecycleEvent(event.LifecycleEvent, metrics.DiscardedReasonNone)
}

func (ah *ActivityHandler) checkSubscription(subscriptionID string) bool {
	subscription, err := ah.plugin.GetStore().GetChannelSubscription(subscriptionID)
	if err != nil {
		ah.plugin.GetAPI().LogWarn("Unable to get channel subscription", "subscription_id", subscriptionID, "error", err.Error())
		return false
	}

	if _, err = ah.plugin.GetStore().GetLinkByMSTeamsChannelID(subscription.TeamID, subscription.ChannelID); err != nil {
		ah.plugin.GetAPI().LogWarn("Unable to get the link by MS Teams channel ID", "error", err.Error())
		// Ignoring the error because can be the case that the subscription is no longer exists, in that case, it doesn't matter.
		_ = ah.plugin.GetStore().DeleteSubscription(subscriptionID)
		return false
	}

	return true
}

func (ah *ActivityHandler) handleActivity(activity msteams.Activity) {
	done := ah.plugin.GetMetrics().ObserveWorker(metrics.WorkerActivityHandler)
	defer done()

	activityIds := msteams.GetResourceIds(activity.Resource)

	if activityIds.ChatID == "" {
		if !ah.checkSubscription(activity.SubscriptionID) {
			ah.plugin.GetMetrics().ObserveChangeEvent(activity.ChangeType, metrics.DiscardedReasonExpiredSubscription)
			return
		}
	}

	var discardedReason string
	switch activity.ChangeType {
	case "created":
		var msg *clientmodels.Message
		if len(activity.Content) > 0 {
			var err error
			msg, err = msteams.GetMessageFromJSON(activity.Content, activityIds.TeamID, activityIds.ChannelID, activityIds.ChatID)
			if err != nil {
				ah.plugin.GetAPI().LogWarn("Unable to unmarshal activity message", "activity", activity, "error", err)
			}
		}
		discardedReason = ah.handleCreatedActivity(msg, activity.SubscriptionID, activityIds)
	case "updated":
		var msg *clientmodels.Message
		if len(activity.Content) > 0 {
			var err error
			msg, err = msteams.GetMessageFromJSON(activity.Content, activityIds.TeamID, activityIds.ChannelID, activityIds.ChatID)
			if err != nil {
				ah.plugin.GetAPI().LogWarn("Unable to unmarshal activity message", "activity", activity, "error", err)
			}
		}
		discardedReason = ah.handleUpdatedActivity(msg, activity.SubscriptionID, activityIds)
	case "deleted":
		discardedReason = ah.handleDeletedActivity(activityIds)
	default:
		discardedReason = metrics.DiscardedReasonInvalidChangeType
		ah.plugin.GetAPI().LogWarn("Unsupported change type", "change_type", activity.ChangeType)
	}

	ah.plugin.GetMetrics().ObserveChangeEvent(activity.ChangeType, discardedReason)
}

func (ah *ActivityHandler) handleCreatedActivity(msg *clientmodels.Message, subscriptionID string, activityIds clientmodels.ActivityIds) string {
	msg, chat, err := ah.getMessageAndChatFromActivityIds(msg, activityIds)
	if err != nil {
		ah.plugin.GetAPI().LogWarn("Unable to get original message", "error", err.Error())
		return metrics.DiscardedReasonUnableToGetTeamsData
	}

	if msg == nil {
		return metrics.DiscardedReasonUnableToGetTeamsData
	}

	if msg.UserID == "" {
		return metrics.DiscardedReasonNotUserEvent
	}

	isDirectMessage := IsDirectMessage(activityIds.ChatID)

	// Avoid possible duplication
	postInfo, _ := ah.plugin.GetStore().GetPostInfoByMSTeamsID(msg.ChatID+msg.ChannelID, msg.ID)
	if postInfo != nil {
		ah.plugin.GetMetrics().ObserveConfirmedMessage(metrics.ActionSourceMattermost, isDirectMessage)
		return metrics.DiscardedReasonDuplicatedPost
	}

	msteamsUserID, _ := ah.plugin.GetStore().MattermostToTeamsUserID(ah.plugin.GetBotUserID())
	if msg.UserID == msteamsUserID {
		return metrics.DiscardedReasonIsBotUser
	}

	msteamsUser, clientErr := ah.plugin.GetClientForApp().GetUser(msg.UserID)
	if clientErr != nil {
		ah.plugin.GetAPI().LogWarn("Unable to get the MS Teams user", "error", clientErr.Error())
		return metrics.DiscardedReasonUnableToGetTeamsData
	}

	if msteamsUser.Type == msteamsUserTypeGuest && !ah.plugin.GetSyncGuestUsers() {
		if mmUserID, _ := ah.getOrCreateSyntheticUser(msteamsUser, false); mmUserID != "" && ah.isRemoteUser(mmUserID) {
			if appErr := ah.plugin.GetAPI().UpdateUserActive(mmUserID, false); appErr != nil {
				ah.plugin.GetAPI().LogWarn("Unable to deactivate user", "user_id", mmUserID, "error", appErr.Error())
			}
		}

		return metrics.DiscardedReasonOther
	}

	var senderID string
	var channelID string
	if chat != nil {
		if !ah.plugin.GetSyncDirectMessages() {
			// Skipping because direct/group messages are disabled
			return metrics.DiscardedReasonDirectMessagesDisabled
		}

		channelID, err = ah.getChatChannelID(chat)
		if err != nil {
			ah.plugin.GetAPI().LogWarn("Unable to get original channel id", "error", err.Error())
			return metrics.DiscardedReasonOther
		}

		if ah.plugin.GetSelectiveSync() {
			if shouldSync, appErr := ah.plugin.ChatSpansPlatforms(channelID); appErr != nil {
				ah.plugin.GetAPI().LogWarn("Failed to determine if shouldSyncChat", "channel_id", channelID, "error", appErr.Error())
				return metrics.DiscardedReasonOther
			} else if !shouldSync {
				return metrics.DiscardedReasonSelectiveSync
			}
		}

		senderID, _ = ah.plugin.GetStore().TeamsToMattermostUserID(msg.UserID)
	} else {
		if !ah.plugin.GetSyncLinkedChannels() {
			// Skipping because linked channels are disabled
			return metrics.DiscardedReasonLinkedChannelsDisabled
		}

		senderID, _ = ah.getOrCreateSyntheticUser(msteamsUser, true)
		channelLink, _ := ah.plugin.GetStore().GetLinkByMSTeamsChannelID(msg.TeamID, msg.ChannelID)
		if channelLink != nil {
			channelID = channelLink.MattermostChannelID
		}
	}

	if err != nil || senderID == "" {
		senderID = ah.plugin.GetBotUserID()
	}

	if isActiveUser := ah.isActiveUser(senderID); !isActiveUser {
		return metrics.DiscardedReasonInactiveUser
	}

	if channelID == "" {
		return metrics.DiscardedReasonOther
	}

	post, skippedFileAttachments, errorFound := ah.msgToPost(channelID, senderID, msg, chat, false)

	newPost, appErr := ah.plugin.GetAPI().CreatePost(post)
	if appErr != nil {
		ah.plugin.GetAPI().LogWarn("Unable to create post", "error", appErr)
		return metrics.DiscardedReasonOther
	}

	if skippedFileAttachments {
		_, appErr := ah.plugin.GetAPI().CreatePost(&model.Post{
			ChannelId: newPost.ChannelId,
			UserId:    ah.plugin.GetBotUserID(),
<<<<<<< HEAD
			Message:   "Attachments sent from Microsoft Teams weren't delivered to Mattermost.",
=======
			Message:   "Attachments sent from Microsoft Teams aren't delivered to Mattermost.",
>>>>>>> 41206712
			// Anchor the post immediately after (never before) the post that was created.
			CreateAt: newPost.CreateAt + 1,
		})
		if appErr != nil {
			ah.plugin.GetAPI().LogWarn("Failed to notify channel of skipped attachment", "channel_id", post.ChannelId, "post_id", newPost.Id, "error", appErr)
		}
	}

	ah.plugin.GetMetrics().ObserveMessage(metrics.ActionCreated, metrics.ActionSourceMSTeams, isDirectMessage)

	if errorFound {
		_ = ah.plugin.GetAPI().SendEphemeralPost(senderID, &model.Post{
			ChannelId: channelID,
			UserId:    ah.plugin.GetBotUserID(),
			Message:   "Some images could not be delivered because they exceeded the maximum resolution and/or size allowed.",
		})
	}

	if newPost != nil && newPost.Id != "" && msg.ID != "" {
		if err := ah.plugin.GetStore().LinkPosts(storemodels.PostInfo{MattermostID: newPost.Id, MSTeamsChannel: fmt.Sprintf(msg.ChatID + msg.ChannelID), MSTeamsID: msg.ID, MSTeamsLastUpdateAt: msg.LastUpdateAt}); err != nil {
			ah.plugin.GetAPI().LogWarn("Error updating the MSTeams/Mattermost post link metadata", "error", err)
		}
	}

	ah.lastUpdateAtMap.Store(subscriptionID, msg.LastUpdateAt)
	return metrics.DiscardedReasonNone
}

func (ah *ActivityHandler) handleUpdatedActivity(msg *clientmodels.Message, subscriptionID string, activityIds clientmodels.ActivityIds) string {
	msg, chat, err := ah.getMessageAndChatFromActivityIds(msg, activityIds)
	if err != nil {
		ah.plugin.GetAPI().LogWarn("Unable to get original message", "error", err.Error())
		return metrics.DiscardedReasonUnableToGetTeamsData
	}

	if msg == nil {
		return metrics.DiscardedReasonUnableToGetTeamsData
	}

	if msg.UserID == "" {
		return metrics.DiscardedReasonNotUserEvent
	}

	msteamsUserID, _ := ah.plugin.GetStore().MattermostToTeamsUserID(ah.plugin.GetBotUserID())
	if msg.UserID == msteamsUserID {
		return metrics.DiscardedReasonIsBotUser
	}

	postInfo, _ := ah.plugin.GetStore().GetPostInfoByMSTeamsID(msg.ChatID+msg.ChannelID, msg.ID)
	if postInfo == nil {
		return metrics.DiscardedReasonOther
	}

	// Ignore if the change is already applied in the database
	if postInfo.MSTeamsLastUpdateAt.UnixMicro() == msg.LastUpdateAt.UnixMicro() {
		return metrics.DiscardedReasonAlreadyAppliedChange
	}

	channelID := ""
	if chat == nil {
		if !ah.plugin.GetSyncLinkedChannels() {
			// Skipping because linked channels are disabled
			return metrics.DiscardedReasonLinkedChannelsDisabled
		}

		var channelLink *storemodels.ChannelLink
		channelLink, err = ah.plugin.GetStore().GetLinkByMSTeamsChannelID(msg.TeamID, msg.ChannelID)
		if err != nil || channelLink == nil {
			ah.plugin.GetAPI().LogWarn("Unable to find the subscription")
			return metrics.DiscardedReasonOther
		}
		channelID = channelLink.MattermostChannelID
	} else {
		if !ah.plugin.GetSyncDirectMessages() {
			// Skipping because direct/group messages are disabled
			return metrics.DiscardedReasonDirectMessagesDisabled
		}
		post, postErr := ah.plugin.GetAPI().GetPost(postInfo.MattermostID)
		if postErr != nil {
			if strings.EqualFold(postErr.Id, "app.post.get.app_error") {
				if err = ah.plugin.GetStore().RecoverPost(postInfo.MattermostID); err != nil {
					ah.plugin.GetAPI().LogWarn("Unable to recover the post", "post_id", postInfo.MattermostID, "error", err)
					return metrics.DiscardedReasonOther
				}
				post, postErr = ah.plugin.GetAPI().GetPost(postInfo.MattermostID)
				if postErr != nil {
					ah.plugin.GetAPI().LogWarn("Unable to find the original post after recovery", "post_id", postInfo.MattermostID, "error", postErr.Error())
					return metrics.DiscardedReasonOther
				}
			} else {
				ah.plugin.GetAPI().LogWarn("Unable to find the original post", "error", postErr.Error())
				return metrics.DiscardedReasonOther
			}
		}
		channelID = post.ChannelId
	}

	senderID, err := ah.plugin.GetStore().TeamsToMattermostUserID(msg.UserID)
	if err != nil || senderID == "" {
		senderID = ah.plugin.GetBotUserID()
	}

	if isActiveUser := ah.isActiveUser(senderID); !isActiveUser {
		return metrics.DiscardedReasonInactiveUser
	}

	post, skippedFileAttachments, _ := ah.msgToPost(channelID, senderID, msg, chat, true)
	post.Id = postInfo.MattermostID

	if skippedFileAttachments {
		_, appErr := ah.plugin.GetAPI().CreatePost(&model.Post{
			ChannelId: post.ChannelId,
			UserId:    ah.plugin.GetBotUserID(),
<<<<<<< HEAD
			Message:   "Attachments added to an existing post in Microsoft Teams weren't delivered to Mattermost.",
=======
			Message:   "Attachments added to an existing post in Microsoft Teams aren't delivered to Mattermost.",
>>>>>>> 41206712
			// Anchor the post immediately after (never before) the post that was edited.
			CreateAt: post.CreateAt + 1,
		})
		if appErr != nil {
			ah.plugin.GetAPI().LogWarn("Failed to notify channel of skipped attachment", "channel_id", post.ChannelId, "post_id", post.Id, "error", appErr)
		}
	}

	ah.IgnorePluginHooksMap.Store(fmt.Sprintf("post_%s", post.Id), true)
	if _, appErr := ah.plugin.GetAPI().UpdatePost(post); appErr != nil {
		ah.IgnorePluginHooksMap.Delete(fmt.Sprintf("post_%s", post.Id))
		if strings.EqualFold(appErr.Id, "app.post.get.app_error") {
			if err = ah.plugin.GetStore().RecoverPost(post.Id); err != nil {
				ah.plugin.GetAPI().LogWarn("Unable to recover the post", "post_id", post.Id, "error", err)
				return metrics.DiscardedReasonOther
			}
		} else {
			ah.plugin.GetAPI().LogWarn("Unable to update post", "post_id", post.Id, "error", appErr)
			return metrics.DiscardedReasonOther
		}
	}

	isDirectMessage := IsDirectMessage(activityIds.ChatID)
	ah.plugin.GetMetrics().ObserveMessage(metrics.ActionUpdated, metrics.ActionSourceMSTeams, isDirectMessage)
	ah.handleReactions(postInfo.MattermostID, channelID, isDirectMessage, msg.Reactions)

	ah.lastUpdateAtMap.Store(subscriptionID, msg.LastUpdateAt)
	return metrics.DiscardedReasonNone
}

func (ah *ActivityHandler) handleReactions(postID, channelID string, isDirectMessage bool, reactions []clientmodels.Reaction) {
	if !ah.plugin.GetSyncReactions() {
		return
	}

	postReactions, appErr := ah.plugin.GetAPI().GetReactions(postID)
	if appErr != nil {
		return
	}

	if len(reactions) == 0 && len(postReactions) == 0 {
		return
	}

	postReactionsByUserAndEmoji := map[string]bool{}
	for _, pr := range postReactions {
		postReactionsByUserAndEmoji[pr.UserId+pr.EmojiName] = true
	}

	allReactions := map[string]bool{}
	for _, reaction := range reactions {
		emojiName, ok := emojisReverseMap[reaction.Reaction]
		if !ok {
			ah.plugin.GetAPI().LogWarn("No code reaction found for reaction", "reaction", reaction.Reaction)
			continue
		}
		reactionUserID, err := ah.plugin.GetStore().TeamsToMattermostUserID(reaction.UserID)
		if err != nil {
			ah.plugin.GetAPI().LogWarn("unable to find the user for the reaction", "reaction", reaction.Reaction)
			continue
		}
		allReactions[reactionUserID+emojiName] = true
	}

	for _, r := range postReactions {
		if !allReactions[r.UserId+r.EmojiName] {
			r.ChannelId = "removedfromplugin"
			if appErr = ah.plugin.GetAPI().RemoveReaction(r); appErr != nil {
				ah.plugin.GetAPI().LogWarn("Unable to remove reaction", "error", appErr.Error())
			}
			ah.plugin.GetMetrics().ObserveReaction(metrics.ReactionUnsetAction, metrics.ActionSourceMSTeams, isDirectMessage)
		}
	}

	for _, reaction := range reactions {
		reactionUserID, err := ah.plugin.GetStore().TeamsToMattermostUserID(reaction.UserID)
		if err != nil {
			ah.plugin.GetAPI().LogWarn("unable to find the user for the reaction", "reaction", reaction.Reaction)
			continue
		}

		emojiName, ok := emojisReverseMap[reaction.Reaction]
		if !ok {
			ah.plugin.GetAPI().LogWarn("No code reaction found for reaction", "reaction", reaction.Reaction)
			continue
		}
		if !postReactionsByUserAndEmoji[reactionUserID+emojiName] {
			ah.IgnorePluginHooksMap.Store(fmt.Sprintf("%s_%s_%s", postID, reactionUserID, emojiName), true)
			_, appErr := ah.plugin.GetAPI().AddReaction(&model.Reaction{
				UserId:    reactionUserID,
				PostId:    postID,
				ChannelId: channelID,
				EmojiName: emojiName,
			})
			if appErr != nil {
				ah.IgnorePluginHooksMap.Delete(fmt.Sprintf("reactions_%s_%s", reactionUserID, emojiName))
				ah.plugin.GetAPI().LogWarn("failed to create the reaction", "err", appErr)
				continue
			}
			ah.plugin.GetMetrics().ObserveReaction(metrics.ReactionSetAction, metrics.ActionSourceMSTeams, isDirectMessage)
		}
	}
}

func (ah *ActivityHandler) handleDeletedActivity(activityIds clientmodels.ActivityIds) string {
	messageID := activityIds.MessageID
	if activityIds.ReplyID != "" {
		messageID = activityIds.ReplyID
	}
	postInfo, _ := ah.plugin.GetStore().GetPostInfoByMSTeamsID(activityIds.ChatID+activityIds.ChannelID, messageID)
	if postInfo == nil {
		return metrics.DiscardedReasonOther
	}

	appErr := ah.plugin.GetAPI().DeletePost(postInfo.MattermostID)
	if appErr != nil {
		ah.plugin.GetAPI().LogWarn("Unable to to delete post", "post_id", postInfo.MattermostID, "error", appErr)
		return metrics.DiscardedReasonOther
	}

	ah.plugin.GetMetrics().ObserveMessage(metrics.ActionDeleted, metrics.ActionSourceMSTeams, IsDirectMessage(activityIds.ChatID))

	return metrics.DiscardedReasonNone
}

func (ah *ActivityHandler) isActiveUser(userID string) bool {
	mmUser, err := ah.plugin.GetAPI().GetUser(userID)
	if err != nil {
		ah.plugin.GetAPI().LogWarn("Unable to get Mattermost user", "user_id", userID, "error", err.Error())
		return false
	}

	if mmUser.DeleteAt != 0 {
		return false
	}

	return true
}

func (ah *ActivityHandler) isRemoteUser(userID string) bool {
	user, userErr := ah.plugin.GetAPI().GetUser(userID)
	if userErr != nil {
		ah.plugin.GetAPI().LogWarn("Unable to get MM user", "user_id", userID, "error", userErr.Error())
		return false
	}

	return ah.plugin.IsRemoteUser(user)
}

func IsDirectMessage(chatID string) bool {
	return chatID != ""
}<|MERGE_RESOLUTION|>--- conflicted
+++ resolved
@@ -362,11 +362,7 @@
 		_, appErr := ah.plugin.GetAPI().CreatePost(&model.Post{
 			ChannelId: newPost.ChannelId,
 			UserId:    ah.plugin.GetBotUserID(),
-<<<<<<< HEAD
-			Message:   "Attachments sent from Microsoft Teams weren't delivered to Mattermost.",
-=======
 			Message:   "Attachments sent from Microsoft Teams aren't delivered to Mattermost.",
->>>>>>> 41206712
 			// Anchor the post immediately after (never before) the post that was created.
 			CreateAt: newPost.CreateAt + 1,
 		})
@@ -480,11 +476,7 @@
 		_, appErr := ah.plugin.GetAPI().CreatePost(&model.Post{
 			ChannelId: post.ChannelId,
 			UserId:    ah.plugin.GetBotUserID(),
-<<<<<<< HEAD
-			Message:   "Attachments added to an existing post in Microsoft Teams weren't delivered to Mattermost.",
-=======
 			Message:   "Attachments added to an existing post in Microsoft Teams aren't delivered to Mattermost.",
->>>>>>> 41206712
 			// Anchor the post immediately after (never before) the post that was edited.
 			CreateAt: post.CreateAt + 1,
 		})

--- conflicted
+++ resolved
@@ -48,24 +48,12 @@
 	discardedReasonEmptyFileID            = "empty_file_id"
 	discardedReasonMaxFileSizeExceeded    = "max_file_size_exceeded"
 	discardedReasonExpiredSubscription    = "expired_subscription"
-
-	actionSourceMSTeams    = "msteams"
-	ActionCreated          = "created"
-	ActionUpdated          = "updated"
-	ActionDeleted          = "deleted"
-	ReactionSetAction      = "set"
-	ReactionUnsetAction    = "unset"
-	IncreaseFileCountByOne = 1
 )
 
 type PluginIface interface {
 	GetAPI() plugin.API
 	GetStore() store.Store
-<<<<<<< HEAD
-	GetMetrics() metrics.Metrics
-=======
 	GetMetrics() m.Metrics
->>>>>>> 083bbfdd
 	GetSyncDirectMessages() bool
 	GetSyncGuestUsers() bool
 	GetMaxSizeForCompleteDownload() int
@@ -140,13 +128,15 @@
 }
 
 func (ah *ActivityHandler) Handle(activity msteams.Activity) error {
+	metrics := ah.plugin.GetMetrics()
 	if len(ah.queue) >= activityQueueSize {
-		ah.plugin.GetMetrics().ObserveChangeEventRejectedTotal()
+		if metrics != nil {
+			metrics.ObserveChangeEventRejectedTotal()
+		}
 		return errors.New("activity queue size full")
 	}
 
 	ah.queue <- activity
-	metrics := ah.plugin.GetMetrics()
 	if metrics != nil {
 		metrics.IncrementChangeEventQueueLength(activity.ChangeType)
 	}
@@ -242,7 +232,6 @@
 	}
 
 	isDirectMessage := IsDirectMessage(activityIds.ChatID)
-
 	metrics := ah.plugin.GetMetrics()
 	// Avoid possible duplication
 	postInfo, _ := ah.plugin.GetStore().GetPostInfoByMSTeamsID(msg.ChatID+msg.ChannelID, msg.ID)
@@ -328,7 +317,6 @@
 	}
 
 	ah.plugin.GetAPI().LogDebug("Post created")
-	ah.plugin.GetMetrics().ObserveMessagesCount(ActionCreated, actionSourceMSTeams, IsDirectMessage(activityIds.ChatID))
 	if errorFound {
 		_ = ah.plugin.GetAPI().SendEphemeralPost(senderID, &model.Post{
 			ChannelId: channelID,
@@ -443,24 +431,16 @@
 	}
 
 	isDirectMessage := IsDirectMessage(activityIds.ChatID)
-<<<<<<< HEAD
-	ah.plugin.GetMetrics().ObserveMessagesCount(ActionUpdated, actionSourceMSTeams, isDirectMessage)
-=======
 	metrics := ah.plugin.GetMetrics()
 	if metrics != nil {
 		metrics.ObserveMessagesCount(m.ActionUpdated, m.ActionSourceMSTeams, isDirectMessage)
 	}
->>>>>>> 083bbfdd
 	ah.updateLastReceivedChangeDate(msg.LastUpdateAt)
 	ah.handleReactions(postInfo.MattermostID, channelID, isDirectMessage, msg.Reactions)
 	return discardedReasonNone
 }
 
-<<<<<<< HEAD
-func (ah *ActivityHandler) handleReactions(postID, channelID string, isDirectMessage bool, reactions []msteams.Reaction) {
-=======
 func (ah *ActivityHandler) handleReactions(postID, channelID string, isDirectMessage bool, reactions []clientmodels.Reaction) {
->>>>>>> 083bbfdd
 	ah.plugin.GetAPI().LogDebug("Handling reactions", "reactions", reactions)
 
 	postReactions, appErr := ah.plugin.GetAPI().GetReactions(postID)
@@ -499,13 +479,9 @@
 			if appErr = ah.plugin.GetAPI().RemoveReaction(r); appErr != nil {
 				ah.plugin.GetAPI().LogError("Unable to remove reaction", "error", appErr.Error())
 			}
-<<<<<<< HEAD
-			ah.plugin.GetMetrics().ObserveReactionsCount(ReactionUnsetAction, actionSourceMSTeams, isDirectMessage)
-=======
 			if metrics != nil {
 				metrics.ObserveReactionsCount(m.ReactionUnsetAction, m.ActionSourceMSTeams, isDirectMessage)
 			}
->>>>>>> 083bbfdd
 		}
 	}
 
@@ -535,13 +511,9 @@
 				continue
 			}
 			ah.plugin.GetAPI().LogDebug("Added reaction", "reaction", r)
-<<<<<<< HEAD
-			ah.plugin.GetMetrics().ObserveReactionsCount(ReactionSetAction, actionSourceMSTeams, isDirectMessage)
-=======
 			if metrics != nil {
 				metrics.ObserveReactionsCount(m.ReactionSetAction, m.ActionSourceMSTeams, isDirectMessage)
 			}
->>>>>>> 083bbfdd
 		}
 	}
 }
@@ -562,14 +534,10 @@
 		return discardedReasonOther
 	}
 
-<<<<<<< HEAD
-	ah.plugin.GetMetrics().ObserveMessagesCount(ActionDeleted, actionSourceMSTeams, IsDirectMessage(activityIds.ChatID))
-=======
 	metrics := ah.plugin.GetMetrics()
 	if metrics != nil {
 		metrics.ObserveMessagesCount(m.ActionDeleted, m.ActionSourceMSTeams, IsDirectMessage(activityIds.ChatID))
 	}
->>>>>>> 083bbfdd
 	return discardedReasonNone
 }
 

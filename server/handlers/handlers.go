//go:generate mockery --name=PluginIface

package handlers

import (
	"fmt"
	"regexp"
	"strconv"
	"strings"
	"sync"
	"time"

	"github.com/enescakir/emoji"
	"github.com/mattermost/mattermost-plugin-msteams-sync/server/metrics"
	"github.com/mattermost/mattermost-plugin-msteams-sync/server/msteams"
	"github.com/mattermost/mattermost-plugin-msteams-sync/server/store"
	"github.com/mattermost/mattermost-plugin-msteams-sync/server/store/storemodels"

	"github.com/mattermost/mattermost-server/v6/model"
	"github.com/mattermost/mattermost-server/v6/plugin"
)

var emojisReverseMap map[string]string

var attachRE = regexp.MustCompile(`<attachment id=.*?attachment>`)
var imageRE = regexp.MustCompile(`<img .*?>`)

const (
	lastReceivedChangeKey       = "last_received_change"
	numberOfWorkers             = 50
	activityQueueSize           = 5000
	msteamsUserTypeGuest        = "Guest"
	maxFileAttachmentsSupported = 10

	discardedReasonNone                   = ""
	discardedReasonInvalidChangeType      = "invalid_change_type"
	discardedReasonIsBotUser              = "is_bot_user"
	discardedReasonUnableToGetTeamsData   = "unable_to_get_teams_data"
	discardedReasonNotUserEvent           = "no_user_event"
	discardedReasonOther                  = "other"
	discardedReasonDirectMessagesDisabled = "direct_messages_disabled"
	discardedReasonInactiveUser           = "inactive_user"
	discardedReasonDuplicatedPost         = "duplicated_post"
	discardedReasonAlreadyAppliedChange   = "already_applied_change"
	discardedReasonFileLimitReached       = "file_limit_reached"
	discardedReasonEmptyFileID            = "empty_file_id"
	discardedReasonMaxFileSizeExceeded    = "max_file_size_exceeded"

<<<<<<< HEAD
	actionSourceMSTeams     = "msteams"
	ActionSourceMattermost  = "mattermost"
	DirectMessageTrue       = "true"
	DirectMessageFalse      = "false"
	ActionCreated           = "created"
	ActionUpdated           = "updated"
	ActionDeleted           = "deleted"
	ReactionSetAction       = "set"
	ReactionUnsetAction     = "unset"
	SubscriptionRefreshed   = "refreshed"
	SubscriptionConnected   = "connected"
	SubscriptionReconnected = "reconnected"
	IncreaseFileCountByOne  = 1
=======
	IncreaseFileCountByOne = 1
>>>>>>> 0dc738d1
)

type PluginIface interface {
	GetAPI() plugin.API
	GetStore() store.Store
	GetMetrics() metrics.Metrics
	GetSyncDirectMessages() bool
	GetSyncGuestUsers() bool
	GetMaxSizeForCompleteDownload() int
	GetBufferSizeForStreaming() int
	GetBotUserID() string
	GetURL() string
	GetClientForApp() msteams.Client
	GetClientForUser(string) (msteams.Client, error)
	GetClientForTeamsUser(string) (msteams.Client, error)
	GenerateRandomPassword() string
}

type ActivityHandler struct {
	plugin               PluginIface
	queue                chan msteams.Activity
	quit                 chan bool
	IgnorePluginHooksMap sync.Map
}

func New(plugin PluginIface) *ActivityHandler {
	// Initialize the emoji translator
	emojisReverseMap = map[string]string{}
	for alias, unicode := range emoji.Map() {
		emojisReverseMap[unicode] = strings.Replace(alias, ":", "", 2)
	}
	emojisReverseMap["like"] = "+1"
	emojisReverseMap["sad"] = "cry"
	emojisReverseMap["angry"] = "angry"
	emojisReverseMap["laugh"] = "laughing"
	emojisReverseMap["heart"] = "heart"
	emojisReverseMap["surprised"] = "open_mouth"
	emojisReverseMap["checkmarkbutton"] = "white_check_mark"

	return &ActivityHandler{
		plugin: plugin,
		queue:  make(chan msteams.Activity, activityQueueSize),
		quit:   make(chan bool),
	}
}

func (ah *ActivityHandler) Start() {
	// This is constant for now, but report it as a metric to future proof dashboards.
	ah.plugin.GetMetrics().ObserveChangeEventQueueCapacity(activityQueueSize)

	for i := 0; i < numberOfWorkers; i++ {
		go func() {
			for {
				select {
				case activity := <-ah.queue:
					ah.plugin.GetMetrics().DecrementChangeEventQueueLength(activity.ChangeType)
					ah.handleActivity(activity)
				case <-ah.quit:
					// we have received a signal to stop
					return
				}
			}
		}()
	}
}

func (ah *ActivityHandler) Stop() {
	go func() {
		for i := 0; i < numberOfWorkers; i++ {
			ah.quit <- true
		}
	}()
}

func (ah *ActivityHandler) Handle(activity msteams.Activity) error {
	ah.queue <- activity
	ah.plugin.GetMetrics().IncrementChangeEventQueueLength(activity.ChangeType)

	return nil
}

func (ah *ActivityHandler) HandleLifecycleEvent(event msteams.Activity) {
	if !ah.checkSubscription(event.SubscriptionID) {
		return
	}

	if event.LifecycleEvent == "reauthorizationRequired" {
		expiresOn, err := ah.plugin.GetClientForApp().RefreshSubscription(event.SubscriptionID)
		if err != nil {
			ah.plugin.GetAPI().LogError("Unable to refresh the subscription", "error", err.Error())
		} else {
			ah.plugin.GetMetrics().ObserveSubscriptionsCount(SubscriptionRefreshed)
			if err = ah.plugin.GetStore().UpdateSubscriptionExpiresOn(event.SubscriptionID, *expiresOn); err != nil {
				ah.plugin.GetAPI().LogError("Unable to store the subscription new expiry date", "subscriptionID", event.SubscriptionID, "error", err.Error())
			}
		}
	}
}

func (ah *ActivityHandler) checkSubscription(subscriptionID string) bool {
	subscription, err := ah.plugin.GetStore().GetChannelSubscription(subscriptionID)
	if err != nil {
		ah.plugin.GetAPI().LogDebug("Unable to get channel subscription", "subscriptionID", subscriptionID, "error", err.Error())
		return false
	}

	if _, err = ah.plugin.GetStore().GetLinkByMSTeamsChannelID(subscription.TeamID, subscription.ChannelID); err != nil {
		ah.plugin.GetAPI().LogDebug("Unable to get the link by MS Teams channel ID", "error", err.Error())
		// Ignoring the error because can be the case that the subscription is no longer exists, in that case, it doesn't matter.
		_ = ah.plugin.GetStore().DeleteSubscription(subscriptionID)
		return false
	}

	return true
}

func (ah *ActivityHandler) handleActivity(activity msteams.Activity) {
	activityIds := msteams.GetResourceIds(activity.Resource)

	if activityIds.ChatID == "" {
		if !ah.checkSubscription(activity.SubscriptionID) {
			ah.plugin.GetAPI().LogDebug("The subscription is no longer active", "subscriptionID", activity.SubscriptionID)
			return
		}
	}
	metrics := ah.plugin.GetMetrics()

	var discardedReason string
	switch activity.ChangeType {
	case "created":
		ah.plugin.GetAPI().LogDebug("Handling create activity", "activity", activity)
		discardedReason = ah.handleCreatedActivity(activityIds)
	case "updated":
		ah.plugin.GetAPI().LogDebug("Handling update activity", "activity", activity)
		discardedReason = ah.handleUpdatedActivity(activityIds)
	case "deleted":
		ah.plugin.GetAPI().LogDebug("Handling delete activity", "activity", activity)
		discardedReason = ah.handleDeletedActivity(activityIds)
	default:
		discardedReason = discardedReasonInvalidChangeType
		ah.plugin.GetAPI().LogWarn("Unhandled activity", "activity", activity, "error", "Not handled activity")
	}
	metrics.ObserveProcessedChangeEventTotal(activity.ChangeType, discardedReason)
}

func (ah *ActivityHandler) handleCreatedActivity(activityIds msteams.ActivityIds) string {
	msg, chat, err := ah.getMessageAndChatFromActivityIds(activityIds)
	if err != nil {
		ah.plugin.GetAPI().LogError("Unable to get original message", "error", err.Error())
		return discardedReasonUnableToGetTeamsData
	}

	if msg == nil {
		ah.plugin.GetAPI().LogDebug("Unable to get the message (probably because belongs to private chats of non-connected users)")
		return discardedReasonUnableToGetTeamsData
	}

	if msg.UserID == "" {
		ah.plugin.GetAPI().LogDebug("Skipping not user event", "msg", msg)
		return discardedReasonNotUserEvent
	}

	// Avoid possible duplication
	postInfo, _ := ah.plugin.GetStore().GetPostInfoByMSTeamsID(msg.ChatID+msg.ChannelID, msg.ID)
	if postInfo != nil {
		ah.plugin.GetAPI().LogDebug("duplicate post")
		ah.updateLastReceivedChangeDate(msg.LastUpdateAt)
		ah.plugin.GetMetrics().ObserveMessagesConfirmedCount(metrics.ActionSourceMattermost, IsDirectMessage(activityIds.ChatID))
		return discardedReasonDuplicatedPost
	}

	msteamsUserID, _ := ah.plugin.GetStore().MattermostToTeamsUserID(ah.plugin.GetBotUserID())
	if msg.UserID == msteamsUserID {
		ah.plugin.GetAPI().LogDebug("Skipping messages from bot user")
		ah.updateLastReceivedChangeDate(msg.LastUpdateAt)
		return discardedReasonIsBotUser
	}

	msteamsUser, clientErr := ah.plugin.GetClientForApp().GetUser(msg.UserID)
	if clientErr != nil {
		ah.plugin.GetAPI().LogError("Unable to get the MS Teams user", "error", clientErr.Error())
		return discardedReasonUnableToGetTeamsData
	}

	if msteamsUser.Type == msteamsUserTypeGuest && !ah.plugin.GetSyncGuestUsers() {
		if mmUserID, _ := ah.getOrCreateSyntheticUser(msteamsUser, false); mmUserID != "" && ah.isRemoteUser(mmUserID) {
			if appErr := ah.plugin.GetAPI().UpdateUserActive(mmUserID, false); appErr != nil {
				ah.plugin.GetAPI().LogDebug("Unable to deactivate user", "MMUserID", mmUserID, "Error", appErr.Error())
			}
		}

		return discardedReasonOther
	}

	var senderID string
	var channelID string
	if chat != nil {
		if !ah.plugin.GetSyncDirectMessages() {
			// Skipping because direct/group messages are disabled
			return discardedReasonDirectMessagesDisabled
		}

		channelID, err = ah.getChatChannelID(chat)
		if err != nil {
			ah.plugin.GetAPI().LogError("Unable to get original channel id", "error", err.Error())
			return discardedReasonOther
		}
		senderID, _ = ah.plugin.GetStore().TeamsToMattermostUserID(msg.UserID)
	} else {
		senderID, _ = ah.getOrCreateSyntheticUser(msteamsUser, true)
		channelLink, _ := ah.plugin.GetStore().GetLinkByMSTeamsChannelID(msg.TeamID, msg.ChannelID)
		if channelLink != nil {
			channelID = channelLink.MattermostChannelID
		}
	}

	if err != nil || senderID == "" {
		senderID = ah.plugin.GetBotUserID()
	}

	if isActiveUser := ah.isActiveUser(senderID); !isActiveUser {
		ah.plugin.GetAPI().LogDebug("Skipping messages from inactive user", "MMUserID", senderID)
		return discardedReasonInactiveUser
	}

	if channelID == "" {
		ah.plugin.GetAPI().LogDebug("Channel not set")
		return discardedReasonOther
	}

	post, errorFound := ah.msgToPost(channelID, senderID, msg, chat, false)
	ah.plugin.GetAPI().LogDebug("Post generated")

	newPost, appErr := ah.plugin.GetAPI().CreatePost(post)
	if appErr != nil {
		ah.plugin.GetAPI().LogError("Unable to create post", "Error", appErr)
		return discardedReasonOther
	}

	ah.plugin.GetAPI().LogDebug("Post created")
	ah.plugin.GetMetrics().ObserveMessagesCount(metrics.ActionCreated, metrics.ActionSourceMSTeams, IsDirectMessage(activityIds.ChatID))
	if errorFound {
		_ = ah.plugin.GetAPI().SendEphemeralPost(senderID, &model.Post{
			ChannelId: channelID,
			UserId:    ah.plugin.GetBotUserID(),
			Message:   "Some images could not be delivered because they exceeded the maximum resolution and/or size allowed.",
		})
	}

	ah.updateLastReceivedChangeDate(msg.LastUpdateAt)
	if newPost != nil && newPost.Id != "" && msg.ID != "" {
		if err := ah.plugin.GetStore().LinkPosts(nil, storemodels.PostInfo{MattermostID: newPost.Id, MSTeamsChannel: fmt.Sprintf(msg.ChatID + msg.ChannelID), MSTeamsID: msg.ID, MSTeamsLastUpdateAt: msg.LastUpdateAt}); err != nil {
			ah.plugin.GetAPI().LogWarn("Error updating the MSTeams/Mattermost post link metadata", "error", err)
		}
	}
	return discardedReasonNone
}

func (ah *ActivityHandler) handleUpdatedActivity(activityIds msteams.ActivityIds) string {
	msg, chat, err := ah.getMessageAndChatFromActivityIds(activityIds)
	if err != nil {
		ah.plugin.GetAPI().LogError("Unable to get original message", "error", err.Error())
		return discardedReasonUnableToGetTeamsData
	}

	if msg == nil {
		ah.plugin.GetAPI().LogDebug("Unable to get the message (probably because belongs to private chats of non-connected users)")
		return discardedReasonUnableToGetTeamsData
	}

	if msg.UserID == "" {
		ah.plugin.GetAPI().LogDebug("Skipping not user event", "msg", msg)
		return discardedReasonNotUserEvent
	}

	msteamsUserID, _ := ah.plugin.GetStore().MattermostToTeamsUserID(ah.plugin.GetBotUserID())
	if msg.UserID == msteamsUserID {
		ah.plugin.GetAPI().LogDebug("Skipping messages from bot user")
		ah.updateLastReceivedChangeDate(msg.LastUpdateAt)
		return discardedReasonIsBotUser
	}

	postInfo, _ := ah.plugin.GetStore().GetPostInfoByMSTeamsID(msg.ChatID+msg.ChannelID, msg.ID)
	if postInfo == nil {
		ah.updateLastReceivedChangeDate(msg.LastUpdateAt)
		return discardedReasonOther
	}

	// Ignore if the change is already applied in the database
	if postInfo.MSTeamsLastUpdateAt.UnixMicro() == msg.LastUpdateAt.UnixMicro() {
		return discardedReasonAlreadyAppliedChange
	}

	channelID := ""
	if chat == nil {
		var channelLink *storemodels.ChannelLink
		channelLink, err = ah.plugin.GetStore().GetLinkByMSTeamsChannelID(msg.TeamID, msg.ChannelID)
		if err != nil || channelLink == nil {
			ah.plugin.GetAPI().LogError("Unable to find the subscription")
			return discardedReasonOther
		}
		channelID = channelLink.MattermostChannelID
	} else {
		if !ah.plugin.GetSyncDirectMessages() {
			// Skipping because direct/group messages are disabled
			return discardedReasonDirectMessagesDisabled
		}
		post, postErr := ah.plugin.GetAPI().GetPost(postInfo.MattermostID)
		if postErr != nil {
			if strings.EqualFold(postErr.Id, "app.post.get.app_error") {
				if err = ah.plugin.GetStore().RecoverPost(postInfo.MattermostID); err != nil {
					ah.plugin.GetAPI().LogError("Unable to recover the post", "postID", postInfo.MattermostID, "error", err)
					return discardedReasonOther
				}
				post, postErr = ah.plugin.GetAPI().GetPost(postInfo.MattermostID)
				if postErr != nil {
					ah.plugin.GetAPI().LogError("Unable to find the original post after recovery", "postID", postInfo.MattermostID, "error", postErr.Error())
					return discardedReasonOther
				}
			} else {
				ah.plugin.GetAPI().LogError("Unable to find the original post", "error", postErr.Error())
				return discardedReasonOther
			}
		}
		channelID = post.ChannelId
	}

	senderID, err := ah.plugin.GetStore().TeamsToMattermostUserID(msg.UserID)
	if err != nil || senderID == "" {
		senderID = ah.plugin.GetBotUserID()
	}

	if isActiveUser := ah.isActiveUser(senderID); !isActiveUser {
		ah.plugin.GetAPI().LogDebug("Skipping messages from inactive user", "MMUserID", senderID)
		return discardedReasonInactiveUser
	}

	post, _ := ah.msgToPost(channelID, senderID, msg, chat, true)
	post.Id = postInfo.MattermostID

	ah.IgnorePluginHooksMap.Store(fmt.Sprintf("post_%s", post.Id), true)
	if _, appErr := ah.plugin.GetAPI().UpdatePost(post); appErr != nil {
		ah.IgnorePluginHooksMap.Delete(fmt.Sprintf("post_%s", post.Id))
		if strings.EqualFold(appErr.Id, "app.post.get.app_error") {
			if err = ah.plugin.GetStore().RecoverPost(post.Id); err != nil {
				ah.plugin.GetAPI().LogError("Unable to recover the post", "PostID", post.Id, "error", err)
				return discardedReasonOther
			}
		} else {
			ah.plugin.GetAPI().LogError("Unable to update post", "PostID", post.Id, "Error", appErr)
			return discardedReasonOther
		}
	}

	isDirectMessage := IsDirectMessage(activityIds.ChatID)
	ah.plugin.GetMetrics().ObserveMessagesCount(metrics.ActionUpdated, metrics.ActionSourceMSTeams, isDirectMessage)
	ah.updateLastReceivedChangeDate(msg.LastUpdateAt)
	ah.handleReactions(postInfo.MattermostID, channelID, isDirectMessage, msg.Reactions)
	return discardedReasonNone
}

func (ah *ActivityHandler) handleReactions(postID, channelID string, isDirectMessage bool, reactions []msteams.Reaction) {
	ah.plugin.GetAPI().LogDebug("Handling reactions", "reactions", reactions)

	postReactions, appErr := ah.plugin.GetAPI().GetReactions(postID)
	if appErr != nil {
		return
	}

	if len(reactions) == 0 && len(postReactions) == 0 {
		return
	}

	postReactionsByUserAndEmoji := map[string]bool{}
	for _, pr := range postReactions {
		postReactionsByUserAndEmoji[pr.UserId+pr.EmojiName] = true
	}

	allReactions := map[string]bool{}
	for _, reaction := range reactions {
		emojiName, ok := emojisReverseMap[reaction.Reaction]
		if !ok {
			ah.plugin.GetAPI().LogError("No code reaction found for reaction", "reaction", reaction.Reaction)
			continue
		}
		reactionUserID, err := ah.plugin.GetStore().TeamsToMattermostUserID(reaction.UserID)
		if err != nil {
			ah.plugin.GetAPI().LogError("unable to find the user for the reaction", "reaction", reaction.Reaction)
			continue
		}
		allReactions[reactionUserID+emojiName] = true
	}

	for _, r := range postReactions {
		if !allReactions[r.UserId+r.EmojiName] {
			r.ChannelId = "removedfromplugin"
			if appErr = ah.plugin.GetAPI().RemoveReaction(r); appErr != nil {
				ah.plugin.GetAPI().LogError("Unable to remove reaction", "error", appErr.Error())
			}
			ah.plugin.GetMetrics().ObserveReactionsCount(metrics.ReactionUnsetAction, metrics.ActionSourceMSTeams, isDirectMessage)
		}
	}

	for _, reaction := range reactions {
		reactionUserID, err := ah.plugin.GetStore().TeamsToMattermostUserID(reaction.UserID)
		if err != nil {
			ah.plugin.GetAPI().LogError("unable to find the user for the reaction", "reaction", reaction.Reaction)
			continue
		}

		emojiName, ok := emojisReverseMap[reaction.Reaction]
		if !ok {
			ah.plugin.GetAPI().LogError("No code reaction found for reaction", "reaction", reaction.Reaction)
			continue
		}
		if !postReactionsByUserAndEmoji[reactionUserID+emojiName] {
			ah.IgnorePluginHooksMap.Store(fmt.Sprintf("%s_%s_%s", postID, reactionUserID, emojiName), true)
			r, appErr := ah.plugin.GetAPI().AddReaction(&model.Reaction{
				UserId:    reactionUserID,
				PostId:    postID,
				ChannelId: channelID,
				EmojiName: emojiName,
			})
			if appErr != nil {
				ah.IgnorePluginHooksMap.Delete(fmt.Sprintf("reactions_%s_%s", reactionUserID, emojiName))
				ah.plugin.GetAPI().LogError("failed to create the reaction", "err", appErr)
				continue
			}
			ah.plugin.GetAPI().LogDebug("Added reaction", "reaction", r)
			ah.plugin.GetMetrics().ObserveReactionsCount(metrics.ReactionSetAction, metrics.ActionSourceMSTeams, isDirectMessage)
		}
	}
}

func (ah *ActivityHandler) handleDeletedActivity(activityIds msteams.ActivityIds) string {
	messageID := activityIds.MessageID
	if activityIds.ReplyID != "" {
		messageID = activityIds.ReplyID
	}
	postInfo, _ := ah.plugin.GetStore().GetPostInfoByMSTeamsID(activityIds.ChatID+activityIds.ChannelID, messageID)
	if postInfo == nil {
		return discardedReasonOther
	}

	appErr := ah.plugin.GetAPI().DeletePost(postInfo.MattermostID)
	if appErr != nil {
		ah.plugin.GetAPI().LogError("Unable to to delete post", "msgID", postInfo.MattermostID, "error", appErr)
		return discardedReasonOther
	}

	ah.plugin.GetMetrics().ObserveMessagesCount(metrics.ActionDeleted, metrics.ActionSourceMSTeams, IsDirectMessage(activityIds.ChatID))
	return discardedReasonNone
}

func (ah *ActivityHandler) updateLastReceivedChangeDate(t time.Time) {
	err := ah.plugin.GetAPI().KVSet(lastReceivedChangeKey, []byte(strconv.FormatInt(t.UnixMicro(), 10)))
	if err != nil {
		ah.plugin.GetAPI().LogError("Unable to store properly the last received change")
	}
}

func (ah *ActivityHandler) isActiveUser(userID string) bool {
	mmUser, err := ah.plugin.GetAPI().GetUser(userID)
	if err != nil {
		ah.plugin.GetAPI().LogWarn("Unable to get Mattermost user", "mmuserID", userID, "error", err.Error())
		return false
	}

	if mmUser.DeleteAt != 0 {
		return false
	}

	return true
}

func (ah *ActivityHandler) isRemoteUser(userID string) bool {
	user, userErr := ah.plugin.GetAPI().GetUser(userID)
	if userErr != nil {
		ah.plugin.GetAPI().LogDebug("Unable to get MM user", "mmuserID", userID, "error", userErr.Error())
		return false
	}

	return user.RemoteId != nil && *user.RemoteId != "" && strings.HasPrefix(user.Username, "msteams_")
}

func IsDirectMessage(chatID string) bool {
	return chatID != ""
}<|MERGE_RESOLUTION|>--- conflicted
+++ resolved
@@ -46,23 +46,7 @@
 	discardedReasonEmptyFileID            = "empty_file_id"
 	discardedReasonMaxFileSizeExceeded    = "max_file_size_exceeded"
 
-<<<<<<< HEAD
-	actionSourceMSTeams     = "msteams"
-	ActionSourceMattermost  = "mattermost"
-	DirectMessageTrue       = "true"
-	DirectMessageFalse      = "false"
-	ActionCreated           = "created"
-	ActionUpdated           = "updated"
-	ActionDeleted           = "deleted"
-	ReactionSetAction       = "set"
-	ReactionUnsetAction     = "unset"
-	SubscriptionRefreshed   = "refreshed"
-	SubscriptionConnected   = "connected"
-	SubscriptionReconnected = "reconnected"
-	IncreaseFileCountByOne  = 1
-=======
 	IncreaseFileCountByOne = 1
->>>>>>> 0dc738d1
 )
 
 type PluginIface interface {
@@ -154,7 +138,7 @@
 		if err != nil {
 			ah.plugin.GetAPI().LogError("Unable to refresh the subscription", "error", err.Error())
 		} else {
-			ah.plugin.GetMetrics().ObserveSubscriptionsCount(SubscriptionRefreshed)
+			ah.plugin.GetMetrics().ObserveSubscriptionsCount(metrics.SubscriptionRefreshed)
 			if err = ah.plugin.GetStore().UpdateSubscriptionExpiresOn(event.SubscriptionID, *expiresOn); err != nil {
 				ah.plugin.GetAPI().LogError("Unable to store the subscription new expiry date", "subscriptionID", event.SubscriptionID, "error", err.Error())
 			}

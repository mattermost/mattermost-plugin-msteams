package handlers

import (
	"regexp"
	"strconv"
	"strings"
	"time"

	"github.com/enescakir/emoji"
	"github.com/mattermost/mattermost-plugin-msteams-sync/server/msteams"
	"github.com/mattermost/mattermost-plugin-msteams-sync/server/store"
	"github.com/mattermost/mattermost-plugin-msteams-sync/server/store/storemodels"

	"github.com/mattermost/mattermost-server/v6/model"
	"github.com/mattermost/mattermost-server/v6/plugin"
)

var emojisReverseMap map[string]string

var attachRE = regexp.MustCompile(`<attachment id=.*?attachment>`)
var imageRE = regexp.MustCompile(`<img .*?>`)

const (
	lastReceivedChangeKey = "last_received_change"
	numberOfWorkers       = 20
	activityQueueSize     = 1000
	msteamsUserTypeGuest  = "Guest"
)

type PluginIface interface {
	GetAPI() plugin.API
	GetStore() store.Store
	GetSyncDirectMessages() bool
	GetSyncGuestUsers() bool
	GetBotUserID() string
	GetURL() string
	GetClientForApp() msteams.Client
	GetClientForUser(string) (msteams.Client, error)
	GetClientForTeamsUser(string) (msteams.Client, error)
	GenerateRandomPassword() string
}

type ActivityHandler struct {
	plugin PluginIface
	queue  chan msteams.Activity
	quit   chan bool
}

func New(plugin PluginIface) *ActivityHandler {
	// Initialize the emoji translator
	emojisReverseMap = map[string]string{}
	for alias, unicode := range emoji.Map() {
		emojisReverseMap[unicode] = strings.Replace(alias, ":", "", 2)
	}
	emojisReverseMap["like"] = "+1"
	emojisReverseMap["sad"] = "cry"
	emojisReverseMap["angry"] = "angry"
	emojisReverseMap["laugh"] = "laughing"
	emojisReverseMap["heart"] = "heart"
	emojisReverseMap["surprised"] = "open_mouth"
	emojisReverseMap["checkmarkbutton"] = "white_check_mark"

	return &ActivityHandler{
		plugin: plugin,
		queue:  make(chan msteams.Activity, activityQueueSize),
		quit:   make(chan bool),
	}
}

func (ah *ActivityHandler) Start() {
	for i := 0; i < numberOfWorkers; i++ {
		go func() {
			for {
				select {
				case activity := <-ah.queue:
					ah.handleActivity(activity)
				case <-ah.quit:
					// we have received a signal to stop
					return
				}
			}
		}()
	}
}

func (ah *ActivityHandler) Stop() {
	go func() {
		for i := 0; i < numberOfWorkers; i++ {
			ah.quit <- true
		}
	}()
}

func (ah *ActivityHandler) Handle(activity msteams.Activity) error {
	ah.queue <- activity
	return nil
}

func (ah *ActivityHandler) HandleLifecycleEvent(event msteams.Activity, webhookSecret string, evaluationAPI bool) {
	if !ah.checkSubscription(event.SubscriptionID) {
		return
	}

	if event.LifecycleEvent == "reauthorizationRequired" {
		expiresOn, err := ah.plugin.GetClientForApp().RefreshSubscription(event.SubscriptionID)
		if err != nil {
			ah.plugin.GetAPI().LogError("Unable to refresh the subscription", "error", err.Error())
		} else {
			if err = ah.plugin.GetStore().UpdateSubscriptionExpiresOn(event.SubscriptionID, *expiresOn); err != nil {
				ah.plugin.GetAPI().LogError("Unable to store the subscription new expiry date", "subscriptionID", event.SubscriptionID, "error", err.Error())
			}
		}
	} else if event.LifecycleEvent == "subscriptionRemoved" {
		_, err := ah.plugin.GetClientForApp().SubscribeToChannels(ah.plugin.GetURL()+"/", webhookSecret, !evaluationAPI)
		if err != nil {
			ah.plugin.GetAPI().LogError("Unable to subscribe to channels", "error", err)
		}

		_, err = ah.plugin.GetClientForApp().SubscribeToChats(ah.plugin.GetURL()+"/", webhookSecret, !evaluationAPI)
		if err != nil {
			ah.plugin.GetAPI().LogError("Unable to subscribe to chats", "error", err)
		}
	}
}

func (ah *ActivityHandler) checkSubscription(subscriptionID string) bool {
	subscriptionType, err := ah.plugin.GetStore().GetSubscriptionType(subscriptionID)
	if err != nil {
		// Ignoring the error because can be the case that the subscription is no longer exists, in that case, it doesn't matter.
		_ = ah.plugin.GetClientForApp().DeleteSubscription(subscriptionID)
		return false
	}

	if subscriptionType == "allChats" {
		return true
	}

	switch subscriptionType {
	case "allChats":
		return true
	case "channel":
		subscription, err := ah.plugin.GetStore().GetChannelSubscription(subscriptionID)
		if err != nil {
			// Ignoring the error because can be the case that the subscription is no longer exists, in that case, it doesn't matter.
			_ = ah.plugin.GetClientForApp().DeleteSubscription(subscriptionID)
			return false
		}
		_, err = ah.plugin.GetStore().GetLinkByMSTeamsChannelID(subscription.TeamID, subscription.ChannelID)
		if err != nil {
			// Ignoring the error because can be the case that the subscription is no longer exists, in that case, it doesn't matter.
			_ = ah.plugin.GetStore().DeleteSubscription(subscriptionID)
			// Ignoring the error because can be the case that the subscription is no longer exists, in that case, it doesn't matter.
			_ = ah.plugin.GetClientForApp().DeleteSubscription(subscriptionID)
			return false
		}
	case "chat":
		subscription, err := ah.plugin.GetStore().GetChatSubscription(subscriptionID)
		if err != nil {
			// Ignoring the error because can be the case that the subscription is no longer exists, in that case, it doesn't matter.
			_ = ah.plugin.GetClientForApp().DeleteSubscription(subscriptionID)
			return false
		}
		if _, appErr := ah.plugin.GetAPI().GetUser(subscription.UserID); appErr != nil {
			// Ignoring the error because can be the case that the subscription is no longer exists, in that case, it doesn't matter.
			_ = ah.plugin.GetStore().DeleteSubscription(subscriptionID)
			// Ignoring the error because can be the case that the subscription is no longer exists, in that case, it doesn't matter.
			_ = ah.plugin.GetClientForApp().DeleteSubscription(subscriptionID)
			return false
		}
	}

	return true
}

func (ah *ActivityHandler) handleActivity(activity msteams.Activity) {
	activityIds := msteams.GetResourceIds(activity.Resource)

	if !ah.checkSubscription(activity.SubscriptionID) {
		ah.plugin.GetAPI().LogError("The subscription is no longer active", "subscriptionID", activity.SubscriptionID)
		return
	}

	switch activity.ChangeType {
	case "created":
		ah.plugin.GetAPI().LogDebug("Handling create activity", "activity", activity)
		ah.handleCreatedActivity(activityIds)
	case "updated":
		ah.plugin.GetAPI().LogDebug("Handling update activity", "activity", activity)
		ah.handleUpdatedActivity(activityIds)
	case "deleted":
		ah.plugin.GetAPI().LogDebug("Handling delete activity", "activity", activity)
		ah.handleDeletedActivity(activityIds)
	default:
		ah.plugin.GetAPI().LogWarn("Unhandled activity", "activity", activity, "error", "Not handled activity")
	}
}

func (ah *ActivityHandler) handleCreatedActivity(activityIds msteams.ActivityIds) {
	msg, chat, err := ah.getMessageAndChatFromActivityIds(activityIds)
	if err != nil {
		ah.plugin.GetAPI().LogError("Unable to get original message", "error", err.Error())
		return
	}

	if msg == nil {
		ah.plugin.GetAPI().LogDebug("Unable to get the message (probably because belongs to private chats of non-connected users)")
		return
	}

	if msg.UserID == "" {
		ah.plugin.GetAPI().LogDebug("Skipping not user event", "msg", msg)
		return
	}

	msteamsUserID, _ := ah.plugin.GetStore().MattermostToTeamsUserID(ah.plugin.GetBotUserID())
	if msg.UserID == msteamsUserID {
		ah.plugin.GetAPI().LogDebug("Skipping messages from bot user")
		ah.updateLastReceivedChangeDate(msg.LastUpdateAt)
		return
	}

	msteamsUser, clientErr := ah.plugin.GetClientForApp().GetUser(msg.UserID)
	if clientErr != nil {
		ah.plugin.GetAPI().LogError("Unable to get the MS Teams user", "error", clientErr.Error())
		return
	}

	if msteamsUser.Type == msteamsUserTypeGuest && !ah.plugin.GetSyncGuestUsers() {
		if mmUserID, _ := ah.getOrCreateSyntheticUser(msteamsUser, false); mmUserID != "" && ah.isRemoteUser(mmUserID) {
			if appErr := ah.plugin.GetAPI().UpdateUserActive(mmUserID, false); appErr != nil {
				ah.plugin.GetAPI().LogDebug("Unable to deactivate user", "MMUserID", mmUserID, "Error", appErr.Error())
			}
		}

		return
	}

	var senderID string
	var channelID string
	if chat != nil {
		if !ah.plugin.GetSyncDirectMessages() {
			// Skipping because direct/group messages are disabled
			return
		}

		channelID, err = ah.getChatChannelID(chat)
		if err != nil {
			ah.plugin.GetAPI().LogError("Unable to get original channel id", "error", err.Error())
			return
		}
		senderID, _ = ah.plugin.GetStore().TeamsToMattermostUserID(msg.UserID)
	} else {
		senderID, _ = ah.getOrCreateSyntheticUser(msteamsUser, true)
		channelLink, _ := ah.plugin.GetStore().GetLinkByMSTeamsChannelID(msg.TeamID, msg.ChannelID)
		if channelLink != nil {
			channelID = channelLink.MattermostChannelID
		}
	}

	if err != nil || senderID == "" {
		senderID = ah.plugin.GetBotUserID()
	}

	if isActiveUser := ah.isActiveUser(senderID); !isActiveUser {
<<<<<<< HEAD
		return
	}

	if channelID == "" {
		ah.plugin.GetAPI().LogDebug("Channel not set")
=======
		ah.plugin.GetAPI().LogDebug("Skipping messages from inactive user", "MMUserID", senderID)
>>>>>>> 32786419
		return
	}

	if channelID == "" {
		ah.plugin.GetAPI().LogDebug("Channel not set")
		return
	}

	post, err := ah.msgToPost(channelID, senderID, msg, chat)
	if err != nil {
		ah.plugin.GetAPI().LogError("Unable to transform Teams post to Mattermost post", "message", msg, "error", err)
		return
	}

	ah.plugin.GetAPI().LogDebug("Post generated", "post", post)

	// Avoid possible duplication
	postInfo, _ := ah.plugin.GetStore().GetPostInfoByMSTeamsID(msg.ChatID+msg.ChannelID, msg.ID)
	if postInfo != nil {
		ah.plugin.GetAPI().LogDebug("duplicate post")
		ah.updateLastReceivedChangeDate(msg.LastUpdateAt)
		return
	}

	newPost, appErr := ah.plugin.GetAPI().CreatePost(post)

	if appErr != nil {
		ah.plugin.GetAPI().LogError("Unable to create post", "post", post, "error", appErr)
		return
	}

	ah.plugin.GetAPI().LogDebug("Post created", "post", newPost)

	ah.updateLastReceivedChangeDate(msg.LastUpdateAt)
	if newPost != nil && newPost.Id != "" && msg.ID != "" {
		err = ah.plugin.GetStore().LinkPosts(storemodels.PostInfo{MattermostID: newPost.Id, MSTeamsChannelID: msg.ChatID + msg.ChannelID, MSTeamsID: msg.ID, MSTeamsLastUpdateAt: msg.LastUpdateAt})
		if err != nil {
			ah.plugin.GetAPI().LogWarn("Error updating the MSTeams/Mattermost post link metadata", "error", err)
		}
	}
}

func (ah *ActivityHandler) handleUpdatedActivity(activityIds msteams.ActivityIds) {
	msg, chat, err := ah.getMessageAndChatFromActivityIds(activityIds)
	if err != nil {
		ah.plugin.GetAPI().LogError("Unable to get original message", "error", err.Error())
		return
	}

	if msg == nil {
		ah.plugin.GetAPI().LogDebug("Unable to get the message (probably because belongs to private chats of non-connected users)")
		return
	}

	if msg.UserID == "" {
		ah.plugin.GetAPI().LogDebug("Skipping not user event", "msg", msg)
		return
	}

	msteamsUserID, _ := ah.plugin.GetStore().MattermostToTeamsUserID(ah.plugin.GetBotUserID())
	if msg.UserID == msteamsUserID {
		ah.plugin.GetAPI().LogDebug("Skipping messages from bot user")
		ah.updateLastReceivedChangeDate(msg.LastUpdateAt)
		return
	}

	postInfo, _ := ah.plugin.GetStore().GetPostInfoByMSTeamsID(msg.ChatID+msg.ChannelID, msg.ID)
	if postInfo == nil {
		ah.updateLastReceivedChangeDate(msg.LastUpdateAt)
		return
	}

	// Ignore if the change is already applied in the database
	if postInfo.MSTeamsLastUpdateAt.UnixMicro() == msg.LastUpdateAt.UnixMicro() {
		return
	}

	channelID := ""
	if chat == nil {
		var channelLink *storemodels.ChannelLink
		channelLink, err = ah.plugin.GetStore().GetLinkByMSTeamsChannelID(msg.TeamID, msg.ChannelID)
		if err != nil || channelLink == nil {
			ah.plugin.GetAPI().LogError("Unable to find the subscription")
			return
		}
		channelID = channelLink.MattermostChannelID
		if !ah.plugin.GetSyncDirectMessages() {
			// Skipping because direct/group messages are disabled
			return
		}
	} else {
		post, postErr := ah.plugin.GetAPI().GetPost(postInfo.MattermostID)
		if postErr != nil {
			if strings.EqualFold(postErr.Id, "app.post.get.app_error") {
				if err = ah.plugin.GetStore().RecoverPost(postInfo.MattermostID); err != nil {
					ah.plugin.GetAPI().LogError("Unable to recover the post", "postID", postInfo.MattermostID, "error", err)
					return
				}
				post, _ = ah.plugin.GetAPI().GetPost(postInfo.MattermostID)
			} else {
				ah.plugin.GetAPI().LogError("Unable to find the original post", "error", postErr.Error())
				return
			}
		}
		channelID = post.ChannelId
	}

	senderID, err := ah.plugin.GetStore().TeamsToMattermostUserID(msg.UserID)
	if err != nil || senderID == "" {
		senderID = ah.plugin.GetBotUserID()
	}

	if isActiveUser := ah.isActiveUser(senderID); !isActiveUser {
<<<<<<< HEAD
		return
	}

	var userID string
	if msg.TeamID != "" && msg.ChannelID != "" {
		userID = ah.getUserIDForChannelLink(msg.TeamID, msg.ChannelID)
	} else if msg.ChatID != "" {
		userID, err = ah.plugin.GetStore().TeamsToMattermostUserID(msg.UserID)
		if err != nil {
			ah.plugin.GetAPI().LogWarn("Unable to get Mattermost user", "error", err)
		}
=======
		ah.plugin.GetAPI().LogDebug("Skipping messages from inactive user", "MMUserID", senderID)
		return
>>>>>>> 32786419
	}

	post, err := ah.msgToPost(channelID, senderID, msg, chat)
	if err != nil {
		ah.plugin.GetAPI().LogError("Unable to transform Teams post to Mattermost post", "message", msg, "error", err)
		return
	}

	post.Id = postInfo.MattermostID

	if _, appErr := ah.plugin.GetAPI().UpdatePost(post); appErr != nil {
		if strings.EqualFold(appErr.Id, "app.post.get.app_error") {
			if err = ah.plugin.GetStore().RecoverPost(post.Id); err != nil {
				ah.plugin.GetAPI().LogError("Unable to recover the post", "post", post, "error", err)
				return
			}
		} else {
			ah.plugin.GetAPI().LogError("Unable to update post", "post", post, "error", appErr)
			return
		}
	}

	ah.updateLastReceivedChangeDate(msg.LastUpdateAt)
	ah.handleReactions(postInfo.MattermostID, channelID, msg.Reactions)
}

func (ah *ActivityHandler) handleReactions(postID, channelID string, reactions []msteams.Reaction) {
	ah.plugin.GetAPI().LogDebug("Handling reactions", "reactions", reactions)

	postReactions, appErr := ah.plugin.GetAPI().GetReactions(postID)
	if appErr != nil {
		return
	}

	if len(reactions) == 0 && len(postReactions) == 0 {
		return
	}

	postReactionsByUserAndEmoji := map[string]bool{}
	for _, pr := range postReactions {
		postReactionsByUserAndEmoji[pr.UserId+pr.EmojiName] = true
	}

	allReactions := map[string]bool{}
	for _, reaction := range reactions {
		emojiName, ok := emojisReverseMap[reaction.Reaction]
		if !ok {
			ah.plugin.GetAPI().LogError("No code reaction found for reaction", "reaction", reaction.Reaction)
			continue
		}
		reactionUserID, err := ah.plugin.GetStore().TeamsToMattermostUserID(reaction.UserID)
		if err != nil {
			ah.plugin.GetAPI().LogError("unable to find the user for the reaction", "reaction", reaction.Reaction)
			continue
		}
		allReactions[reactionUserID+emojiName] = true
	}

	for _, r := range postReactions {
		if !allReactions[r.UserId+r.EmojiName] {
			r.ChannelId = "removedfromplugin"
			if appErr = ah.plugin.GetAPI().RemoveReaction(r); appErr != nil {
				ah.plugin.GetAPI().LogError("Unable to remove reaction", "error", appErr.Error())
			}
		}
	}

	for _, reaction := range reactions {
		reactionUserID, err := ah.plugin.GetStore().TeamsToMattermostUserID(reaction.UserID)
		if err != nil {
			ah.plugin.GetAPI().LogError("unable to find the user for the reaction", "reaction", reaction.Reaction)
			continue
		}

<<<<<<< HEAD
		if isActiveUser := ah.isActiveUser(reactionUserID); !isActiveUser {
			continue
		}

=======
>>>>>>> 32786419
		emojiName, ok := emojisReverseMap[reaction.Reaction]
		if !ok {
			ah.plugin.GetAPI().LogError("No code reaction found for reaction", "reaction", reaction.Reaction)
			continue
		}
		if !postReactionsByUserAndEmoji[reactionUserID+emojiName] {
			r, appErr := ah.plugin.GetAPI().AddReaction(&model.Reaction{
				UserId:    reactionUserID,
				PostId:    postID,
				ChannelId: channelID,
				EmojiName: emojiName,
			})
			if appErr != nil {
				ah.plugin.GetAPI().LogError("failed to create the reaction", "err", appErr)
				continue
			}
			ah.plugin.GetAPI().LogDebug("Added reaction", "reaction", r)
		}
	}
}

func (ah *ActivityHandler) handleDeletedActivity(activityIds msteams.ActivityIds) {
	messageID := activityIds.MessageID
	if activityIds.ReplyID != "" {
		messageID = activityIds.ReplyID
	}
	postInfo, _ := ah.plugin.GetStore().GetPostInfoByMSTeamsID(activityIds.ChatID+activityIds.ChannelID, messageID)
	if postInfo == nil {
		return
	}

	appErr := ah.plugin.GetAPI().DeletePost(postInfo.MattermostID)
	if appErr != nil {
		ah.plugin.GetAPI().LogError("Unable to to delete post", "msgID", postInfo.MattermostID, "error", appErr)
		return
	}
}

func (ah *ActivityHandler) updateLastReceivedChangeDate(t time.Time) {
	err := ah.plugin.GetAPI().KVSet(lastReceivedChangeKey, []byte(strconv.FormatInt(t.UnixMicro(), 10)))
	if err != nil {
		ah.plugin.GetAPI().LogError("Unable to store properly the last received change")
	}
}

func (ah *ActivityHandler) isActiveUser(userID string) bool {
	mmUser, err := ah.plugin.GetAPI().GetUser(userID)
	if err != nil {
<<<<<<< HEAD
		ah.plugin.GetAPI().LogWarn("Unable to get Mattermost user from senderID", "UserID", userID, "error", err.Error())
=======
		ah.plugin.GetAPI().LogWarn("Unable to get Mattermost user", "mmuserID", userID, "error", err.Error())
>>>>>>> 32786419
		return false
	}

	if mmUser.DeleteAt != 0 {
<<<<<<< HEAD
		ah.plugin.GetAPI().LogDebug("Skipping messages from inactive user", "User", mmUser.Email)
=======
>>>>>>> 32786419
		return false
	}

	return true
<<<<<<< HEAD
=======
}

func (ah *ActivityHandler) isRemoteUser(userID string) bool {
	user, userErr := ah.plugin.GetAPI().GetUser(userID)
	if userErr != nil {
		ah.plugin.GetAPI().LogDebug("Unable to get MM user", "mmuserID", userID, "error", userErr.Error())
		return false
	}

	return user.RemoteId != nil && *user.RemoteId != "" && strings.HasPrefix(user.Username, "msteams_")
>>>>>>> 32786419
}<|MERGE_RESOLUTION|>--- conflicted
+++ resolved
@@ -262,15 +262,7 @@
 	}
 
 	if isActiveUser := ah.isActiveUser(senderID); !isActiveUser {
-<<<<<<< HEAD
-		return
-	}
-
-	if channelID == "" {
-		ah.plugin.GetAPI().LogDebug("Channel not set")
-=======
 		ah.plugin.GetAPI().LogDebug("Skipping messages from inactive user", "MMUserID", senderID)
->>>>>>> 32786419
 		return
 	}
 
@@ -384,22 +376,8 @@
 	}
 
 	if isActiveUser := ah.isActiveUser(senderID); !isActiveUser {
-<<<<<<< HEAD
-		return
-	}
-
-	var userID string
-	if msg.TeamID != "" && msg.ChannelID != "" {
-		userID = ah.getUserIDForChannelLink(msg.TeamID, msg.ChannelID)
-	} else if msg.ChatID != "" {
-		userID, err = ah.plugin.GetStore().TeamsToMattermostUserID(msg.UserID)
-		if err != nil {
-			ah.plugin.GetAPI().LogWarn("Unable to get Mattermost user", "error", err)
-		}
-=======
 		ah.plugin.GetAPI().LogDebug("Skipping messages from inactive user", "MMUserID", senderID)
 		return
->>>>>>> 32786419
 	}
 
 	post, err := ah.msgToPost(channelID, senderID, msg, chat)
@@ -474,13 +452,6 @@
 			continue
 		}
 
-<<<<<<< HEAD
-		if isActiveUser := ah.isActiveUser(reactionUserID); !isActiveUser {
-			continue
-		}
-
-=======
->>>>>>> 32786419
 		emojiName, ok := emojisReverseMap[reaction.Reaction]
 		if !ok {
 			ah.plugin.GetAPI().LogError("No code reaction found for reaction", "reaction", reaction.Reaction)
@@ -529,25 +500,15 @@
 func (ah *ActivityHandler) isActiveUser(userID string) bool {
 	mmUser, err := ah.plugin.GetAPI().GetUser(userID)
 	if err != nil {
-<<<<<<< HEAD
-		ah.plugin.GetAPI().LogWarn("Unable to get Mattermost user from senderID", "UserID", userID, "error", err.Error())
-=======
 		ah.plugin.GetAPI().LogWarn("Unable to get Mattermost user", "mmuserID", userID, "error", err.Error())
->>>>>>> 32786419
 		return false
 	}
 
 	if mmUser.DeleteAt != 0 {
-<<<<<<< HEAD
-		ah.plugin.GetAPI().LogDebug("Skipping messages from inactive user", "User", mmUser.Email)
-=======
->>>>>>> 32786419
 		return false
 	}
 
 	return true
-<<<<<<< HEAD
-=======
 }
 
 func (ah *ActivityHandler) isRemoteUser(userID string) bool {
@@ -558,5 +519,4 @@
 	}
 
 	return user.RemoteId != nil && *user.RemoteId != "" && strings.HasPrefix(user.Username, "msteams_")
->>>>>>> 32786419
 }
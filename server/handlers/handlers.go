--- conflicted
+++ resolved
@@ -46,28 +46,19 @@
 	discardedReasonEmptyFileID            = "empty_file_id"
 	discardedReasonMaxFileSizeExceeded    = "max_file_size_exceeded"
 
-	actionSourceMSTeams    = "msteams"
-<<<<<<< HEAD
-	actionSourceMattermost = "mattermost"
-	isDirectMessage        = "true"
-	isNotDirectMessage     = "false"
-	actionCreated          = "created"
-	actionUpdated          = "updated"
-	actionDeleted          = "deleted"
-	reactionSetAction      = "set"
-	reactionUnsetAction    = "unset"
-	subscriptionRefreshed  = "refreshed"
-=======
-	ActionSourceMattermost = "mattermost"
-	DirectMessageTrue      = "true"
-	DirectMessageFalse     = "false"
-	ActionCreated          = "created"
-	ActionUpdated          = "updated"
-	ActionDeleted          = "deleted"
-	ReactionSetAction      = "set"
-	ReactionUnsetAction    = "unset"
-	IncreaseFileCountByOne = 1
->>>>>>> cb2e0251
+	actionSourceMSTeams     = "msteams"
+	ActionSourceMattermost  = "mattermost"
+	DirectMessageTrue       = "true"
+	DirectMessageFalse      = "false"
+	ActionCreated           = "created"
+	ActionUpdated           = "updated"
+	ActionDeleted           = "deleted"
+	ReactionSetAction       = "set"
+	ReactionUnsetAction     = "unset"
+	SubscriptionRefreshed   = "refreshed"
+	SubscriptionConnected   = "connected"
+	SubscriptionReconnected = "reconnected"
+	IncreaseFileCountByOne  = 1
 )
 
 type PluginIface interface {
@@ -159,7 +150,7 @@
 		if err != nil {
 			ah.plugin.GetAPI().LogError("Unable to refresh the subscription", "error", err.Error())
 		} else {
-			ah.plugin.GetMetrics().ObserveSubscriptionsCount(subscriptionRefreshed)
+			ah.plugin.GetMetrics().ObserveSubscriptionsCount(SubscriptionRefreshed)
 			if err = ah.plugin.GetStore().UpdateSubscriptionExpiresOn(event.SubscriptionID, *expiresOn); err != nil {
 				ah.plugin.GetAPI().LogError("Unable to store the subscription new expiry date", "subscriptionID", event.SubscriptionID, "error", err.Error())
 			}

--- conflicted
+++ resolved
@@ -101,7 +101,11 @@
 		}
 	}
 
-<<<<<<< HEAD
+	// doQuit is called when the worker quits intentionally
+	doQuit := func() {
+		ah.workersWaitGroup.Done()
+	}
+
 	// doStart is the meat of the activity handler worker
 	doStartLastActivityAt := func() {
 		updateLastActivityAt := func(subscriptionID, lastUpdateAt any) bool {
@@ -124,11 +128,6 @@
 				return
 			}
 		}
-=======
-	// doQuit is called when the worker quits intentionally
-	doQuit := func() {
-		ah.workersWaitGroup.Done()
->>>>>>> 79933eea
 	}
 
 	// isQuitting informs the recovery handler if the shutdown is intentional
@@ -147,23 +146,13 @@
 		ah.workersWaitGroup.Add(1)
 		startWorker(logError, ah.plugin.GetMetrics(), isQuitting, doStart, doQuit)
 	}
-	startWorker(logError, ah.plugin.GetMetrics(), isQuitting, doStartLastActivityAt)
+	ah.workersWaitGroup.Add(1)
+	startWorker(logError, ah.plugin.GetMetrics(), isQuitting, doStartLastActivityAt, doQuit)
 }
 
 func (ah *ActivityHandler) Stop() {
-<<<<<<< HEAD
-	ah.quitting.Store(true)
-	go func() {
-		for i := 0; i < numberOfWorkers; i++ {
-			ah.quit <- true
-		}
-		// Extra quit for the last activity at worker
-		ah.quit <- true
-	}()
-=======
 	close(ah.quit)
 	ah.workersWaitGroup.Wait()
->>>>>>> 79933eea
 }
 
 func (ah *ActivityHandler) Handle(activity msteams.Activity) error {

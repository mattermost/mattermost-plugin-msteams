--- conflicted
+++ resolved
@@ -46,12 +46,7 @@
 	discardedReasonFileLimitReached       = "file_limit_reached"
 	discardedReasonEmptyFileID            = "empty_file_id"
 	discardedReasonMaxFileSizeExceeded    = "max_file_size_exceeded"
-<<<<<<< HEAD
-
-	IncreaseFileCountByOne = 1
-=======
 	discardedReasonExpiredSubscription    = "expired_subscription"
->>>>>>> 5482e5dd
 )
 
 type PluginIface interface {
@@ -412,11 +407,7 @@
 	return discardedReasonNone
 }
 
-<<<<<<< HEAD
 func (ah *ActivityHandler) handleReactions(postID, channelID string, isDirectMessage bool, reactions []clientmodels.Reaction) {
-=======
-func (ah *ActivityHandler) handleReactions(postID, channelID string, isDirectMessage bool, reactions []msteams.Reaction) {
->>>>>>> 5482e5dd
 	ah.plugin.GetAPI().LogDebug("Handling reactions", "reactions", reactions)
 
 	postReactions, appErr := ah.plugin.GetAPI().GetReactions(postID)

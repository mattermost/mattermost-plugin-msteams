--- conflicted
+++ resolved
@@ -47,16 +47,7 @@
 	discardedReasonMaxFileSizeExceeded    = "max_file_size_exceeded"
 
 	actionSourceMSTeams    = "msteams"
-<<<<<<< HEAD
-	actionSourceMattermost = "mattermost"
-	isDirectMessage        = "true"
-	isNotDirectMessage     = "false"
-	actionCreated          = "created"
-	actionUpdated          = "updated"
-	actionDeleted          = "deleted"
-	reactionSetAction      = "set"
-	reactionUnsetAction    = "unset"
-=======
+	ActionSourceMattermost = "mattermost"
 	DirectMessageTrue      = "true"
 	DirectMessageFalse     = "false"
 	ActionCreated          = "created"
@@ -65,7 +56,6 @@
 	ReactionSetAction      = "set"
 	ReactionUnsetAction    = "unset"
 	IncreaseFileCountByOne = 1
->>>>>>> 9ddcb341
 )
 
 type PluginIface interface {
@@ -227,17 +217,12 @@
 		return discardedReasonNotUserEvent
 	}
 
-	isDirect := isNotDirectMessage
-	if activityIds.ChatID != "" {
-		isDirect = isDirectMessage
-	}
-
 	// Avoid possible duplication
 	postInfo, _ := ah.plugin.GetStore().GetPostInfoByMSTeamsID(msg.ChatID+msg.ChannelID, msg.ID)
 	if postInfo != nil {
 		ah.plugin.GetAPI().LogDebug("duplicate post")
 		ah.updateLastReceivedChangeDate(msg.LastUpdateAt)
-		ah.plugin.GetMetrics().ObserveMessagesConfirmedCount(actionSourceMattermost, isDirect)
+		ah.plugin.GetMetrics().ObserveMessagesConfirmedCount(ActionSourceMattermost, IsDirectMessage(activityIds.ChatID))
 		return discardedReasonDuplicatedPost
 	}
 
@@ -310,11 +295,7 @@
 	}
 
 	ah.plugin.GetAPI().LogDebug("Post created")
-<<<<<<< HEAD
-	ah.plugin.GetMetrics().ObserveMessagesCount(actionCreated, actionSourceMSTeams, isDirect)
-=======
 	ah.plugin.GetMetrics().ObserveMessagesCount(ActionCreated, actionSourceMSTeams, IsDirectMessage(activityIds.ChatID))
->>>>>>> 9ddcb341
 	if errorFound {
 		_ = ah.plugin.GetAPI().SendEphemeralPost(senderID, &model.Post{
 			ChannelId: channelID,

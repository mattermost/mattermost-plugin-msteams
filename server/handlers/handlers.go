--- conflicted
+++ resolved
@@ -123,23 +123,13 @@
 }
 
 func (ah *ActivityHandler) Handle(activity msteams.Activity) error {
-<<<<<<< HEAD
-	ah.queue <- activity
-	ah.plugin.GetMetrics().IncrementChangeEventQueueLength(activity.ChangeType)
-=======
-	metrics := ah.plugin.GetMetrics()
 	select {
 	case ah.queue <- activity:
-		if metrics != nil {
-			metrics.IncrementChangeEventQueueLength(activity.ChangeType)
-		}
+		ah.plugin.GetMetrics().IncrementChangeEventQueueLength(activity.ChangeType)
 	default:
-		if metrics != nil {
-			metrics.ObserveChangeEventQueueRejectedTotal()
-		}
+		ah.plugin.GetMetrics().ObserveChangeEventQueueRejectedTotal()
 		return errors.New("activity queue size full")
 	}
->>>>>>> f1f265b2
 
 	return nil
 }
@@ -223,11 +213,7 @@
 	}
 
 	isDirectMessage := IsDirectMessage(activityIds.ChatID)
-<<<<<<< HEAD
-
-=======
-	metrics := ah.plugin.GetMetrics()
->>>>>>> f1f265b2
+
 	// Avoid possible duplication
 	postInfo, _ := ah.plugin.GetStore().GetPostInfoByMSTeamsID(msg.ChatID+msg.ChannelID, msg.ID)
 	if postInfo != nil {

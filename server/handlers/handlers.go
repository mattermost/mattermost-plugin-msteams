--- conflicted
+++ resolved
@@ -472,11 +472,7 @@
 		return metrics.DiscardedReasonInactiveUser
 	}
 
-<<<<<<< HEAD
-	post, skippedFileAttachments, _ := ah.msgToPost(channelID, senderID, msg, chat, fileIDs)
-=======
-	post, _, _ := ah.msgToPost(channelID, senderID, msg, chat, true)
->>>>>>> 4526af42
+	post, _, _ := ah.msgToPost(channelID, senderID, msg, chat, fileIDs)
 	post.Id = postInfo.MattermostID
 
 	// For now, don't display this message on update

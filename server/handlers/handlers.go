--- conflicted
+++ resolved
@@ -191,9 +191,7 @@
 	var discardedReason string
 	switch activity.ChangeType {
 	case "created":
-<<<<<<< HEAD
-		ah.plugin.GetAPI().LogDebug("Handling create activity", "activity", activity)
-		var msg *msteams.Message
+		var msg *clientmodels.Message
 		if len(activity.Content) > 0 {
 			var err error
 			msg, err = msteams.GetMessageFromJSON(activity.Content, activityIds.TeamID, activityIds.ChannelID, activityIds.ChatID)
@@ -203,8 +201,7 @@
 		}
 		discardedReason = ah.handleCreatedActivity(msg, activityIds)
 	case "updated":
-		ah.plugin.GetAPI().LogDebug("Handling update activity", "activity", activity)
-		var msg *msteams.Message
+		var msg *clientmodels.Message
 		if len(activity.Content) > 0 {
 			var err error
 			msg, err = msteams.GetMessageFromJSON(activity.Content, activityIds.TeamID, activityIds.ChannelID, activityIds.ChatID)
@@ -213,11 +210,6 @@
 			}
 		}
 		discardedReason = ah.handleUpdatedActivity(msg, activityIds)
-=======
-		discardedReason = ah.handleCreatedActivity(activityIds)
-	case "updated":
-		discardedReason = ah.handleUpdatedActivity(activityIds)
->>>>>>> df405e1e
 	case "deleted":
 		discardedReason = ah.handleDeletedActivity(activityIds)
 	default:
@@ -230,13 +222,8 @@
 	}
 }
 
-<<<<<<< HEAD
-func (ah *ActivityHandler) handleCreatedActivity(msg *msteams.Message, activityIds msteams.ActivityIds) string {
+func (ah *ActivityHandler) handleCreatedActivity(msg *clientmodels.Message, activityIds clientmodels.ActivityIds) string {
 	msg, chat, err := ah.getMessageAndChatFromActivityIds(msg, activityIds)
-=======
-func (ah *ActivityHandler) handleCreatedActivity(activityIds clientmodels.ActivityIds) string {
-	msg, chat, err := ah.getMessageAndChatFromActivityIds(activityIds)
->>>>>>> df405e1e
 	if err != nil {
 		ah.plugin.GetAPI().LogError("Unable to get original message", "error", err.Error())
 		return discardedReasonUnableToGetTeamsData
@@ -356,13 +343,8 @@
 	return discardedReasonNone
 }
 
-<<<<<<< HEAD
-func (ah *ActivityHandler) handleUpdatedActivity(msg *msteams.Message, activityIds msteams.ActivityIds) string {
+func (ah *ActivityHandler) handleUpdatedActivity(msg *clientmodels.Message, activityIds clientmodels.ActivityIds) string {
 	msg, chat, err := ah.getMessageAndChatFromActivityIds(msg, activityIds)
-=======
-func (ah *ActivityHandler) handleUpdatedActivity(activityIds clientmodels.ActivityIds) string {
-	msg, chat, err := ah.getMessageAndChatFromActivityIds(activityIds)
->>>>>>> df405e1e
 	if err != nil {
 		ah.plugin.GetAPI().LogError("Unable to get original message", "error", err.Error())
 		return discardedReasonUnableToGetTeamsData

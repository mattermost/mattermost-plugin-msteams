--- conflicted
+++ resolved
@@ -11,7 +11,7 @@
 	"strings"
 	"time"
 
-	"github.com/mattermost/mattermost-plugin-msteams-sync/server/metrics"
+	m "github.com/mattermost/mattermost-plugin-msteams-sync/server/metrics"
 	"github.com/mattermost/mattermost-plugin-msteams-sync/server/msteams"
 	"github.com/mattermost/mattermost-server/v6/app/imaging"
 	"github.com/mattermost/mattermost-server/v6/model"
@@ -96,11 +96,7 @@
 	attachments := []string{}
 	newText := text
 	parentID := ""
-<<<<<<< HEAD
-	countAttachments := 0
-=======
 	countNonFileAttachments := 0
->>>>>>> 5482e5dd
 	countFileAttachments := 0
 	var client msteams.Client
 	if chat == nil {
@@ -120,17 +116,12 @@
 		return "", nil, "", errorFound
 	}
 
-<<<<<<< HEAD
-	isDirect := isNotDirectMessage
-	if chat != nil {
-		isDirect = isDirectMessage
-=======
 	isDirectMessage := false
 	if chat != nil {
 		isDirectMessage = true
->>>>>>> 5482e5dd
-	}
-
+	}
+
+	metrics := ah.plugin.GetMetrics()
 	for _, a := range msg.Attachments {
 		// remove the attachment tags from the text
 		newText = attachRE.ReplaceAllString(newText, "")
@@ -138,22 +129,14 @@
 		// handle a code snippet (code block)
 		if a.ContentType == "application/vnd.microsoft.card.codesnippet" {
 			newText = ah.handleCodeSnippet(client, a, newText)
-<<<<<<< HEAD
-			countAttachments++
-=======
 			countNonFileAttachments++
->>>>>>> 5482e5dd
 			continue
 		}
 
 		// handle a message reference (reply)
 		if a.ContentType == "messageReference" {
 			parentID, newText = ah.handleMessageReference(a, msg.ChatID+msg.ChannelID, newText)
-<<<<<<< HEAD
-			countAttachments++
-=======
 			countNonFileAttachments++
->>>>>>> 5482e5dd
 			continue
 		}
 
@@ -166,31 +149,22 @@
 		var err error
 		var fileSize int64
 		downloadURL := ""
-		metrics := ah.plugin.GetMetrics()
 		if strings.Contains(a.ContentURL, hostedContentsStr) && strings.HasSuffix(a.ContentURL, "$value") {
 			attachmentData, err = ah.handleDownloadFile(a.ContentURL, client)
 			if err != nil {
 				ah.plugin.GetAPI().LogError("failed to download the file", "filename", a.Name, "error", err.Error())
-<<<<<<< HEAD
 				if metrics != nil {
-					metrics.ObserveFilesCount(actionCreated, actionSourceMSTeams, isDirect, discardedReasonUnableToGetTeamsData, 1)
+					metrics.ObserveFileCount(m.ActionCreated, m.ActionSourceMSTeams, discardedReasonUnableToGetTeamsData, isDirectMessage)
 				}
-=======
-				ah.plugin.GetMetrics().ObserveFileCount(metrics.ActionCreated, metrics.ActionSourceMSTeams, discardedReasonUnableToGetTeamsData, isDirectMessage)
->>>>>>> 5482e5dd
 				continue
 			}
 		} else {
 			fileSize, downloadURL, err = client.GetFileSizeAndDownloadURL(a.ContentURL)
 			if err != nil {
 				ah.plugin.GetAPI().LogError("failed to get file size and download URL", "error", err.Error())
-<<<<<<< HEAD
 				if metrics != nil {
-					metrics.ObserveFilesCount(actionCreated, actionSourceMSTeams, isDirect, discardedReasonUnableToGetTeamsData, 1)
+					metrics.ObserveFileCount(m.ActionCreated, m.ActionSourceMSTeams, discardedReasonUnableToGetTeamsData, isDirectMessage)
 				}
-=======
-				ah.plugin.GetMetrics().ObserveFileCount(metrics.ActionCreated, metrics.ActionSourceMSTeams, discardedReasonUnableToGetTeamsData, isDirectMessage)
->>>>>>> 5482e5dd
 				continue
 			}
 
@@ -198,13 +172,9 @@
 			if fileSize > fileSizeAllowed {
 				ah.plugin.GetAPI().LogError("skipping file download from MS Teams because the file size is greater than the allowed size")
 				errorFound = true
-<<<<<<< HEAD
 				if metrics != nil {
-					metrics.ObserveFilesCount(actionCreated, actionSourceMSTeams, isDirect, discardedReasonMaxFileSizeExceeded, 1)
+					metrics.ObserveFileCount(m.ActionCreated, m.ActionSourceMSTeams, discardedReasonMaxFileSizeExceeded, isDirectMessage)
 				}
-=======
-				ah.plugin.GetMetrics().ObserveFileCount(metrics.ActionCreated, metrics.ActionSourceMSTeams, discardedReasonMaxFileSizeExceeded, isDirectMessage)
->>>>>>> 5482e5dd
 				continue
 			}
 
@@ -213,13 +183,9 @@
 				attachmentData, err = client.GetFileContent(downloadURL)
 				if err != nil {
 					ah.plugin.GetAPI().LogError("failed to get file content", "error", err.Error())
-<<<<<<< HEAD
 					if metrics != nil {
-						metrics.ObserveFilesCount(actionCreated, actionSourceMSTeams, isDirect, discardedReasonUnableToGetTeamsData, 1)
+						metrics.ObserveFileCount(m.ActionCreated, m.ActionSourceMSTeams, discardedReasonUnableToGetTeamsData, isDirectMessage)
 					}
-=======
-					ah.plugin.GetMetrics().ObserveFileCount(metrics.ActionCreated, metrics.ActionSourceMSTeams, discardedReasonUnableToGetTeamsData, isDirectMessage)
->>>>>>> 5482e5dd
 					continue
 				}
 			}
@@ -240,35 +206,23 @@
 		}
 
 		if fileInfoID == "" {
-<<<<<<< HEAD
 			if metrics != nil {
-				metrics.ObserveFilesCount(actionCreated, actionSourceMSTeams, isDirect, discardedReasonEmptyFileID, 1)
+				metrics.ObserveFileCount(m.ActionCreated, m.ActionSourceMSTeams, discardedReasonEmptyFileID, isDirectMessage)
 			}
 			continue
 		}
 		attachments = append(attachments, fileInfoID)
 		if metrics != nil {
-			metrics.ObserveFilesCount(actionCreated, actionSourceMSTeams, isDirect, "", 1)
+			metrics.ObserveFileCount(m.ActionCreated, m.ActionSourceMSTeams, "", isDirectMessage)
 		}
 		countFileAttachments++
-		if countFileAttachments == 10 {
+		if countFileAttachments == maxFileAttachmentsSupported {
 			ah.plugin.GetAPI().LogDebug("discarding the rest of the attachments as Mattermost supports only 10 attachments per post")
 			if metrics != nil {
 				// Calculate the count of file attachments discarded by subtracting handled file attachments and other attachments from total message attachments.
-				fileAttachmentsDiscarded := len(msg.Attachments) - countAttachments - countFileAttachments
-				metrics.ObserveFilesCount(actionCreated, actionSourceMSTeams, isDirect, discardedReasonFileLimitReached, fileAttachmentsDiscarded)
-			}
-=======
-			ah.plugin.GetMetrics().ObserveFileCount(metrics.ActionCreated, metrics.ActionSourceMSTeams, discardedReasonEmptyFileID, isDirectMessage)
-			continue
-		}
-		attachments = append(attachments, fileInfoID)
-		ah.plugin.GetMetrics().ObserveFileCount(metrics.ActionCreated, metrics.ActionSourceMSTeams, "", isDirectMessage)
-		countFileAttachments++
-		if countFileAttachments == maxFileAttachmentsSupported {
-			ah.plugin.GetAPI().LogDebug("discarding the rest of the attachments as Mattermost supports only 10 attachments per post")
-			ah.plugin.GetMetrics().ObserveFilesCount(metrics.ActionCreated, metrics.ActionSourceMSTeams, discardedReasonFileLimitReached, isDirectMessage, int64(len(msg.Attachments)-countNonFileAttachments-countFileAttachments))
->>>>>>> 5482e5dd
+				fileAttachmentsDiscarded := len(msg.Attachments) - countNonFileAttachments - countFileAttachments
+				metrics.ObserveFilesCount(m.ActionCreated, m.ActionSourceMSTeams, discardedReasonFileLimitReached, isDirectMessage, int64(fileAttachmentsDiscarded))
+			}
 			break
 		}
 	}

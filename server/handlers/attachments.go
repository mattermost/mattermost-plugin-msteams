package handlers

import (
	"bytes"
	"encoding/json"
	"fmt"
	"io"
	"mime"
	"net/http"
	"net/url"
	"strings"
	"time"

	m "github.com/mattermost/mattermost-plugin-msteams-sync/server/metrics"
	"github.com/mattermost/mattermost-plugin-msteams-sync/server/msteams"
	"github.com/mattermost/mattermost-plugin-msteams-sync/server/msteams/clientmodels"
	"github.com/mattermost/mattermost-server/v6/app/imaging"
	"github.com/mattermost/mattermost-server/v6/model"
)

func GetResourceIDsFromURL(weburl string) (*clientmodels.ActivityIds, error) {
	parsedURL, err := url.Parse(weburl)
	if err != nil {
		return nil, err
	}

	path := strings.TrimPrefix(parsedURL.Path, "/beta/")
	path = strings.TrimPrefix(path, "/v1.0/")
	urlParts := strings.Split(path, "/")
	activityIDs := &clientmodels.ActivityIds{}
	if urlParts[0] == "chats" && len(urlParts) >= 6 {
		activityIDs.ChatID = urlParts[1]
		activityIDs.MessageID = urlParts[3]
		activityIDs.HostedContentsID = urlParts[5]
	} else if len(urlParts) >= 6 {
		activityIDs.TeamID = urlParts[1]
		activityIDs.ChannelID = urlParts[3]
		activityIDs.MessageID = urlParts[5]
		if strings.Contains(path, "replies") && len(urlParts) >= 10 {
			activityIDs.ReplyID = urlParts[7]
			activityIDs.HostedContentsID = urlParts[9]
		} else {
			activityIDs.HostedContentsID = urlParts[7]
		}
	}

	return activityIDs, nil
}

// handleDownloadFile handles file download
func (ah *ActivityHandler) handleDownloadFile(weburl string, client msteams.Client) ([]byte, error) {
	activityIDs, err := GetResourceIDsFromURL(weburl)
	if err != nil {
		return nil, err
	}

	return client.GetHostedFileContent(activityIDs)
}

func (ah *ActivityHandler) ProcessAndUploadFileToMM(attachmentData []byte, attachmentName, channelID string) (fileInfoID string, resolutionErrorFound bool) {
	contentType := http.DetectContentType(attachmentData)
	if strings.HasPrefix(contentType, "image") && contentType != "image/svg+xml" {
		width, height, imageErr := imaging.GetDimensions(bytes.NewReader(attachmentData))
		if imageErr != nil {
			ah.plugin.GetAPI().LogError("failed to get image dimensions", "error", imageErr.Error())
			return "", false
		}

		imageRes := int64(width) * int64(height)
		if imageRes > *ah.plugin.GetAPI().GetConfig().FileSettings.MaxImageResolution {
			ah.plugin.GetAPI().LogError("image resolution is too high")
			return "", true
		}
	}

	if attachmentName == "" {
		extension := ""
		extensions, extensionErr := mime.ExtensionsByType(contentType)
		if extensionErr != nil {
			ah.plugin.GetAPI().LogDebug("Unable to get the extensions using content type", "error", extensionErr.Error())
		} else if len(extensions) > 0 {
			extension = extensions[0]
		}
		attachmentName = fmt.Sprintf("Image Pasted at %s%s", time.Now().Format("2023-01-02 15:03:05"), extension)
	}

	fileInfo, appErr := ah.plugin.GetAPI().UploadFile(attachmentData, channelID, attachmentName)
	if appErr != nil {
		ah.plugin.GetAPI().LogError("upload file to Mattermost failed", "filename", attachmentName, "error", appErr.Message)
		return "", false
	}

	return fileInfo.Id, false
}

func (ah *ActivityHandler) handleAttachments(channelID, userID, text string, msg *clientmodels.Message, chat *clientmodels.Chat, isUpdatedActivity bool) (string, model.StringArray, string, bool) {
	attachments := []string{}
	newText := text
	parentID := ""
<<<<<<< HEAD
	countAttachments := 0
=======
	countNonFileAttachments := 0
>>>>>>> 083bbfdd
	countFileAttachments := 0
	var client msteams.Client
	if chat == nil {
		client = ah.plugin.GetClientForApp()
	} else {
		for _, member := range chat.Members {
			client, _ = ah.plugin.GetClientForTeamsUser(member.UserID)
			if client != nil {
				break
			}
		}
	}

	errorFound := false
	if client == nil {
		ah.plugin.GetAPI().LogError("Unable to get the client")
		return "", nil, "", errorFound
	}

	isDirectMessage := false
	if chat != nil {
		isDirectMessage = true
	}

<<<<<<< HEAD
=======
	metrics := ah.plugin.GetMetrics()
>>>>>>> 083bbfdd
	for _, a := range msg.Attachments {
		// remove the attachment tags from the text
		newText = attachRE.ReplaceAllString(newText, "")

		// handle a code snippet (code block)
		if a.ContentType == "application/vnd.microsoft.card.codesnippet" {
			newText = ah.handleCodeSnippet(client, a, newText)
<<<<<<< HEAD
			countAttachments++
=======
			countNonFileAttachments++
>>>>>>> 083bbfdd
			continue
		}

		// handle a message reference (reply)
		if a.ContentType == "messageReference" {
			parentID, newText = ah.handleMessageReference(a, msg.ChatID+msg.ChannelID, newText)
<<<<<<< HEAD
			countAttachments++
=======
			countNonFileAttachments++
>>>>>>> 083bbfdd
			continue
		}

		if isUpdatedActivity {
			continue
		}

		// handle the download
		var attachmentData []byte
		var err error
		var fileSize int64
		downloadURL := ""
		if strings.Contains(a.ContentURL, hostedContentsStr) && strings.HasSuffix(a.ContentURL, "$value") {
			attachmentData, err = ah.handleDownloadFile(a.ContentURL, client)
			if err != nil {
				ah.plugin.GetAPI().LogError("failed to download the file", "filename", a.Name, "error", err.Error())
<<<<<<< HEAD
				ah.plugin.GetMetrics().ObserveFilesCount(ActionCreated, actionSourceMSTeams, discardedReasonUnableToGetTeamsData, isDirectMessage, int64(IncreaseFileCountByOne))
=======
				if metrics != nil {
					metrics.ObserveFileCount(m.ActionCreated, m.ActionSourceMSTeams, discardedReasonUnableToGetTeamsData, isDirectMessage)
				}
>>>>>>> 083bbfdd
				continue
			}
		} else {
			fileSize, downloadURL, err = client.GetFileSizeAndDownloadURL(a.ContentURL)
			if err != nil {
				ah.plugin.GetAPI().LogError("failed to get file size and download URL", "error", err.Error())
<<<<<<< HEAD
				ah.plugin.GetMetrics().ObserveFilesCount(ActionCreated, actionSourceMSTeams, discardedReasonUnableToGetTeamsData, isDirectMessage, int64(IncreaseFileCountByOne))
=======
				if metrics != nil {
					metrics.ObserveFileCount(m.ActionCreated, m.ActionSourceMSTeams, discardedReasonUnableToGetTeamsData, isDirectMessage)
				}
>>>>>>> 083bbfdd
				continue
			}

			fileSizeAllowed := *ah.plugin.GetAPI().GetConfig().FileSettings.MaxFileSize
			if fileSize > fileSizeAllowed {
				ah.plugin.GetAPI().LogError("skipping file download from MS Teams because the file size is greater than the allowed size")
				errorFound = true
<<<<<<< HEAD
				ah.plugin.GetMetrics().ObserveFilesCount(ActionCreated, actionSourceMSTeams, discardedReasonMaxFileSizeExceeded, isDirectMessage, int64(IncreaseFileCountByOne))
=======
				if metrics != nil {
					metrics.ObserveFileCount(m.ActionCreated, m.ActionSourceMSTeams, discardedReasonMaxFileSizeExceeded, isDirectMessage)
				}
>>>>>>> 083bbfdd
				continue
			}

			// If the file size is less than or equal to the configurable value, then download the file directly instead of streaming
			if fileSize <= int64(ah.plugin.GetMaxSizeForCompleteDownload()*1024*1024) {
				attachmentData, err = client.GetFileContent(downloadURL)
				if err != nil {
					ah.plugin.GetAPI().LogError("failed to get file content", "error", err.Error())
<<<<<<< HEAD
					ah.plugin.GetMetrics().ObserveFilesCount(ActionCreated, actionSourceMSTeams, discardedReasonUnableToGetTeamsData, isDirectMessage, int64(IncreaseFileCountByOne))
=======
					if metrics != nil {
						metrics.ObserveFileCount(m.ActionCreated, m.ActionSourceMSTeams, discardedReasonUnableToGetTeamsData, isDirectMessage)
					}
>>>>>>> 083bbfdd
					continue
				}
			}
		}

		fileInfoID := ""
		if attachmentData != nil {
			fileInfoID, errorFound = ah.ProcessAndUploadFileToMM(attachmentData, a.Name, channelID)
		} else {
			fileInfoID = ah.GetFileFromTeamsAndUploadToMM(downloadURL, client, &model.UploadSession{
				Id:        model.NewId(),
				Type:      model.UploadTypeAttachment,
				ChannelId: channelID,
				UserId:    userID,
				Filename:  a.Name,
				FileSize:  fileSize,
			})
		}

		if fileInfoID == "" {
<<<<<<< HEAD
			ah.plugin.GetMetrics().ObserveFilesCount(ActionCreated, actionSourceMSTeams, discardedReasonEmptyFileID, isDirectMessage, int64(IncreaseFileCountByOne))
			continue
		}
		attachments = append(attachments, fileInfoID)
		ah.plugin.GetMetrics().ObserveFilesCount(ActionCreated, actionSourceMSTeams, "", isDirectMessage, int64(IncreaseFileCountByOne))
		countFileAttachments++
		if countFileAttachments == maxFileAttachmentsSupported {
			ah.plugin.GetAPI().LogDebug("discarding the rest of the attachments as Mattermost supports only 10 attachments per post")
			ah.plugin.GetMetrics().ObserveFilesCount(ActionCreated, actionSourceMSTeams, discardedReasonFileLimitReached, isDirectMessage, int64(len(msg.Attachments)-countAttachments-countFileAttachments))
=======
			if metrics != nil {
				metrics.ObserveFileCount(m.ActionCreated, m.ActionSourceMSTeams, discardedReasonEmptyFileID, isDirectMessage)
			}
			continue
		}
		attachments = append(attachments, fileInfoID)
		if metrics != nil {
			metrics.ObserveFileCount(m.ActionCreated, m.ActionSourceMSTeams, "", isDirectMessage)
		}
		countFileAttachments++
		if countFileAttachments == maxFileAttachmentsSupported {
			ah.plugin.GetAPI().LogDebug("discarding the rest of the attachments as Mattermost supports only 10 attachments per post")
			if metrics != nil {
				// Calculate the count of file attachments discarded by subtracting handled file attachments and other attachments from total message attachments.
				fileAttachmentsDiscarded := len(msg.Attachments) - countNonFileAttachments - countFileAttachments
				metrics.ObserveFilesCount(m.ActionCreated, m.ActionSourceMSTeams, discardedReasonFileLimitReached, isDirectMessage, int64(fileAttachmentsDiscarded))
			}
>>>>>>> 083bbfdd
			break
		}
	}

	return newText, attachments, parentID, errorFound
}

func (ah *ActivityHandler) GetFileFromTeamsAndUploadToMM(downloadURL string, client msteams.Client, us *model.UploadSession) string {
	pipeReader, pipeWriter := io.Pipe()
	uploadSession, err := ah.plugin.GetAPI().CreateUploadSession(us)
	if err != nil {
		ah.plugin.GetAPI().LogError("Unable to create an upload session in Mattermost", "error", err.Error())
		return ""
	}

	go client.GetFileContentStream(downloadURL, pipeWriter, int64(ah.plugin.GetBufferSizeForStreaming()*1024*1024))
	fileInfo, err := ah.plugin.GetAPI().UploadData(uploadSession, pipeReader)
	if err != nil {
		ah.plugin.GetAPI().LogError("Unable to upload data in the upload session", "UploadSessionID", uploadSession.Id, "Error", err.Error())
		return ""
	}

	return fileInfo.Id
}

func (ah *ActivityHandler) handleCodeSnippet(client msteams.Client, attach clientmodels.Attachment, text string) string {
	var content struct {
		Language       string `json:"language"`
		CodeSnippetURL string `json:"codeSnippetUrl"`
	}
	err := json.Unmarshal([]byte(attach.Content), &content)
	if err != nil {
		ah.plugin.GetAPI().LogError("failed to unmarshal codesnippet", "error", err.Error())
		return text
	}
	s := strings.Split(content.CodeSnippetURL, "/")
	if !strings.Contains(content.CodeSnippetURL, "chats") && !strings.Contains(content.CodeSnippetURL, "channels") {
		ah.plugin.GetAPI().LogError("invalid codesnippetURL", "URL", content.CodeSnippetURL)
		return text
	}

	if (strings.Contains(content.CodeSnippetURL, "chats") && len(s) != 11) || (strings.Contains(content.CodeSnippetURL, "channels") && len(s) != 13 && len(s) != 15) {
		ah.plugin.GetAPI().LogError("codesnippetURL has unexpected size", "URL", content.CodeSnippetURL)
		return text
	}

	codeSnippetText, err := client.GetCodeSnippet(content.CodeSnippetURL)
	if err != nil {
		ah.plugin.GetAPI().LogError("retrieving snippet content failed", "error", err)
		return text
	}
	newText := text + "\n```" + content.Language + "\n" + codeSnippetText + "\n```\n"
	return newText
}

func (ah *ActivityHandler) handleMessageReference(attach clientmodels.Attachment, chatOrChannelID string, text string) (string, string) {
	var content struct {
		MessageID string `json:"messageId"`
	}
	err := json.Unmarshal([]byte(attach.Content), &content)
	if err != nil {
		ah.plugin.GetAPI().LogError("failed to unmarshal attachment content", "error", err)
		return "", text
	}
	postInfo, err := ah.plugin.GetStore().GetPostInfoByMSTeamsID(chatOrChannelID, content.MessageID)
	if err != nil {
		return "", text
	}

	post, appErr := ah.plugin.GetAPI().GetPost(postInfo.MattermostID)
	if appErr != nil {
		return "", text
	}

	if post.RootId != "" {
		return post.RootId, text
	}

	return post.Id, text
}<|MERGE_RESOLUTION|>--- conflicted
+++ resolved
@@ -97,11 +97,7 @@
 	attachments := []string{}
 	newText := text
 	parentID := ""
-<<<<<<< HEAD
-	countAttachments := 0
-=======
 	countNonFileAttachments := 0
->>>>>>> 083bbfdd
 	countFileAttachments := 0
 	var client msteams.Client
 	if chat == nil {
@@ -126,10 +122,7 @@
 		isDirectMessage = true
 	}
 
-<<<<<<< HEAD
-=======
 	metrics := ah.plugin.GetMetrics()
->>>>>>> 083bbfdd
 	for _, a := range msg.Attachments {
 		// remove the attachment tags from the text
 		newText = attachRE.ReplaceAllString(newText, "")
@@ -137,22 +130,14 @@
 		// handle a code snippet (code block)
 		if a.ContentType == "application/vnd.microsoft.card.codesnippet" {
 			newText = ah.handleCodeSnippet(client, a, newText)
-<<<<<<< HEAD
-			countAttachments++
-=======
 			countNonFileAttachments++
->>>>>>> 083bbfdd
 			continue
 		}
 
 		// handle a message reference (reply)
 		if a.ContentType == "messageReference" {
 			parentID, newText = ah.handleMessageReference(a, msg.ChatID+msg.ChannelID, newText)
-<<<<<<< HEAD
-			countAttachments++
-=======
 			countNonFileAttachments++
->>>>>>> 083bbfdd
 			continue
 		}
 
@@ -169,26 +154,18 @@
 			attachmentData, err = ah.handleDownloadFile(a.ContentURL, client)
 			if err != nil {
 				ah.plugin.GetAPI().LogError("failed to download the file", "filename", a.Name, "error", err.Error())
-<<<<<<< HEAD
-				ah.plugin.GetMetrics().ObserveFilesCount(ActionCreated, actionSourceMSTeams, discardedReasonUnableToGetTeamsData, isDirectMessage, int64(IncreaseFileCountByOne))
-=======
 				if metrics != nil {
 					metrics.ObserveFileCount(m.ActionCreated, m.ActionSourceMSTeams, discardedReasonUnableToGetTeamsData, isDirectMessage)
 				}
->>>>>>> 083bbfdd
 				continue
 			}
 		} else {
 			fileSize, downloadURL, err = client.GetFileSizeAndDownloadURL(a.ContentURL)
 			if err != nil {
 				ah.plugin.GetAPI().LogError("failed to get file size and download URL", "error", err.Error())
-<<<<<<< HEAD
-				ah.plugin.GetMetrics().ObserveFilesCount(ActionCreated, actionSourceMSTeams, discardedReasonUnableToGetTeamsData, isDirectMessage, int64(IncreaseFileCountByOne))
-=======
 				if metrics != nil {
 					metrics.ObserveFileCount(m.ActionCreated, m.ActionSourceMSTeams, discardedReasonUnableToGetTeamsData, isDirectMessage)
 				}
->>>>>>> 083bbfdd
 				continue
 			}
 
@@ -196,13 +173,9 @@
 			if fileSize > fileSizeAllowed {
 				ah.plugin.GetAPI().LogError("skipping file download from MS Teams because the file size is greater than the allowed size")
 				errorFound = true
-<<<<<<< HEAD
-				ah.plugin.GetMetrics().ObserveFilesCount(ActionCreated, actionSourceMSTeams, discardedReasonMaxFileSizeExceeded, isDirectMessage, int64(IncreaseFileCountByOne))
-=======
 				if metrics != nil {
 					metrics.ObserveFileCount(m.ActionCreated, m.ActionSourceMSTeams, discardedReasonMaxFileSizeExceeded, isDirectMessage)
 				}
->>>>>>> 083bbfdd
 				continue
 			}
 
@@ -211,13 +184,9 @@
 				attachmentData, err = client.GetFileContent(downloadURL)
 				if err != nil {
 					ah.plugin.GetAPI().LogError("failed to get file content", "error", err.Error())
-<<<<<<< HEAD
-					ah.plugin.GetMetrics().ObserveFilesCount(ActionCreated, actionSourceMSTeams, discardedReasonUnableToGetTeamsData, isDirectMessage, int64(IncreaseFileCountByOne))
-=======
 					if metrics != nil {
 						metrics.ObserveFileCount(m.ActionCreated, m.ActionSourceMSTeams, discardedReasonUnableToGetTeamsData, isDirectMessage)
 					}
->>>>>>> 083bbfdd
 					continue
 				}
 			}
@@ -238,17 +207,6 @@
 		}
 
 		if fileInfoID == "" {
-<<<<<<< HEAD
-			ah.plugin.GetMetrics().ObserveFilesCount(ActionCreated, actionSourceMSTeams, discardedReasonEmptyFileID, isDirectMessage, int64(IncreaseFileCountByOne))
-			continue
-		}
-		attachments = append(attachments, fileInfoID)
-		ah.plugin.GetMetrics().ObserveFilesCount(ActionCreated, actionSourceMSTeams, "", isDirectMessage, int64(IncreaseFileCountByOne))
-		countFileAttachments++
-		if countFileAttachments == maxFileAttachmentsSupported {
-			ah.plugin.GetAPI().LogDebug("discarding the rest of the attachments as Mattermost supports only 10 attachments per post")
-			ah.plugin.GetMetrics().ObserveFilesCount(ActionCreated, actionSourceMSTeams, discardedReasonFileLimitReached, isDirectMessage, int64(len(msg.Attachments)-countAttachments-countFileAttachments))
-=======
 			if metrics != nil {
 				metrics.ObserveFileCount(m.ActionCreated, m.ActionSourceMSTeams, discardedReasonEmptyFileID, isDirectMessage)
 			}
@@ -266,7 +224,6 @@
 				fileAttachmentsDiscarded := len(msg.Attachments) - countNonFileAttachments - countFileAttachments
 				metrics.ObserveFilesCount(m.ActionCreated, m.ActionSourceMSTeams, discardedReasonFileLimitReached, isDirectMessage, int64(fileAttachmentsDiscarded))
 			}
->>>>>>> 083bbfdd
 			break
 		}
 	}

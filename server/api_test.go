package main

import (
	"bytes"
	"encoding/json"
	"fmt"
	"io"
	"net/http"
	"net/http/httptest"
	"net/url"
	"strings"
	"testing"
	"time"

	"github.com/mattermost/mattermost-plugin-msteams-sync/server/msteams"
	clientmocks "github.com/mattermost/mattermost-plugin-msteams-sync/server/msteams/mocks"
	storemocks "github.com/mattermost/mattermost-plugin-msteams-sync/server/store/mocks"
	"github.com/mattermost/mattermost-plugin-msteams-sync/server/store/storemodels"
	"github.com/mattermost/mattermost-plugin-msteams-sync/server/testutils"
	"github.com/mattermost/mattermost-server/v6/model"
	"github.com/mattermost/mattermost-server/v6/plugin/plugintest"
	"github.com/pkg/errors"
	"github.com/stretchr/testify/assert"
	"github.com/stretchr/testify/mock"
	"github.com/stretchr/testify/require"
	"golang.org/x/oauth2"
)

func TestSubscriptionValidation(t *testing.T) {
	plugin := newTestPlugin(t)

	w := httptest.NewRecorder()
	r := httptest.NewRequest(http.MethodPost, "/changes?validationToken=test", nil)

	plugin.ServeHTTP(nil, w, r)

	result := w.Result()
	assert.NotNil(t, result)
	defer result.Body.Close()
	bodyBytes, err := io.ReadAll(result.Body)
	assert.Nil(t, err)
	bodyString := string(bodyBytes)

	assert.Equal(t, 200, result.StatusCode)
	assert.Equal(t, "test", bodyString)
}

func TestSubscriptionInvalidRequest(t *testing.T) {
	plugin := newTestPlugin(t)

	w := httptest.NewRecorder()
	r := httptest.NewRequest(http.MethodPost, "/changes", strings.NewReader(""))

	plugin.ServeHTTP(nil, w, r)

	result := w.Result()
	assert.NotNil(t, result)
	defer result.Body.Close()
	bodyBytes, err := io.ReadAll(result.Body)
	assert.Nil(t, err)
	bodyString := string(bodyBytes)

	assert.Equal(t, 400, result.StatusCode)
	assert.Equal(t, "unable to get the activities from the message\n", bodyString)
}

func TestSubscriptionNewMesage(t *testing.T) {
	plugin := newTestPlugin(t)
	ttcases := []struct {
		Name          string
		Activities    Activities
		PopulateMocks func()
		ExpectedCode  int
		ExpectedBody  string
	}{
		{
			"Valid message",
			Activities{
				Value: []msteams.Activity{
					{
						Resource:                       "teams('team-id')/channels('channel-id')/messages('message-id')",
						ChangeType:                     "created",
						ClientState:                    "webhooksecret",
						SubscriptionExpirationDateTime: time.Now().Add(10 * time.Minute),
					},
				},
			},
			func() {
			},
			202,
			"",
		},
		{
			"Valid reply",
			Activities{
				Value: []msteams.Activity{
					{
						Resource:                       "teams('team-id')/channels('channel-id')/messages('message-id')/replies('reply-id')",
						ChangeType:                     "created",
						ClientState:                    "webhooksecret",
						SubscriptionExpirationDateTime: time.Now().Add(10 * time.Minute),
					},
				},
			},
			func() {
				plugin.store.(*storemocks.Store).On("GetTokenForMattermostUser", "bot-user-id").Return(&oauth2.Token{}, nil)
			},
			202,
			"",
		},
		{
			"Message not found",
			Activities{
				Value: []msteams.Activity{
					{
						Resource:                       "teams('team-id')/channels('channel-id')/messages('message-id')",
						ChangeType:                     "created",
						ClientState:                    "webhooksecret",
						SubscriptionExpirationDateTime: time.Now().Add(10 * time.Minute),
					},
				},
			},
			func() {
				plugin.store.(*storemocks.Store).On("GetTokenForMattermostUser", "bot-user-id").Return(&oauth2.Token{}, nil)
			},
			202,
			"",
		},
		{
			"Invalid activity",
			Activities{
				Value: []msteams.Activity{
					{
						Resource:                       "test",
						ChangeType:                     "created",
						ClientState:                    "webhooksecret",
						SubscriptionExpirationDateTime: time.Now().Add(10 * time.Minute),
					},
				},
			},
			func() {
				plugin.store.(*storemocks.Store).On("GetTokenForMattermostUser", "bot-user-id").Return(&oauth2.Token{}, nil)
			},
			202,
			"",
		},
		{
			"Invalid webhook secret",
			Activities{
				Value: []msteams.Activity{
					{
						Resource:                       "teams('team-id')/channels('channel-id')/messages('message-id')",
						ChangeType:                     "created",
						ClientState:                    "invalid",
						SubscriptionExpirationDateTime: time.Now().Add(10 * time.Minute),
					},
				},
			},
			func() {
				plugin.store.(*storemocks.Store).On("GetTokenForMattermostUser", "bot-user-id").Return(&oauth2.Token{}, nil)
				plugin.API.(*plugintest.API).On("LogError", "Unable to process created activity", "activity", mock.Anything, "error", "Invalid webhook secret").Return(nil)
			},
			400,
			"Invalid webhook secret\n",
		},
	}
	for _, tc := range ttcases {
		t.Run(tc.Name, func(t *testing.T) {
			data, err := json.Marshal(tc.Activities)
			require.NoError(t, err)

			tc.PopulateMocks()

			w := httptest.NewRecorder()
			r := httptest.NewRequest(http.MethodPost, "/changes", bytes.NewReader(data))

			plugin.ServeHTTP(nil, w, r)

			result := w.Result()
			assert.NotNil(t, result)
			defer result.Body.Close()
			bodyBytes, err := io.ReadAll(result.Body)
			assert.Nil(t, err)
			bodyString := string(bodyBytes)

			assert.Equal(t, tc.ExpectedCode, result.StatusCode)
			assert.Equal(t, tc.ExpectedBody, bodyString)
		})
	}
}

func TestGetAvatarFromCache(t *testing.T) {
	plugin := newTestPlugin(t)

	plugin.store.(*storemocks.Store).On("GetAvatarCache", "user-id").Return([]byte("fake-avatar"), nil).Times(1)

	w := httptest.NewRecorder()
	r := httptest.NewRequest(http.MethodGet, "/avatar/user-id", nil)

	plugin.ServeHTTP(nil, w, r)

	result := w.Result()
	assert.NotNil(t, result)
	defer result.Body.Close()
	bodyBytes, err := io.ReadAll(result.Body)
	assert.Nil(t, err)
	bodyString := string(bodyBytes)

	assert.Equal(t, 200, result.StatusCode)
	assert.Equal(t, "fake-avatar", bodyString)
}

func TestGetAvatarFromServer(t *testing.T) {
	plugin := newTestPlugin(t)

	plugin.store.(*storemocks.Store).On("GetAvatarCache", "user-id").Return(nil, &model.AppError{Message: "not-found"}).Times(1)
	plugin.msteamsAppClient.(*clientmocks.Client).On("GetUserAvatar", "user-id").Return([]byte("fake-avatar"), nil).Times(1)
	plugin.store.(*storemocks.Store).On("SetAvatarCache", "user-id", []byte("fake-avatar")).Return(nil).Times(1)

	w := httptest.NewRecorder()
	r := httptest.NewRequest(http.MethodGet, "/avatar/user-id", nil)

	plugin.ServeHTTP(nil, w, r)

	result := w.Result()
	assert.NotNil(t, result)
	defer result.Body.Close()
	bodyBytes, err := io.ReadAll(result.Body)
	assert.Nil(t, err)
	bodyString := string(bodyBytes)

	assert.Equal(t, 200, result.StatusCode)
	assert.Equal(t, "fake-avatar", bodyString)
}

func TestGetAvatarNotFound(t *testing.T) {
	plugin := newTestPlugin(t)

	plugin.store.(*storemocks.Store).On("GetAvatarCache", "user-id").Return(nil, &model.AppError{Message: "not-found"}).Times(1)
	plugin.msteamsAppClient.(*clientmocks.Client).On("GetUserAvatar", "user-id").Return(nil, errors.New("not-found")).Times(1)
	plugin.API.(*plugintest.API).On("LogError", "Unable to read avatar", "error", "not-found").Return(nil)

	w := httptest.NewRecorder()
	r := httptest.NewRequest(http.MethodGet, "/avatar/user-id", nil)

	plugin.ServeHTTP(nil, w, r)

	result := w.Result()
	assert.NotNil(t, result)
	defer result.Body.Close()
	bodyBytes, err := io.ReadAll(result.Body)
	assert.Nil(t, err)
	bodyString := string(bodyBytes)

	assert.Equal(t, 404, result.StatusCode)
	assert.Equal(t, "avatar not found\n", bodyString)
}

func TestProcessActivity(t *testing.T) {
	newTime := time.Now().Add(30 * time.Minute)
	for _, test := range []struct {
		Name               string
		SetupAPI           func(*plugintest.API)
		SetupClient        func(client *clientmocks.Client, uclient *clientmocks.Client)
		SetupStore         func(*storemocks.Store)
		RequestBody        string
		ValidationToken    string
		ExpectedStatusCode int
		ExpectedResult     string
	}{
		{
			Name:               "ProcessActivity: With validation token present",
			SetupAPI:           func(api *plugintest.API) {},
			SetupClient:        func(client *clientmocks.Client, uclient *clientmocks.Client) {},
			SetupStore:         func(store *storemocks.Store) {},
			ValidationToken:    "mockValidationToken",
			ExpectedStatusCode: http.StatusOK,
			ExpectedResult:     "mockValidationToken",
		},
		{
			Name:               "ProcessActivity: Invalid body",
			SetupAPI:           func(api *plugintest.API) {},
			SetupClient:        func(client *clientmocks.Client, uclient *clientmocks.Client) {},
			SetupStore:         func(store *storemocks.Store) {},
			RequestBody:        `{`,
			ExpectedStatusCode: http.StatusBadRequest,
			ExpectedResult:     "unable to get the activities from the message\n",
		},
		{
			Name: "ProcessActivity: Valid body with invalid webhook secret",
			SetupAPI: func(api *plugintest.API) {
				api.On("LogError", "Unable to process created activity", "activity", mock.Anything, "error", mock.Anything).Times(1)
			},
			SetupClient: func(client *clientmocks.Client, uclient *clientmocks.Client) {},
			SetupStore:  func(store *storemocks.Store) {},
			RequestBody: `{
				"Value": [{
				"Resource": "mockResource",
				"ClientState": "mockClientState",
				"ChangeType": "mockChangeType",
				"LifecycleEvent": "mockLifecycleEvent"
			}]}`,
			ExpectedStatusCode: http.StatusBadRequest,
			ExpectedResult:     "Invalid webhook secret\n",
		},
		{
			Name:     "ProcessActivity: Valid body with valid webhook secret",
			SetupAPI: func(api *plugintest.API) {},
			SetupClient: func(client *clientmocks.Client, uclient *clientmocks.Client) {
				client.On("RefreshSubscription", "mockID").Return(&newTime, nil)
			},
			SetupStore: func(store *storemocks.Store) {
				store.On("UpdateSubscriptionExpiresOn", "mockID", newTime).Return(nil)
			},
			RequestBody: `{
				"Value": [{
				"SubscriptionID": "mockID",
				"Resource": "mockResource",
				"ClientState": "webhooksecret",
				"ChangeType": "mockChangeType",
				"LifecycleEvent": "mockLifecycleEvent"
			}]}`,
			ExpectedStatusCode: http.StatusAccepted,
		},
	} {
		t.Run(test.Name, func(t *testing.T) {
			assert := assert.New(t)
			plugin := newTestPlugin(t)
			test.SetupStore(plugin.store.(*storemocks.Store))
			test.SetupAPI(plugin.API.(*plugintest.API))
			test.SetupClient(plugin.msteamsAppClient.(*clientmocks.Client), plugin.clientBuilderWithToken("", "", "", "", nil, nil).(*clientmocks.Client))
			w := httptest.NewRecorder()
			r := httptest.NewRequest(http.MethodPost, "/changes", bytes.NewBufferString(test.RequestBody))
			if test.ValidationToken != "" {
				queryParams := url.Values{
					"validationToken": {"mockValidationToken"},
				}

				r.URL.RawQuery = queryParams.Encode()
			}
			plugin.ServeHTTP(nil, w, r)
			result := w.Result()
			assert.NotNil(t, result)
			defer result.Body.Close()
			bodyBytes, _ := io.ReadAll(result.Body)
			bodyString := string(bodyBytes)
			assert.Equal(test.ExpectedStatusCode, result.StatusCode)
			assert.Equal(test.ExpectedResult, bodyString)
		})
	}
}

func TestProcessLifecycle(t *testing.T) {
	newTime := time.Now().Add(30 * time.Minute)
	for _, test := range []struct {
		Name               string
		ValidationToken    string
		SetupAPI           func(*plugintest.API)
		SetupClient        func(client *clientmocks.Client, uclient *clientmocks.Client)
		SetupStore         func(*storemocks.Store)
		RequestBody        string
		ExpectedStatusCode int
		ExpectedResult     string
	}{
		{
			Name:            "ProcessLifecycle: With validation token present",
			SetupAPI:        func(api *plugintest.API) {},
			SetupClient:     func(client *clientmocks.Client, uclient *clientmocks.Client) {},
			SetupStore:      func(store *storemocks.Store) {},
			ValidationToken: "mockValidationToken",
			RequestBody: `{
				"Value": [{
				"Resource": "mockResource",
				"ClientState": "webhooksecret",
				"ChangeType": "mockChangeType",
				"LifecycleEvent": "mockLifecycleEvent"
			}]}`,
			ExpectedStatusCode: http.StatusOK,
			ExpectedResult:     "mockValidationToken",
		},
		{
			Name:               "ProcessLifecycle: Invalid body",
			SetupAPI:           func(api *plugintest.API) {},
			SetupClient:        func(client *clientmocks.Client, uclient *clientmocks.Client) {},
			SetupStore:         func(store *storemocks.Store) {},
			RequestBody:        `{`,
			ExpectedStatusCode: http.StatusBadRequest,
			ExpectedResult:     "unable to get the lifecycle events from the message\n",
		},
		{
			Name: "ProcessLifecycle: Valid body with invalid webhook secret",
			SetupAPI: func(api *plugintest.API) {
				api.On("LogError", "Invalid webhook secret recevied in lifecycle event").Times(1)
			},
			SetupClient: func(client *clientmocks.Client, uclient *clientmocks.Client) {},
			SetupStore:  func(store *storemocks.Store) {},
			RequestBody: `{
				"Value": [{
				"Resource": "mockResource",
				"ClientState": "mockClientState",
				"ChangeType": "mockChangeType",
				"LifecycleEvent": "mockLifecycleEvent"
			}]}`,
			ExpectedStatusCode: http.StatusOK,
		},
		{
			Name:        "ProcessLifecycle: Valid body with valid webhook secret and without refresh needed",
			SetupAPI:    func(api *plugintest.API) {},
			SetupClient: func(client *clientmocks.Client, uclient *clientmocks.Client) {},
			SetupStore: func(store *storemocks.Store) {
				store.On("GetSubscriptionType", "mockID").Return("allChats", nil)
			},
			RequestBody: `{
				"Value": [{
				"SubscriptionID": "mockID",
				"Resource": "mockResource",
				"ClientState": "webhooksecret",
				"ChangeType": "mockChangeType",
				"LifecycleEvent": "mockLifecycleEvent"
			}]}`,
			ExpectedStatusCode: http.StatusOK,
		},
		{
			Name:     "ProcessLifecycle: Valid body with valid webhook secret and with refresh needed",
			SetupAPI: func(api *plugintest.API) {},
			SetupClient: func(client *clientmocks.Client, uclient *clientmocks.Client) {
				client.On("RefreshSubscription", "mockID").Return(&newTime, nil)
			},
			SetupStore: func(store *storemocks.Store) {
				store.On("GetSubscriptionType", "mockID").Return("allChats", nil)
				store.On("UpdateSubscriptionExpiresOn", "mockID", newTime).Return(nil)
			},
			RequestBody: `{
				"Value": [{
				"SubscriptionID": "mockID",
				"ClientState": "webhooksecret",
				"ChangeType": "mockChangeType",
				"LifecycleEvent": "reauthorizationRequired"
			}]}`,
			ExpectedStatusCode: http.StatusOK,
		},
	} {
		t.Run(test.Name, func(t *testing.T) {
			assert := assert.New(t)
			plugin := newTestPlugin(t)
			test.SetupStore(plugin.store.(*storemocks.Store))
			test.SetupAPI(plugin.API.(*plugintest.API))
			test.SetupClient(plugin.msteamsAppClient.(*clientmocks.Client), plugin.clientBuilderWithToken("", "", "", "", nil, nil).(*clientmocks.Client))
			w := httptest.NewRecorder()
			r := httptest.NewRequest(http.MethodPost, "/lifecycle", bytes.NewBufferString(test.RequestBody))
			if test.ValidationToken != "" {
				queryParams := url.Values{
					"validationToken": {"mockValidationToken"},
				}

				r.URL.RawQuery = queryParams.Encode()
			}
			plugin.ServeHTTP(nil, w, r)
			result := w.Result()
			assert.NotNil(t, result)
			defer result.Body.Close()
			bodyBytes, _ := io.ReadAll(result.Body)
			bodyString := string(bodyBytes)
			assert.Equal(test.ExpectedStatusCode, result.StatusCode)
			assert.Equal(test.ExpectedResult, bodyString)
		})
	}
}

func TestAutocompleteTeams(t *testing.T) {
	for _, test := range []struct {
		Name           string
		SetupAPI       func(*plugintest.API)
		SetupStore     func(*storemocks.Store)
		SetupClient    func(*clientmocks.Client, *clientmocks.Client)
		ExpectedResult []model.AutocompleteListItem
	}{
		{
			Name: "AutocompleteTeams: Unable to get client for the user",
			SetupAPI: func(api *plugintest.API) {
				api.On("LogError", "Unable to get the client for user", "Error", "not connected user").Once()
			},
			SetupStore: func(store *storemocks.Store) {
				store.On("GetTokenForMattermostUser", testutils.GetID()).Return(nil, nil).Times(1)
			},
			SetupClient:    func(client *clientmocks.Client, uclient *clientmocks.Client) {},
			ExpectedResult: []model.AutocompleteListItem{},
		},
		{
			Name: "AutocompleteTeams: Unable to get the teams list",
			SetupAPI: func(api *plugintest.API) {
				api.On("LogError", "Unable to get the MS Teams team list", "Error", "unable to get the teams list").Once()
			},
			SetupStore: func(store *storemocks.Store) {
				store.On("GetTokenForMattermostUser", testutils.GetID()).Return(&oauth2.Token{}, nil).Times(1)
			},
			SetupClient: func(client *clientmocks.Client, uclient *clientmocks.Client) {
				uclient.On("ListTeams").Return(nil, errors.New("unable to get the teams list")).Times(1)
			},
			ExpectedResult: []model.AutocompleteListItem{},
		},
		{
			Name: "AutocompleteTeams: Valid",
			SetupAPI: func(api *plugintest.API) {
				api.On("LogDebug", "Successfully fetched the list of teams", "Count", 2).Once()
			},
			SetupStore: func(store *storemocks.Store) {
				store.On("GetTokenForMattermostUser", testutils.GetID()).Return(&oauth2.Token{}, nil).Times(1)
			},
			SetupClient: func(client *clientmocks.Client, uclient *clientmocks.Client) {
				uclient.On("ListTeams").Return([]msteams.Team{
					{
						ID:          "mockTeamsTeamID-1",
						DisplayName: "mockDisplayName-1",
						Description: "mockDescription-1",
					},
					{
						ID:          "mockTeamsTeamID-2",
						DisplayName: "mockDisplayName-2",
						Description: "mockDescription-2",
					},
				}, nil).Times(1)
			},
			ExpectedResult: []model.AutocompleteListItem{
				{
					Item:     "mockTeamsTeamID-1",
					Hint:     "mockDisplayName-1",
					HelpText: "mockDescription-1",
				},
				{
					Item:     "mockTeamsTeamID-2",
					Hint:     "mockDisplayName-2",
					HelpText: "mockDescription-2",
				},
			},
		},
	} {
		t.Run(test.Name, func(t *testing.T) {
			assert := assert.New(t)
			plugin := newTestPlugin(t)
			test.SetupAPI(plugin.API.(*plugintest.API))
			test.SetupStore(plugin.store.(*storemocks.Store))
			test.SetupClient(plugin.msteamsAppClient.(*clientmocks.Client), plugin.clientBuilderWithToken("", "", "", "", nil, nil).(*clientmocks.Client))
			w := httptest.NewRecorder()
			r := httptest.NewRequest(http.MethodGet, "/autocomplete/teams", nil)
			r.Header.Add(HeaderMattermostUserID, testutils.GetID())
			plugin.ServeHTTP(nil, w, r)
			result := w.Result()
			assert.NotNil(t, result)
			defer result.Body.Close()

			var list []model.AutocompleteListItem
			err := json.NewDecoder(result.Body).Decode(&list)
			require.Nil(t, err)
			assert.Equal(test.ExpectedResult, list)
		})
	}
}

func TestAutocompleteChannels(t *testing.T) {
	for _, test := range []struct {
		Name           string
		QueryParams    string
		SetupAPI       func(*plugintest.API)
		SetupStore     func(*storemocks.Store)
		SetupClient    func(*clientmocks.Client, *clientmocks.Client)
		ExpectedResult []model.AutocompleteListItem
	}{
		{
			Name:           "AutocompleteChannels: Query params not present",
			SetupAPI:       func(a *plugintest.API) {},
			SetupStore:     func(store *storemocks.Store) {},
			SetupClient:    func(client *clientmocks.Client, uclient *clientmocks.Client) {},
			ExpectedResult: []model.AutocompleteListItem{},
		},
		{
			Name: "AutocompleteChannels: Unable to get client for the user",
			SetupAPI: func(api *plugintest.API) {
				api.On("LogError", "Unable to get the client for user", "Error", "not connected user").Once()
			},
			QueryParams: "mockData-1 mockData-2 mockData-3",
			SetupStore: func(store *storemocks.Store) {
				store.On("GetTokenForMattermostUser", testutils.GetID()).Return(nil, nil).Times(1)
			},
			SetupClient:    func(client *clientmocks.Client, uclient *clientmocks.Client) {},
			ExpectedResult: []model.AutocompleteListItem{},
		},
		{
			Name: "AutocompleteChannels: Unable to get the channels list",
			SetupAPI: func(api *plugintest.API) {
				api.On("LogError", "Unable to get the channels for MS Teams team", "TeamID", "mockData-3", "Error", "unable to get the channels list").Once()
			},
			QueryParams: "mockData-1 mockData-2 mockData-3",
			SetupStore: func(store *storemocks.Store) {
				store.On("GetTokenForMattermostUser", testutils.GetID()).Return(&oauth2.Token{}, nil).Times(1)
			},
			SetupClient: func(client *clientmocks.Client, uclient *clientmocks.Client) {
				uclient.On("ListChannels", "mockData-3").Return(nil, errors.New("unable to get the channels list")).Times(1)
			},
			ExpectedResult: []model.AutocompleteListItem{},
		},
		{
			Name: "AutocompleteChannels: Valid",
			SetupAPI: func(api *plugintest.API) {
				api.On("LogDebug", "Successfully fetched the list of channels for MS Teams team", "TeamID", "mockData-3", "Count", 2).Once()
			},
			QueryParams: "mockData-1 mockData-2 mockData-3",
			SetupStore: func(store *storemocks.Store) {
				store.On("GetTokenForMattermostUser", testutils.GetID()).Return(&oauth2.Token{}, nil).Times(1)
			},
			SetupClient: func(client *clientmocks.Client, uclient *clientmocks.Client) {
				uclient.On("ListChannels", "mockData-3").Return([]msteams.Channel{
					{
						ID:          "mockTeamsTeamID-1",
						DisplayName: "mockDisplayName-1",
						Description: "mockDescription-1",
					},
					{
						ID:          "mockTeamsTeamID-2",
						DisplayName: "mockDisplayName-2",
						Description: "mockDescription-2",
					},
				}, nil).Times(1)
			},
			ExpectedResult: []model.AutocompleteListItem{
				{
					Item:     "mockTeamsTeamID-1",
					Hint:     "mockDisplayName-1",
					HelpText: "mockDescription-1",
				},
				{
					Item:     "mockTeamsTeamID-2",
					Hint:     "mockDisplayName-2",
					HelpText: "mockDescription-2",
				},
			},
		},
	} {
		t.Run(test.Name, func(t *testing.T) {
			assert := assert.New(t)
			plugin := newTestPlugin(t)
			test.SetupAPI(plugin.API.(*plugintest.API))
			test.SetupStore(plugin.store.(*storemocks.Store))
			test.SetupClient(plugin.msteamsAppClient.(*clientmocks.Client), plugin.clientBuilderWithToken("", "", "", "", nil, nil).(*clientmocks.Client))
			w := httptest.NewRecorder()
			r := httptest.NewRequest(http.MethodGet, "/autocomplete/channels", nil)
			if test.QueryParams != "" {
				queryParams := url.Values{
					"parsed": {test.QueryParams},
				}

				r.URL.RawQuery = queryParams.Encode()
			}

			r.Header.Add(HeaderMattermostUserID, testutils.GetID())
			plugin.ServeHTTP(nil, w, r)
			result := w.Result()
			assert.NotNil(t, result)
			defer result.Body.Close()

			var list []model.AutocompleteListItem
			err := json.NewDecoder(result.Body).Decode(&list)
			require.Nil(t, err)
			assert.Equal(test.ExpectedResult, list)
		})
	}
}

func TestNeedsConnect(t *testing.T) {
	for _, test := range []struct {
		Name                  string
		SetupPlugin           func(*plugintest.API)
		SetupStore            func(*storemocks.Store)
		EnforceConnectedUsers bool
		EnabledTeams          string
		ExpectedResult        string
	}{
		{
			Name:           "NeedsConnect: EnforceConnectedUsers is false",
			SetupPlugin:    func(api *plugintest.API) {},
			SetupStore:     func(store *storemocks.Store) {},
			ExpectedResult: "{\"canSkip\":false,\"needsConnect\":false}",
		},
		{
			Name:        "NeedsConnect: Unable to get the client",
			SetupPlugin: func(api *plugintest.API) {},
			SetupStore: func(store *storemocks.Store) {
				store.On("GetTokenForMattermostUser", testutils.GetID()).Return(nil, nil).Times(1)
			},
			EnforceConnectedUsers: true,
			ExpectedResult:        "{\"canSkip\":false,\"needsConnect\":true}",
		},
		{
			Name: "NeedsConnect: Enabled teams is non empty and not matches with the team",
			SetupPlugin: func(api *plugintest.API) {
				api.On("GetTeamsForUser", testutils.GetID()).Return([]*model.Team{
					{
						Id: "mockTeam",
					},
				}, nil)
			},
			SetupStore: func(store *storemocks.Store) {
				store.On("GetTokenForMattermostUser", testutils.GetID()).Return(nil, nil).Times(1)
			},
			EnforceConnectedUsers: true,
			EnabledTeams:          "mockTeamID",
			ExpectedResult:        "{\"canSkip\":false,\"needsConnect\":false}",
		},
		{
			Name: "NeedsConnect: Enabled teams is non empty and matches with the team",
			SetupPlugin: func(api *plugintest.API) {
				api.On("GetTeamsForUser", testutils.GetID()).Return([]*model.Team{
					{
						Id: "mockTeamID",
					},
				}, nil)
			},
			SetupStore: func(store *storemocks.Store) {
				store.On("GetTokenForMattermostUser", testutils.GetID()).Return(nil, nil).Times(1)
			},
			EnforceConnectedUsers: true,
			EnabledTeams:          "mockTeamID",
			ExpectedResult:        "{\"canSkip\":false,\"needsConnect\":true}",
		},
	} {
		t.Run(test.Name, func(t *testing.T) {
			assert := assert.New(t)
			plugin := newTestPlugin(t)
			plugin.configuration.EnforceConnectedUsers = test.EnforceConnectedUsers
			plugin.configuration.EnabledTeams = test.EnabledTeams
			test.SetupPlugin(plugin.API.(*plugintest.API))
			test.SetupStore(plugin.store.(*storemocks.Store))
			w := httptest.NewRecorder()
			r := httptest.NewRequest(http.MethodGet, "/needsConnect", nil)
			r.Header.Add(HeaderMattermostUserID, testutils.GetID())
			plugin.ServeHTTP(nil, w, r)
			result := w.Result()
			assert.NotNil(t, result)
			defer result.Body.Close()

			bodyBytes, _ := io.ReadAll(result.Body)
			bodyString := string(bodyBytes)
			assert.Equal(test.ExpectedResult, bodyString)
		})
	}
}

func TestDisconnect(t *testing.T) {
	for _, test := range []struct {
		Name               string
		SetupPlugin        func(*plugintest.API)
		SetupStore         func(*storemocks.Store)
		ExpectedResult     string
		ExpectedStatusCode int
	}{
		{
			Name:        "Disconnect: user successfully disconnected",
			SetupPlugin: func(api *plugintest.API) {},
			SetupStore: func(store *storemocks.Store) {
				store.On("MattermostToTeamsUserID", testutils.GetUserID()).Return(testutils.GetID(), nil).Times(1)
				store.On("GetTokenForMattermostUser", testutils.GetUserID()).Return(&oauth2.Token{}, nil).Times(1)
				store.On("SetUserInfo", testutils.GetUserID(), testutils.GetID(), (*oauth2.Token)(nil)).Return(nil).Times(1)
			},
			ExpectedResult:     "Your account has been disconnected.",
			ExpectedStatusCode: http.StatusOK,
		},
		{
			Name: "Disconnect: could not find the Teams user ID",
			SetupPlugin: func(api *plugintest.API) {
				api.On("LogError", "Unable to get Teams user ID from Mattermost user ID.", "UserID", testutils.GetUserID(), "Error", "could not find the Teams user ID").Once()
			},
			SetupStore: func(store *storemocks.Store) {
				store.On("GetTokenForMattermostUser", testutils.GetUserID()).Return(&oauth2.Token{}, nil).Times(1)
				store.On("MattermostToTeamsUserID", testutils.GetUserID()).Return("", errors.New("could not find the Teams user ID")).Times(1)
			},
			ExpectedResult:     "The account is not connected.\n",
			ExpectedStatusCode: http.StatusBadRequest,
		},
		{
			Name: "Disconnect: could not get the token for MM user",
			SetupPlugin: func(api *plugintest.API) {
				api.On("LogError", "Unable to get the oauth token for the user.", "UserID", testutils.GetUserID(), "Error", "could not get the token for MM user").Once()
			},
			SetupStore: func(store *storemocks.Store) {
				store.On("MattermostToTeamsUserID", testutils.GetUserID()).Return(testutils.GetID(), nil).Times(1)
				store.On("GetTokenForMattermostUser", testutils.GetUserID()).Return(nil, errors.New("could not get the token for MM user")).Times(1)
			},
			ExpectedResult:     "The account is not connected.\n",
			ExpectedStatusCode: http.StatusBadRequest,
		},
		{
			Name: "Disconnect: error occurred while setting the user info",
			SetupPlugin: func(api *plugintest.API) {
				api.On("LogError", "Error occurred while disconnecting the user.", "UserID", testutils.GetUserID(), "Error", "error occurred while setting the user info").Once()
			},
			SetupStore: func(store *storemocks.Store) {
				store.On("MattermostToTeamsUserID", testutils.GetUserID()).Return(testutils.GetID(), nil).Times(1)
				store.On("GetTokenForMattermostUser", testutils.GetUserID()).Return(&oauth2.Token{}, nil).Times(1)
				store.On("SetUserInfo", testutils.GetUserID(), testutils.GetID(), (*oauth2.Token)(nil)).Return(errors.New("error occurred while setting the user info")).Times(1)
			},
			ExpectedResult:     "Error occurred while disconnecting the user.\n",
			ExpectedStatusCode: http.StatusInternalServerError,
		},
	} {
		t.Run(test.Name, func(t *testing.T) {
			assert := assert.New(t)
			plugin := newTestPlugin(t)
			mockAPI := &plugintest.API{}

			plugin.SetAPI(mockAPI)
			defer mockAPI.AssertExpectations(t)

			test.SetupPlugin(mockAPI)
			test.SetupStore(plugin.store.(*storemocks.Store))

			w := httptest.NewRecorder()
			r := httptest.NewRequest(http.MethodGet, "/disconnect", nil)
			r.Header.Add(HeaderMattermostUserID, testutils.GetUserID())
			plugin.ServeHTTP(nil, w, r)

			result := w.Result()
			assert.NotNil(t, result)
			defer result.Body.Close()

			bodyBytes, err := io.ReadAll(result.Body)
			if err != nil {
				bodyString := string(bodyBytes)
				assert.Equal(test.ExpectedResult, bodyString)
				assert.Equal(result.StatusCode, test.ExpectedStatusCode)
			}
		})
	}
}

func TestGetConnectedChannels(t *testing.T) {
	for _, test := range []struct {
		Name               string
		SetupPlugin        func(*plugintest.API)
		SetupStore         func(*storemocks.Store)
		SetupClient        func(*clientmocks.Client)
		ExpectedResult     string
		ExpectedStatusCode int
	}{
		{
			Name: "GetConnectedChannels: linked channels listed successfully",
			SetupPlugin: func(api *plugintest.API) {
				api.On("HasPermissionToChannel", testutils.GetUserID(), testutils.GetChannelID(), model.PermissionCreatePost).Return(true).Times(1)
				api.On("GetChannel", testutils.GetChannelID()).Return(&model.Channel{}, nil).Times(1)
			},
			SetupStore: func(store *storemocks.Store) {
				store.On("ListChannelLinksWithNames").Return([]*storemodels.ChannelLink{
					testutils.GetChannelLink(),
				}, nil).Times(1)
			},
			SetupClient: func(c *clientmocks.Client) {
				c.On("GetChannelsInTeam", testutils.GetTeamID(), fmt.Sprintf("id in ('%s')", testutils.GetChannelID())).Return([]*msteams.Channel{
					{
						ID:          testutils.GetChannelID(),
						DisplayName: "mock-name",
					},
				}, nil).Times(1)
				c.On("GetTeams", fmt.Sprintf("id in ('%s')", testutils.GetTeamID())).Return([]*msteams.Team{
					{
						ID:          testutils.GetTeamID(),
						DisplayName: "mock-name",
					},
				}, nil).Times(1)
			},
			ExpectedResult:     `[{"mattermostTeamID":"pqoeurndhroajdemq4nfmw","mattermostChannelID":"bnqnzipmnir4zkkj95ggba5pde","msTeamsTeamID":"pqoeurndhroajdemq4nfmw","msTeamsChannelID":"bnqnzipmnir4zkkj95ggba5pde","msTeamsTeamName":"mock-name","msTeamsChannelName":"mock-name"}]`,
			ExpectedStatusCode: http.StatusOK,
		},
		{
			Name: "GetConnectedChannels: error occurred while getting the linked channels",
			SetupPlugin: func(api *plugintest.API) {
				api.On("LogError", "Error occurred while getting the linked channels", "Error", "error occurred while getting the linked channels").Times(1)
			},
			SetupStore: func(store *storemocks.Store) {
				store.On("ListChannelLinksWithNames").Return(nil, errors.New("error occurred while getting the linked channels")).Times(1)
			},
			SetupClient:        func(c *clientmocks.Client) {},
			ExpectedResult:     "Error occurred while getting the linked channels\n",
			ExpectedStatusCode: http.StatusInternalServerError,
		},
		{
			Name: "GetConnectedChannels: error occurred while getting the MS Teams teams details",
			SetupPlugin: func(api *plugintest.API) {
				api.On("HasPermissionToChannel", testutils.GetUserID(), testutils.GetChannelID(), model.PermissionCreatePost).Return(true).Times(1)
				api.On("LogDebug", "Unable to get the MS Teams teams information", "Error", "error occurred while getting the MS Teams teams details")
			},
			SetupStore: func(store *storemocks.Store) {
				store.On("ListChannelLinksWithNames").Return([]*storemodels.ChannelLink{
					testutils.GetChannelLink(),
				}, nil).Times(1)
			},
			SetupClient: func(c *clientmocks.Client) {
				c.On("GetChannelsInTeam", testutils.GetTeamID(), fmt.Sprintf("id in ('%s')", testutils.GetChannelID())).Return([]*msteams.Channel{}, nil).Times(1)
				c.On("GetTeams", fmt.Sprintf("id in ('%s')", testutils.GetTeamID())).Return(nil, errors.New("error occurred while getting the MS Teams teams details")).Times(1)
			},
			ExpectedResult:     "Unable to get the MS Teams teams details\n",
			ExpectedStatusCode: http.StatusInternalServerError,
		},
		{
			Name: "GetConnectedChannels: error occurred while getting channel details",
			SetupPlugin: func(api *plugintest.API) {
				api.On("HasPermissionToChannel", testutils.GetUserID(), testutils.GetChannelID(), model.PermissionCreatePost).Return(true).Times(1)
				api.On("GetChannel", testutils.GetChannelID()).Return(nil, &model.AppError{
					Message: "error occurred while getting channel details",
				}).Times(1)
				api.On("LogError", "Error occurred while getting the channel details", "ChannelID", testutils.GetChannelID(), "Error", "error occurred while getting channel details").Times(1)
			},
			SetupStore: func(store *storemocks.Store) {
				store.On("ListChannelLinksWithNames").Return([]*storemodels.ChannelLink{
					testutils.GetChannelLink(),
				}, nil).Times(1)
			},
			SetupClient: func(c *clientmocks.Client) {
				c.On("GetChannelsInTeam", testutils.GetTeamID(), fmt.Sprintf("id in ('%s')", testutils.GetChannelID())).Return([]*msteams.Channel{
					{
						ID:          testutils.GetChannelID(),
						DisplayName: "mock-name",
					},
				}, nil).Times(1)
				c.On("GetTeams", fmt.Sprintf("id in ('%s')", testutils.GetTeamID())).Return([]*msteams.Team{
					{
						ID:          testutils.GetTeamID(),
						DisplayName: "mock-name",
					},
				}, nil).Times(1)
			},
			ExpectedResult:     "Error occurred while getting the channel details\n",
			ExpectedStatusCode: http.StatusInternalServerError,
		},
	} {
		t.Run(test.Name, func(t *testing.T) {
			assert := assert.New(t)
			plugin := newTestPlugin(t)
			mockAPI := &plugintest.API{}

			plugin.SetAPI(mockAPI)
			defer mockAPI.AssertExpectations(t)

			test.SetupPlugin(mockAPI)
			test.SetupStore(plugin.store.(*storemocks.Store))
			test.SetupClient(plugin.msteamsAppClient.(*clientmocks.Client))

			w := httptest.NewRecorder()
<<<<<<< HEAD
			r := httptest.NewRequest(http.MethodGet, "/get-connected-channels", nil)
=======
			r := httptest.NewRequest(http.MethodGet, "/connected-channels", nil)
>>>>>>> 1d70e48a
			r.Header.Add(HeaderMattermostUserID, testutils.GetUserID())
			queryParams := url.Values{
				QueryParamPerPage: {fmt.Sprintf("%d", DefaultPerPageLimit)},
				QueryParamPage:    {fmt.Sprintf("%d", DefaultPage)},
			}

			r.URL.RawQuery = queryParams.Encode()
			plugin.ServeHTTP(nil, w, r)
			result := w.Result()
			assert.NotNil(t, result)
			defer result.Body.Close()

			bodyBytes, err := io.ReadAll(result.Body)
			assert.Nil(err)

			bodyString := string(bodyBytes)
			assert.Equal(test.ExpectedResult, bodyString)
			assert.Equal(test.ExpectedStatusCode, result.StatusCode)
		})
	}
<<<<<<< HEAD
=======
}

func TestMSTeamsTeamList(t *testing.T) {
	for _, test := range []struct {
		Name               string
		SetupPlugin        func(*plugintest.API)
		SetupStore         func(*storemocks.Store)
		SetupClient        func(*clientmocks.Client)
		ExpectedResult     string
		ExpectedStatusCode int
	}{
		{
			Name:        "MSTeamsTeamList: MS Teams team listed successfully",
			SetupPlugin: func(api *plugintest.API) {},
			SetupStore: func(store *storemocks.Store) {
				store.On("GetTokenForMattermostUser", testutils.GetUserID()).Return(&oauth2.Token{}, nil).Times(2)
			},
			SetupClient: func(c *clientmocks.Client) {
				c.On("ListTeams").Return([]msteams.Team{
					{
						ID:          "mockTeamsTeamID-1",
						DisplayName: "mockDisplayName-1",
						Description: "mockDescription-1",
					},
					{
						ID:          "mockTeamsTeamID-2",
						DisplayName: "mockDisplayName-2",
						Description: "mockDescription-2",
					},
				}, nil).Times(1)
			},
			ExpectedResult:     `[{"ID":"mockTeamsTeamID-1","DisplayName":"mockDisplayName-1","Description":"mockDescription-1"},{"ID":"mockTeamsTeamID-2","DisplayName":"mockDisplayName-2","Description":"mockDescription-2"}]`,
			ExpectedStatusCode: http.StatusOK,
		},
		{
			Name: "MSTeamsTeamList: error occurred while getting MS Teams team list",
			SetupPlugin: func(api *plugintest.API) {
				api.On("LogError", "Unable to get the MS Teams team list", "Error", "error occurred while getting MS Teams team list").Times(1)
			},
			SetupStore: func(store *storemocks.Store) {
				store.On("GetTokenForMattermostUser", testutils.GetUserID()).Return(&oauth2.Token{}, nil).Times(2)
			},
			SetupClient: func(c *clientmocks.Client) {
				c.On("ListTeams").Return(nil, errors.New("error occurred while getting MS Teams team list")).Times(1)
			},
			ExpectedResult:     "Error occurred while fetching the MS Teams team list.\n",
			ExpectedStatusCode: http.StatusInternalServerError,
		},
	} {
		t.Run(test.Name, func(t *testing.T) {
			assert := assert.New(t)
			plugin := newTestPlugin(t)
			mockAPI := &plugintest.API{}

			mockAPI.On("GetConfig").Return(&model.Config{ServiceSettings: model.ServiceSettings{SiteURL: model.NewString("/")}}, nil).Times(1)

			plugin.SetAPI(mockAPI)
			defer mockAPI.AssertExpectations(t)

			test.SetupPlugin(plugin.API.(*plugintest.API))
			test.SetupStore(plugin.store.(*storemocks.Store))
			test.SetupClient(plugin.clientBuilderWithToken("", "", "", "", nil, nil).(*clientmocks.Client))

			w := httptest.NewRecorder()
			r := httptest.NewRequest(http.MethodGet, "/ms-teams-team-list", nil)
			r.Header.Add(HeaderMattermostUserID, testutils.GetUserID())
			queryParams := url.Values{
				QueryParamPerPage: {fmt.Sprintf("%d", DefaultPerPageLimit)},
				QueryParamPage:    {fmt.Sprintf("%d", DefaultPage)},
			}

			r.URL.RawQuery = queryParams.Encode()
			plugin.ServeHTTP(nil, w, r)
			result := w.Result()
			assert.NotNil(t, result)
			defer result.Body.Close()

			bodyBytes, err := io.ReadAll(result.Body)
			assert.Nil(err)

			bodyString := string(bodyBytes)
			assert.Equal(test.ExpectedResult, bodyString)
			assert.Equal(result.StatusCode, test.ExpectedStatusCode)
		})
	}
}

func TestMSTeamsTeamChannels(t *testing.T) {
	for _, test := range []struct {
		Name               string
		SetupPlugin        func(*plugintest.API)
		SetupStore         func(*storemocks.Store)
		SetupClient        func(*clientmocks.Client)
		QueryParamTeamID   string
		ExpectedResult     string
		ExpectedStatusCode int
	}{
		{
			Name: "TestMSTeamsTeamChannels: MS Teams team channels listed successfully",
			SetupPlugin: func(api *plugintest.API) {
				api.On("GetConfig").Return(&model.Config{ServiceSettings: model.ServiceSettings{SiteURL: model.NewString("/")}}, nil).Times(1)
			},
			SetupStore: func(store *storemocks.Store) {
				store.On("GetTokenForMattermostUser", testutils.GetUserID()).Return(&oauth2.Token{}, nil).Times(2)
			},
			SetupClient: func(c *clientmocks.Client) {
				c.On("ListChannels", testutils.GetTeamsTeamID()).Return([]msteams.Channel{
					{
						ID:          "mockTeamsChannelID-1",
						DisplayName: "mockDisplayName-1",
						Description: "mockDescription-1",
					},
					{
						ID:          "mockTeamsChannelID-2",
						DisplayName: "mockDisplayName-2",
						Description: "mockDescription-2",
					},
				}, nil).Times(1)
			},
			QueryParamTeamID:   testutils.GetTeamsTeamID(),
			ExpectedResult:     `[{"ID":"mockTeamsChannelID-1","DisplayName":"mockDisplayName-1","Description":"mockDescription-1"},{"ID":"mockTeamsChannelID-2","DisplayName":"mockDisplayName-2","Description":"mockDescription-2"}]`,
			ExpectedStatusCode: http.StatusOK,
		},
		{
			Name: "TestMSTeamsTeamChannels: error occurred while getting MS Teams team channels",
			SetupPlugin: func(api *plugintest.API) {
				api.On("GetConfig").Return(&model.Config{ServiceSettings: model.ServiceSettings{SiteURL: model.NewString("/")}}, nil).Times(1)
				api.On("LogError", "Unable to get the channels for MS Teams team", "TeamID", testutils.GetTeamsTeamID(), "Error", "error occurred while getting MS Teams team channels").Times(1)
			},
			SetupStore: func(store *storemocks.Store) {
				store.On("GetTokenForMattermostUser", testutils.GetUserID()).Return(&oauth2.Token{}, nil).Times(2)
			},
			SetupClient: func(c *clientmocks.Client) {
				c.On("ListChannels", testutils.GetTeamsTeamID()).Return(nil, errors.New("error occurred while getting MS Teams team channels")).Times(1)
			},
			QueryParamTeamID:   testutils.GetTeamsTeamID(),
			ExpectedResult:     "Error occurred while fetching the MS Teams team channels.\n",
			ExpectedStatusCode: http.StatusInternalServerError,
		},
		{
			Name: "TestMSTeamsTeamChannels: missing team ID in query params",
			SetupPlugin: func(api *plugintest.API) {
				api.On("LogError", "Error missing team ID query param.").Times(1)
			},
			SetupStore: func(store *storemocks.Store) {
				store.On("GetTokenForMattermostUser", testutils.GetUserID()).Return(&oauth2.Token{}, nil).Times(1)
			},
			SetupClient:        func(c *clientmocks.Client) {},
			ExpectedResult:     "Error missing team ID query param.\n",
			ExpectedStatusCode: http.StatusBadRequest,
		},
	} {
		t.Run(test.Name, func(t *testing.T) {
			assert := assert.New(t)
			plugin := newTestPlugin(t)
			mockAPI := &plugintest.API{}

			plugin.SetAPI(mockAPI)
			defer mockAPI.AssertExpectations(t)

			test.SetupPlugin(mockAPI)
			test.SetupStore(plugin.store.(*storemocks.Store))
			test.SetupClient(plugin.clientBuilderWithToken("", "", "", "", nil, nil).(*clientmocks.Client))

			w := httptest.NewRecorder()
			r := httptest.NewRequest(http.MethodGet, "/ms-teams-team-channels", nil)
			r.Header.Add(HeaderMattermostUserID, testutils.GetUserID())
			queryParams := url.Values{
				QueryParamPerPage: {fmt.Sprintf("%d", DefaultPerPageLimit)},
				QueryParamPage:    {fmt.Sprintf("%d", DefaultPage)},
				QueryParamTeamID:  {test.QueryParamTeamID},
			}

			r.URL.RawQuery = queryParams.Encode()
			plugin.ServeHTTP(nil, w, r)
			result := w.Result()
			assert.NotNil(t, result)
			defer result.Body.Close()

			bodyBytes, err := io.ReadAll(result.Body)
			assert.Nil(err)

			bodyString := string(bodyBytes)
			assert.Equal(test.ExpectedResult, bodyString)
			assert.Equal(result.StatusCode, test.ExpectedStatusCode)
		})
	}
}

func TestLinkChannels(t *testing.T) {
	for _, test := range []struct {
		Name               string
		SetupPlugin        func(*plugintest.API)
		SetupStore         func(*storemocks.Store)
		SetupClient        func(*clientmocks.Client)
		ExpectedResult     string
		ExpectedStatusCode int
		Body               string
	}{
		{
			Name: "LinkChannels: channels linked successfully",
			SetupPlugin: func(api *plugintest.API) {
				api.On("GetChannel", testutils.GetChannelID()).Return(&model.Channel{
					Type: model.ChannelTypeOpen,
				}, nil).Times(1)
				api.On("GetConfig").Return(&model.Config{
					ServiceSettings: model.ServiceSettings{
						SiteURL: model.NewString("/"),
					},
				}, nil).Times(2)
				api.On("HasPermissionToChannel", testutils.GetUserID(), testutils.GetChannelID(), model.PermissionManageChannelRoles).Return(true).Times(1)
			},
			SetupStore: func(store *storemocks.Store) {
				store.On("GetTokenForMattermostUser", testutils.GetUserID()).Return(&oauth2.Token{}, nil).Times(2)
				store.On("CheckEnabledTeamByTeamID", testutils.GetTeamID()).Return(true).Times(1)
				store.On("GetLinkByChannelID", testutils.GetChannelID()).Return(nil, nil).Times(1)
				store.On("GetLinkByMSTeamsChannelID", testutils.GetTeamsTeamID(), testutils.GetTeamsChannelID()).Return(nil, nil).Times(1)
				store.On("GetTokenForMattermostUser", testutils.GetUserID()).Return(&oauth2.Token{}, nil).Times(1)
				store.On("StoreChannelLink", mock.Anything).Return(nil).Times(1)
				store.On("SaveChannelSubscription", mock.Anything).Return(nil).Times(1)
			},
			SetupClient: func(c *clientmocks.Client) {
				c.On("GetChannelInTeam", testutils.GetTeamsTeamID(), testutils.GetTeamsChannelID()).Return(&msteams.Channel{}, nil)
			},
			ExpectedResult:     "Channels linked successfully",
			ExpectedStatusCode: http.StatusOK,
			Body:               testutils.GetLinkChannelsPayload(testutils.GetTeamID(), testutils.GetChannelID(), testutils.GetTeamsTeamID(), testutils.GetTeamsChannelID()),
		},
		{
			Name: "LinkChannels: error decoding payload",
			SetupPlugin: func(api *plugintest.API) {
				api.On("LogError", "Error occurred while decoding link channels payload.", "Error", "invalid character 'r' looking for beginning of object key string").Times(1)
			},
			SetupStore: func(store *storemocks.Store) {
				store.On("GetTokenForMattermostUser", testutils.GetUserID()).Return(&oauth2.Token{}, nil).Times(2)
			},
			SetupClient:        func(c *clientmocks.Client) {},
			ExpectedResult:     "Error occurred while decoding link channels payload.\n",
			ExpectedStatusCode: http.StatusInternalServerError,
			Body: `{
				random
			}`,
		},
		{
			Name: "LinkChannels: invalid payload",
			SetupPlugin: func(api *plugintest.API) {
				api.On("LogError", "Invalid channel link payload.", "Error", "mattermost team ID is required").Times(1)
			},
			SetupStore: func(store *storemocks.Store) {
				store.On("GetTokenForMattermostUser", testutils.GetUserID()).Return(&oauth2.Token{}, nil).Times(2)
			},
			SetupClient:        func(c *clientmocks.Client) {},
			ExpectedResult:     "Invalid channel link payload.\n",
			ExpectedStatusCode: http.StatusBadRequest,
			Body:               testutils.GetLinkChannelsPayload("", testutils.GetChannelID(), testutils.GetTeamsTeamID(), testutils.GetTeamsChannelID()),
		},
		{
			Name: "LinkChannels: error occurred while linking channels",
			SetupPlugin: func(api *plugintest.API) {
				api.On("GetChannel", testutils.GetChannelID()).Return(nil, &model.AppError{Message: "error occurred while linking channels"}).Times(1)
				api.On("LogError", "Unable to get the current channel information.", "ChannelID", testutils.GetChannelID(), "Error", "error occurred while linking channels").Times(1)
			},
			SetupStore: func(store *storemocks.Store) {
				store.On("GetTokenForMattermostUser", testutils.GetUserID()).Return(&oauth2.Token{}, nil).Times(2)
			},
			SetupClient:        func(c *clientmocks.Client) {},
			ExpectedResult:     "Unable to get the current channel information.\n",
			ExpectedStatusCode: http.StatusInternalServerError,
			Body:               testutils.GetLinkChannelsPayload(testutils.GetTeamID(), testutils.GetChannelID(), testutils.GetTeamsTeamID(), testutils.GetTeamsChannelID()),
		},
	} {
		t.Run(test.Name, func(t *testing.T) {
			assert := assert.New(t)
			plugin := newTestPlugin(t)
			mockAPI := &plugintest.API{}
			testutils.GetTeamsTeamID()
			plugin.SetAPI(mockAPI)
			defer mockAPI.AssertExpectations(t)

			test.SetupPlugin(mockAPI)
			test.SetupStore(plugin.store.(*storemocks.Store))
			test.SetupClient(plugin.clientBuilderWithToken("", "", "", "", nil, nil).(*clientmocks.Client))

			w := httptest.NewRecorder()
			r := httptest.NewRequest(http.MethodPost, "/link-channels", bytes.NewBufferString(test.Body))
			r.Header.Add(HeaderMattermostUserID, testutils.GetUserID())

			plugin.ServeHTTP(nil, w, r)
			result := w.Result()
			assert.NotNil(t, result)
			defer result.Body.Close()

			bodyBytes, err := io.ReadAll(result.Body)
			assert.Nil(err)

			bodyString := string(bodyBytes)
			assert.Equal(test.ExpectedResult, bodyString)
			assert.Equal(result.StatusCode, test.ExpectedStatusCode)
		})
	}
}

func TestUnlinkChannels(t *testing.T) {
	for _, test := range []struct {
		Name               string
		SetupPlugin        func(*plugintest.API)
		SetupStore         func(*storemocks.Store)
		ExpectedResult     string
		ExpectedStatusCode int
		Body               string
	}{
		{
			Name: "UnlinkChannels: channels linked successfully",
			SetupPlugin: func(api *plugintest.API) {
				api.On("GetChannel", testutils.GetChannelID()).Return(&model.Channel{
					Id:   testutils.GetChannelID(),
					Type: model.ChannelTypeOpen,
				}, nil).Times(1)
				api.On("HasPermissionToChannel", testutils.GetUserID(), testutils.GetChannelID(), model.PermissionManageChannelRoles).Return(true).Times(1)
			},
			SetupStore: func(store *storemocks.Store) {
				store.On("GetTokenForMattermostUser", testutils.GetUserID()).Return(&oauth2.Token{}, nil).Times(1)
				store.On("GetLinkByChannelID", testutils.GetChannelID()).Return(nil, nil).Once()
				store.On("DeleteLinkByChannelID", testutils.GetChannelID()).Return(nil).Times(1)
			},
			ExpectedResult:     "Channels unlinked successfully",
			ExpectedStatusCode: http.StatusOK,
			Body:               testutils.GetLinkChannelsPayload(testutils.GetTeamID(), testutils.GetChannelID(), testutils.GetTeamsTeamID(), testutils.GetTeamsChannelID()),
		},
		{
			Name: "UnlinkChannels: error occurred while unlinking channels",
			SetupPlugin: func(api *plugintest.API) {
				api.On("GetChannel", testutils.GetChannelID()).Return(nil, &model.AppError{Message: "error occurred while unlinking channels"}).Times(1)
				api.On("LogError", "Unable to get the current channel information.", "ChannelID", testutils.GetChannelID(), "Error", "error occurred while unlinking channels").Times(1)
			},
			SetupStore: func(store *storemocks.Store) {
				store.On("GetTokenForMattermostUser", testutils.GetUserID()).Return(&oauth2.Token{}, nil).Times(1)
			},
			ExpectedResult:     "Unable to get the current channel information.\n",
			ExpectedStatusCode: http.StatusInternalServerError,
			Body:               testutils.GetLinkChannelsPayload(testutils.GetTeamID(), testutils.GetChannelID(), testutils.GetTeamsTeamID(), testutils.GetTeamsChannelID()),
		},
	} {
		t.Run(test.Name, func(t *testing.T) {
			assert := assert.New(t)
			plugin := newTestPlugin(t)
			mockAPI := &plugintest.API{}
			testutils.GetTeamsTeamID()
			plugin.SetAPI(mockAPI)
			defer mockAPI.AssertExpectations(t)

			test.SetupPlugin(mockAPI)
			test.SetupStore(plugin.store.(*storemocks.Store))

			w := httptest.NewRecorder()
			r := httptest.NewRequest(http.MethodDelete, fmt.Sprintf("/unlink-channels/%s", testutils.GetChannelID()), bytes.NewBufferString(test.Body))
			r.Header.Add(HeaderMattermostUserID, testutils.GetUserID())

			plugin.ServeHTTP(nil, w, r)
			result := w.Result()
			assert.NotNil(t, result)
			defer result.Body.Close()

			bodyBytes, err := io.ReadAll(result.Body)
			assert.Nil(err)

			bodyString := string(bodyBytes)
			assert.Equal(test.ExpectedResult, bodyString)
			assert.Equal(test.ExpectedStatusCode, result.StatusCode)
		})
	}
>>>>>>> 1d70e48a
}<|MERGE_RESOLUTION|>--- conflicted
+++ resolved
@@ -944,11 +944,7 @@
 			test.SetupClient(plugin.msteamsAppClient.(*clientmocks.Client))
 
 			w := httptest.NewRecorder()
-<<<<<<< HEAD
-			r := httptest.NewRequest(http.MethodGet, "/get-connected-channels", nil)
-=======
 			r := httptest.NewRequest(http.MethodGet, "/connected-channels", nil)
->>>>>>> 1d70e48a
 			r.Header.Add(HeaderMattermostUserID, testutils.GetUserID())
 			queryParams := url.Values{
 				QueryParamPerPage: {fmt.Sprintf("%d", DefaultPerPageLimit)},
@@ -969,8 +965,6 @@
 			assert.Equal(test.ExpectedStatusCode, result.StatusCode)
 		})
 	}
-<<<<<<< HEAD
-=======
 }
 
 func TestMSTeamsTeamList(t *testing.T) {
@@ -1342,5 +1336,4 @@
 			assert.Equal(test.ExpectedStatusCode, result.StatusCode)
 		})
 	}
->>>>>>> 1d70e48a
 }
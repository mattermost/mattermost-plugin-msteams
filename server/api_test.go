--- conflicted
+++ resolved
@@ -917,7 +917,6 @@
 }
 
 func TestGetSiteStats(t *testing.T) {
-<<<<<<< HEAD
 	th := setupTestHelper(t)
 	apiURL := th.pluginURL(t, "/stats/site")
 	team := th.SetupTeam(t)
@@ -935,112 +934,6 @@
 		require.NoError(t, err)
 		t.Cleanup(func() {
 			require.NoError(t, response.Body.Close())
-=======
-	// used to match the first argument of users sending/receiving store mocks
-	oneWeekArgMatch := mock.MatchedBy(func(dur time.Duration) bool {
-		return dur == metricsActiveUsersRange
-	})
-
-	for _, test := range []struct {
-		Name               string
-		SetupPlugin        func(*plugintest.API)
-		SetupStore         func(*storemocks.Store)
-		ExpectedResult     string
-		ExpectedStatusCode int
-	}{
-		{
-			Name: "getSiteStats: Insufficient permissions for the user",
-			SetupPlugin: func(api *plugintest.API) {
-				api.On("HasPermissionTo", testutils.GetUserID(), model.PermissionManageSystem).Return(false).Times(1)
-			},
-			SetupStore:         func(store *storemocks.Store) {},
-			ExpectedStatusCode: http.StatusForbidden,
-			ExpectedResult:     "not able to authorize the user\n",
-		},
-		{
-			Name: "getSiteStats: Unable to get the list of connected users from the store",
-			SetupPlugin: func(api *plugintest.API) {
-				api.On("HasPermissionTo", testutils.GetUserID(), model.PermissionManageSystem).Return(true).Times(1)
-			},
-			SetupStore: func(store *storemocks.Store) {
-				store.On("GetConnectedUsersCount").Return(int64(0), errors.New("failed")).Times(1)
-			},
-			ExpectedStatusCode: http.StatusInternalServerError,
-			ExpectedResult:     "unable to get connected users count\n",
-		},
-		{
-			Name: "getSiteStats: no connected users",
-			SetupPlugin: func(api *plugintest.API) {
-				api.On("HasPermissionTo", testutils.GetUserID(), model.PermissionManageSystem).Return(true).Times(1)
-			},
-			SetupStore: func(store *storemocks.Store) {
-				store.On("GetConnectedUsersCount").Return(int64(0), nil).Times(1)
-				store.On("GetActiveUsersReceivingCount", oneWeekArgMatch).Return(int64(0), nil).Times(1)
-				store.On("GetActiveUsersSendingCount", oneWeekArgMatch).Return(int64(0), nil).Times(1)
-			},
-			ExpectedStatusCode: http.StatusOK,
-			ExpectedResult:     `{"total_connected_users":0,"total_users_receiving":0,"total_users_sending":0}`,
-		},
-		{
-			Name: "getSiteStats: 1 connected user",
-			SetupPlugin: func(api *plugintest.API) {
-				api.On("HasPermissionTo", testutils.GetUserID(), model.PermissionManageSystem).Return(true).Times(1)
-			},
-			SetupStore: func(store *storemocks.Store) {
-				store.On("GetConnectedUsersCount").Return(int64(1), nil).Times(1)
-				store.On("GetActiveUsersReceivingCount", oneWeekArgMatch).Return(int64(2), nil).Times(1)
-				store.On("GetActiveUsersSendingCount", oneWeekArgMatch).Return(int64(3), nil).Times(1)
-			},
-			ExpectedStatusCode: http.StatusOK,
-			ExpectedResult:     `{"total_connected_users":1,"total_users_receiving":2,"total_users_sending":3}`,
-		},
-		{
-			Name: "getSiteStats: 10 connected users",
-			SetupPlugin: func(api *plugintest.API) {
-				api.On("HasPermissionTo", testutils.GetUserID(), model.PermissionManageSystem).Return(true).Times(1)
-			},
-			SetupStore: func(store *storemocks.Store) {
-				store.On("GetConnectedUsersCount").Return(int64(10), nil).Times(1)
-				store.On("GetActiveUsersReceivingCount", oneWeekArgMatch).Return(int64(20), nil).Times(1)
-				store.On("GetActiveUsersSendingCount", oneWeekArgMatch).Return(int64(30), nil).Times(1)
-			},
-			ExpectedStatusCode: http.StatusOK,
-			ExpectedResult:     `{"total_connected_users":10,"total_users_receiving":20,"total_users_sending":30}`,
-		},
-	} {
-		t.Run(test.Name, func(t *testing.T) {
-			assert := assert.New(t)
-			plugin := newTestPlugin(t)
-			if test.ExpectedResult != "" {
-				plugin.metricsService.(*metricsmocks.Metrics).On("IncrementHTTPErrors").Times(1)
-			}
-
-			mockAPI := &plugintest.API{}
-			testutils.MockLogs(mockAPI)
-
-			plugin.SetAPI(mockAPI)
-			defer mockAPI.AssertExpectations(t)
-
-			test.SetupPlugin(mockAPI)
-			test.SetupStore(plugin.store.(*storemocks.Store))
-
-			w := httptest.NewRecorder()
-			r := httptest.NewRequest(http.MethodGet, "/stats/site", nil)
-			r.Header.Add("Mattermost-User-Id", testutils.GetUserID())
-			plugin.ServeHTTP(nil, w, r)
-
-			result := w.Result()
-			defer result.Body.Close()
-
-			assert.NotNil(t, result)
-			assert.Equal(test.ExpectedStatusCode, result.StatusCode)
-
-			bodyBytes, err := io.ReadAll(result.Body)
-			assert.Nil(err)
-			if test.ExpectedResult != "" {
-				assert.Equal(test.ExpectedResult, string(bodyBytes))
-			}
->>>>>>> 5d70bfeb
 		})
 
 		bodyBytes, err := io.ReadAll(response.Body)
@@ -1065,7 +958,7 @@
 
 		response, bodyString := sendRequest(t, sysadmin)
 		assert.Equal(t, http.StatusOK, response.StatusCode)
-		assert.Equal(t, `{"total_connected_users":0}`, bodyString)
+		assert.JSONEq(t, `{"total_connected_users":0,"total_users_receiving":0, "total_users_sending":0}`, bodyString)
 	})
 
 	t.Run("1 connected user", func(t *testing.T) {
@@ -1075,9 +968,12 @@
 		user1 := th.SetupUser(t, team)
 		th.ConnectUser(t, user1.Id)
 
+		th.p.store.SetUserLastChatSentAt(user1.Id, time.Now().Add(-3*24*time.Hour).UnixMicro())
+		th.p.store.SetUserLastChatReceivedAt(user1.Id, time.Now().Add(-4*24*time.Hour).UnixMicro())
+
 		response, bodyString := sendRequest(t, sysadmin)
 		assert.Equal(t, http.StatusOK, response.StatusCode)
-		assert.Equal(t, `{"total_connected_users":1}`, bodyString)
+		assert.JSONEq(t, `{"total_connected_users":1,"total_users_receiving":1, "total_users_sending":1}`, bodyString)
 	})
 
 	t.Run("10 connected users", func(t *testing.T) {
@@ -1087,11 +983,23 @@
 		for i := 0; i < 10; i++ {
 			user := th.SetupUser(t, team)
 			th.ConnectUser(t, user.Id)
+
+			if i < 5 {
+				th.p.store.SetUserLastChatReceivedAt(user.Id, time.Now().Add(-4*24*time.Hour).UnixMicro())
+			} else {
+				th.p.store.SetUserLastChatReceivedAt(user.Id, time.Now().Add(-8*24*time.Hour).UnixMicro())
+			}
+			if i < 2 {
+				th.p.store.SetUserLastChatSentAt(user.Id, time.Now().Add(-3*24*time.Hour).UnixMicro())
+			} else {
+				th.p.store.SetUserLastChatSentAt(user.Id, time.Now().Add(-8*24*time.Hour).UnixMicro())
+			}
+
 		}
 
 		response, bodyString := sendRequest(t, sysadmin)
 		assert.Equal(t, http.StatusOK, response.StatusCode)
-		assert.Equal(t, `{"total_connected_users":10}`, bodyString)
+		assert.JSONEq(t, `{"total_connected_users":10,"total_users_receiving":5, "total_users_sending":2}`, bodyString)
 	})
 }
 

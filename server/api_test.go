--- conflicted
+++ resolved
@@ -12,10 +12,7 @@
 	"testing"
 	"time"
 
-<<<<<<< HEAD
-=======
 	"github.com/mattermost/mattermost-plugin-msteams-sync/server/metrics"
->>>>>>> 5482e5dd
 	metricsmocks "github.com/mattermost/mattermost-plugin-msteams-sync/server/metrics/mocks"
 	"github.com/mattermost/mattermost-plugin-msteams-sync/server/msteams"
 	clientmocks "github.com/mattermost/mattermost-plugin-msteams-sync/server/msteams/mocks"
@@ -93,11 +90,7 @@
 				},
 			},
 			func() {
-<<<<<<< HEAD
-				plugin.metricsService.(*metricsmocks.Metrics).On("ObserveChangeEventTotal", actionCreated).Times(1)
-=======
 				plugin.metricsService.(*metricsmocks.Metrics).On("ObserveChangeEventTotal", metrics.ActionCreated).Times(1)
->>>>>>> 5482e5dd
 			},
 			http.StatusAccepted,
 			"",
@@ -116,11 +109,7 @@
 			},
 			func() {
 				plugin.store.(*storemocks.Store).On("GetTokenForMattermostUser", "bot-user-id").Return(&oauth2.Token{}, nil).Times(1)
-<<<<<<< HEAD
-				plugin.metricsService.(*metricsmocks.Metrics).On("ObserveChangeEventTotal", actionCreated).Times(1)
-=======
 				plugin.metricsService.(*metricsmocks.Metrics).On("ObserveChangeEventTotal", metrics.ActionCreated).Times(1)
->>>>>>> 5482e5dd
 			},
 			http.StatusAccepted,
 			"",
@@ -139,11 +128,7 @@
 			},
 			func() {
 				plugin.store.(*storemocks.Store).On("GetTokenForMattermostUser", "bot-user-id").Return(&oauth2.Token{}, nil).Times(1)
-<<<<<<< HEAD
-				plugin.metricsService.(*metricsmocks.Metrics).On("ObserveChangeEventTotal", actionCreated).Times(1)
-=======
 				plugin.metricsService.(*metricsmocks.Metrics).On("ObserveChangeEventTotal", metrics.ActionCreated).Times(1)
->>>>>>> 5482e5dd
 			},
 			http.StatusAccepted,
 			"",
@@ -162,11 +147,7 @@
 			},
 			func() {
 				plugin.store.(*storemocks.Store).On("GetTokenForMattermostUser", "bot-user-id").Return(&oauth2.Token{}, nil).Times(1)
-<<<<<<< HEAD
-				plugin.metricsService.(*metricsmocks.Metrics).On("ObserveChangeEventTotal", actionCreated).Times(1)
-=======
 				plugin.metricsService.(*metricsmocks.Metrics).On("ObserveChangeEventTotal", metrics.ActionCreated).Times(1)
->>>>>>> 5482e5dd
 			},
 			http.StatusAccepted,
 			"",
@@ -200,11 +181,7 @@
 			if tc.ExpectedBody != "" {
 				plugin.metricsService.(*metricsmocks.Metrics).On("IncrementHTTPErrors").Times(1)
 			} else {
-<<<<<<< HEAD
-				plugin.metricsService.(*metricsmocks.Metrics).On("IncrementChangeEventQueueLength", actionCreated).Times(1)
-=======
 				plugin.metricsService.(*metricsmocks.Metrics).On("IncrementChangeEventQueueLength", metrics.ActionCreated).Times(1)
->>>>>>> 5482e5dd
 			}
 
 			w := httptest.NewRecorder()
@@ -404,11 +381,7 @@
 		SetupAPI           func(*plugintest.API)
 		SetupClient        func(client *clientmocks.Client, uclient *clientmocks.Client)
 		SetupStore         func(*storemocks.Store)
-<<<<<<< HEAD
-		SetupMetrics       func(metrics *metricsmocks.Metrics)
-=======
 		SetupMetrics       func(mockmetrics *metricsmocks.Metrics)
->>>>>>> 5482e5dd
 		RequestBody        string
 		ExpectedStatusCode int
 		ExpectedResult     string
@@ -418,11 +391,7 @@
 			SetupAPI:        func(api *plugintest.API) {},
 			SetupClient:     func(client *clientmocks.Client, uclient *clientmocks.Client) {},
 			SetupStore:      func(store *storemocks.Store) {},
-<<<<<<< HEAD
-			SetupMetrics:    func(metrics *metricsmocks.Metrics) {},
-=======
 			SetupMetrics:    func(mockmetrics *metricsmocks.Metrics) {},
->>>>>>> 5482e5dd
 			ValidationToken: "mockValidationToken",
 			RequestBody: `{
 				"Value": [{
@@ -439,11 +408,7 @@
 			SetupAPI:           func(api *plugintest.API) {},
 			SetupClient:        func(client *clientmocks.Client, uclient *clientmocks.Client) {},
 			SetupStore:         func(store *storemocks.Store) {},
-<<<<<<< HEAD
-			SetupMetrics:       func(metrics *metricsmocks.Metrics) {},
-=======
 			SetupMetrics:       func(mockmetrics *metricsmocks.Metrics) {},
->>>>>>> 5482e5dd
 			RequestBody:        `{`,
 			ExpectedStatusCode: http.StatusBadRequest,
 			ExpectedResult:     "unable to get the lifecycle events from the message\n",
@@ -455,11 +420,7 @@
 			},
 			SetupClient:  func(client *clientmocks.Client, uclient *clientmocks.Client) {},
 			SetupStore:   func(store *storemocks.Store) {},
-<<<<<<< HEAD
-			SetupMetrics: func(metrics *metricsmocks.Metrics) {},
-=======
 			SetupMetrics: func(mockmetrics *metricsmocks.Metrics) {},
->>>>>>> 5482e5dd
 
 			RequestBody: `{
 				"Value": [{
@@ -481,11 +442,7 @@
 				}, nil).Once()
 				store.On("GetLinkByMSTeamsChannelID", testutils.GetTeamsTeamID(), testutils.GetMSTeamsChannelID()).Return(nil, nil).Once()
 			},
-<<<<<<< HEAD
-			SetupMetrics: func(metrics *metricsmocks.Metrics) {},
-=======
 			SetupMetrics: func(mockmetrics *metricsmocks.Metrics) {},
->>>>>>> 5482e5dd
 			RequestBody: `{
 				"Value": [{
 				"SubscriptionID": "mockID",
@@ -510,13 +467,8 @@
 				store.On("GetLinkByMSTeamsChannelID", testutils.GetTeamsTeamID(), testutils.GetMSTeamsChannelID()).Return(nil, nil).Once()
 				store.On("UpdateSubscriptionExpiresOn", "mockID", newTime).Return(nil)
 			},
-<<<<<<< HEAD
-			SetupMetrics: func(metrics *metricsmocks.Metrics) {
-				metrics.On("ObserveSubscriptionsCount", subscriptionRefreshed).Times(1)
-=======
 			SetupMetrics: func(mockmetrics *metricsmocks.Metrics) {
 				mockmetrics.On("ObserveSubscriptionsCount", metrics.SubscriptionRefreshed).Times(1)
->>>>>>> 5482e5dd
 			},
 			RequestBody: `{
 				"Value": [{

--- conflicted
+++ resolved
@@ -963,97 +963,6 @@
 }
 
 func TestGetSiteStats(t *testing.T) {
-<<<<<<< HEAD
-	for _, test := range []struct {
-		Name               string
-		SetupPlugin        func(*plugintest.API)
-		SetupStore         func(*storemocks.Store)
-		ExpectedResult     string
-		ExpectedStatusCode int
-	}{
-		{
-			Name: "getSiteStats: Insufficient permissions for the user",
-			SetupPlugin: func(api *plugintest.API) {
-				api.On("HasPermissionTo", testutils.GetUserID(), model.PermissionManageSystem).Return(false).Times(1)
-			},
-			SetupStore:         func(store *storemocks.Store) {},
-			ExpectedStatusCode: http.StatusForbidden,
-			ExpectedResult:     "not able to authorize the user\n",
-		},
-		{
-			Name: "getSiteStats: Unable to get the list of connected users from the store",
-			SetupPlugin: func(api *plugintest.API) {
-				api.On("HasPermissionTo", testutils.GetUserID(), model.PermissionManageSystem).Return(true).Times(1)
-			},
-			SetupStore: func(store *storemocks.Store) {
-				store.On("GetStats", "remote-id", "pp_"+pluginID).Return(nil, errors.New("failed")).Times(1)
-			},
-			ExpectedStatusCode: http.StatusInternalServerError,
-			ExpectedResult:     "unable to get site stats\n",
-		},
-		{
-			Name: "getSiteStats: no connected users",
-			SetupPlugin: func(api *plugintest.API) {
-				api.On("HasPermissionTo", testutils.GetUserID(), model.PermissionManageSystem).Return(true).Times(1)
-			},
-			SetupStore: func(store *storemocks.Store) {
-				store.On("GetStats", "remote-id", "pp_"+pluginID).Return(&storemodels.Stats{
-					ConnectedUsers:    0,
-					SyntheticUsers:    999,
-					LinkedChannels:    999,
-					MattermostPrimary: 0,
-					MSTeamsPrimary:    0,
-				}, nil).Times(1)
-			},
-			ExpectedStatusCode: http.StatusOK,
-			ExpectedResult:     `{"total_connected_users":0}`,
-		},
-		{
-			Name: "getSiteStats: 1 connected user",
-			SetupPlugin: func(api *plugintest.API) {
-				api.On("HasPermissionTo", testutils.GetUserID(), model.PermissionManageSystem).Return(true).Times(1)
-			},
-			SetupStore: func(store *storemocks.Store) {
-				store.On("GetStats", "remote-id", "pp_"+pluginID).Return(&storemodels.Stats{
-					ConnectedUsers:    1,
-					PendingInvites:    1,
-					WhitelistedUsers:  1,
-					SyntheticUsers:    999,
-					LinkedChannels:    999,
-					MattermostPrimary: 1,
-					MSTeamsPrimary:    0,
-				}, nil).Times(1)
-			},
-			ExpectedStatusCode: http.StatusOK,
-			ExpectedResult:     `{"total_connected_users":1}`,
-		},
-		{
-			Name: "getSiteStats: 10 connected users",
-			SetupPlugin: func(api *plugintest.API) {
-				api.On("HasPermissionTo", testutils.GetUserID(), model.PermissionManageSystem).Return(true).Times(1)
-			},
-			SetupStore: func(store *storemocks.Store) {
-				store.On("GetStats", "remote-id", "pp_"+pluginID).Return(&storemodels.Stats{
-					ConnectedUsers:    10,
-					PendingInvites:    20,
-					WhitelistedUsers:  100,
-					SyntheticUsers:    999,
-					LinkedChannels:    999,
-					MattermostPrimary: 5,
-					MSTeamsPrimary:    5,
-				}, nil).Times(1)
-			},
-			ExpectedStatusCode: http.StatusOK,
-			ExpectedResult:     `{"total_connected_users":10}`,
-		},
-	} {
-		t.Run(test.Name, func(t *testing.T) {
-			assert := assert.New(t)
-			plugin := newTestPlugin(t)
-			if test.ExpectedResult != "" {
-				plugin.metricsService.(*metricsmocks.Metrics).On("IncrementHTTPErrors").Times(1)
-			}
-=======
 	th := setupTestHelper(t)
 	apiURL := th.pluginURL(t, "/stats/site")
 	team := th.SetupTeam(t)
@@ -1092,7 +1001,6 @@
 	t.Run("no connected users", func(t *testing.T) {
 		th.Reset(t)
 		sysadmin := th.SetupSysadmin(t, team)
->>>>>>> bccb4d37
 
 		response, bodyString := sendRequest(t, sysadmin)
 		assert.Equal(t, http.StatusOK, response.StatusCode)

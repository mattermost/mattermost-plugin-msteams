package main

import (
	"bytes"
	"encoding/csv"
	"encoding/json"
	"io"
	"net/http"
	"net/url"
	"testing"
	"time"

	"github.com/mattermost/mattermost-plugin-msteams/server/metrics"
	"github.com/mattermost/mattermost-plugin-msteams/server/msteams"
	"github.com/mattermost/mattermost-plugin-msteams/server/msteams/clientmodels"
	"github.com/mattermost/mattermost-plugin-msteams/server/store/storemodels"
	"github.com/mattermost/mattermost/server/public/model"
	"github.com/pkg/errors"
	"github.com/stretchr/testify/assert"
	"github.com/stretchr/testify/require"
	"golang.org/x/oauth2"
)

var fakeToken = oauth2.Token{Expiry: time.Now().Add(10 * time.Minute)}

func TestProcessActivity(t *testing.T) {
	th := setupTestHelper(t)
	apiURL := th.pluginURL(t, "changes")

	sendRequest := func(t *testing.T, activities []msteams.Activity) (*http.Response, string) {
		t.Helper()

		data, err := json.Marshal(Activities{Value: activities})
		require.NoError(t, err)

		response, err := http.Post(apiURL, "text/json", bytes.NewReader(data))
		require.NoError(t, err)

		bodyBytes, err := io.ReadAll(response.Body)
		require.NoError(t, err)
		bodyString := string(bodyBytes)

		return response, bodyString
	}

	t.Run("validation token", func(t *testing.T) {
		th.Reset(t)

		response, err := http.Post(apiURL+"?validationToken=test", "text/plain", nil)
		require.NoError(t, err)

		bodyBytes, err := io.ReadAll(response.Body)
		require.NoError(t, err)
		bodyString := string(bodyBytes)

		assert.Equal(t, http.StatusOK, response.StatusCode)
		assert.Equal(t, "test", bodyString)
	})

	t.Run("nil body", func(t *testing.T) {
		th.Reset(t)

		response, err := http.Post(apiURL, "text/plain", nil)
		require.NoError(t, err)

		bodyBytes, err := io.ReadAll(response.Body)
		require.NoError(t, err)
		bodyString := string(bodyBytes)

		assert.Equal(t, http.StatusBadRequest, response.StatusCode)
		assert.Equal(t, "unable to get the activities from the message\n", bodyString)
	})

	t.Run("invalid body", func(t *testing.T) {
		th.Reset(t)

		response, err := http.Post(apiURL, "text/plain", bytes.NewReader([]byte("{")))
		require.NoError(t, err)

		bodyBytes, err := io.ReadAll(response.Body)
		require.NoError(t, err)
		bodyString := string(bodyBytes)

		assert.Equal(t, http.StatusBadRequest, response.StatusCode)
		assert.Equal(t, "unable to get the activities from the message\n", bodyString)
	})

	t.Run("invalid webhook secret", func(t *testing.T) {
		th.Reset(t)

		activities := []msteams.Activity{
			{
				Resource:                       "teams('team-id')/channels('channel-id')/messages('message-id')",
				ChangeType:                     "created",
				ClientState:                    "invalid",
				SubscriptionExpirationDateTime: time.Now().Add(10 * time.Minute),
			},
		}

		response, bodyString := sendRequest(t, activities)
		assert.Equal(t, http.StatusBadRequest, response.StatusCode)
		assert.Equal(t, "Invalid webhook secret\n", bodyString)
	})

	t.Run("valid message", func(t *testing.T) {
		th.Reset(t)

		activities := []msteams.Activity{
			{
				Resource:                       "teams('team-id')/channels('channel-id')/messages('message-id')",
				ChangeType:                     "created",
				ClientState:                    "webhooksecret",
				SubscriptionExpirationDateTime: time.Now().Add(10 * time.Minute),
			},
		}

		response, bodyString := sendRequest(t, activities)
		assert.Equal(t, http.StatusAccepted, response.StatusCode)
		assert.Empty(t, bodyString)
	})

	t.Run("valid reply", func(t *testing.T) {
		th.Reset(t)

		activities := []msteams.Activity{
			{
				Resource:                       "teams('team-id')/channels('channel-id')/messages('message-id')/replies('reply-id')",
				ChangeType:                     "created",
				ClientState:                    "webhooksecret",
				SubscriptionExpirationDateTime: time.Now().Add(10 * time.Minute),
			},
		}

		response, bodyString := sendRequest(t, activities)
		assert.Equal(t, http.StatusAccepted, response.StatusCode)
		assert.Empty(t, bodyString)
	})

	t.Run("other resource", func(t *testing.T) {
		th.Reset(t)

		activities := []msteams.Activity{
			{
				Resource:                       "test",
				ChangeType:                     "created",
				ClientState:                    "webhooksecret",
				SubscriptionExpirationDateTime: time.Now().Add(10 * time.Minute),
			},
		}

		response, bodyString := sendRequest(t, activities)
		assert.Equal(t, http.StatusAccepted, response.StatusCode)
		assert.Empty(t, bodyString)
	})

	t.Run("encrypted message on encrypted subscription", func(t *testing.T) {
		th.Reset(t)

		th.p.configuration.CertificateKey = "test"
		t.Cleanup(func() {
			th.p.configuration.CertificateKey = ""
		})

		activities := []msteams.Activity{
			{
				Resource:                       "teams('team-id')/channels('channel-id')/messages('message-id')/replies('reply-id')",
				ChangeType:                     "created",
				ClientState:                    "webhooksecret",
				SubscriptionExpirationDateTime: time.Now().Add(10 * time.Minute),
				EncryptedContent:               &msteams.EncryptedContent{},
			},
		}

		response, bodyString := sendRequest(t, activities)
		assert.Equal(t, http.StatusBadRequest, response.StatusCode)
		assert.Equal(t, "Unable to get private key: invalid certificate key\n\n", bodyString)
	})

	t.Run("non-encrypted message on encrypted subscription", func(t *testing.T) {
		th.Reset(t)

		th.p.configuration.CertificateKey = "test"
		t.Cleanup(func() {
			th.p.configuration.CertificateKey = ""
		})

		activities := []msteams.Activity{
			{
				Resource:                       "teams('team-id')/channels('channel-id')/messages('message-id')/replies('reply-id')",
				ChangeType:                     "created",
				ClientState:                    "webhooksecret",
				SubscriptionExpirationDateTime: time.Now().Add(10 * time.Minute),
			},
		}

		response, bodyString := sendRequest(t, activities)
		assert.Equal(t, http.StatusBadRequest, response.StatusCode)
		assert.Equal(t, "Not encrypted content for encrypted subscription\n", bodyString)
	})
}

func TestProcessLifecycle(t *testing.T) {
	th := setupTestHelper(t)
	apiURL := th.pluginURL(t, "lifecycle")
	team := th.SetupTeam(t)

	sendRequest := func(t *testing.T, activities []msteams.Activity) (*http.Response, string) {
		t.Helper()

		data, err := json.Marshal(Activities{Value: activities})
		require.NoError(t, err)

		response, err := http.Post(apiURL, "text/json", bytes.NewReader(data))
		require.NoError(t, err)

		bodyBytes, err := io.ReadAll(response.Body)
		require.NoError(t, err)
		bodyString := string(bodyBytes)

		return response, bodyString
	}

	t.Run("validation token", func(t *testing.T) {
		th.Reset(t)

		response, err := http.Post(apiURL+"?validationToken=test", "text/plain", nil)
		require.NoError(t, err)

		bodyBytes, err := io.ReadAll(response.Body)
		require.NoError(t, err)
		bodyString := string(bodyBytes)

		assert.Equal(t, http.StatusOK, response.StatusCode)
		assert.Equal(t, "test", bodyString)
	})

	t.Run("nil body", func(t *testing.T) {
		th.Reset(t)

		response, err := http.Post(apiURL, "text/plain", nil)
		require.NoError(t, err)

		bodyBytes, err := io.ReadAll(response.Body)
		require.NoError(t, err)
		bodyString := string(bodyBytes)

		assert.Equal(t, http.StatusBadRequest, response.StatusCode)
		assert.Equal(t, "unable to get the lifecycle events from the message\n", bodyString)
	})

	t.Run("invalid body", func(t *testing.T) {
		th.Reset(t)

		response, err := http.Post(apiURL, "text/plain", bytes.NewReader([]byte("{")))
		require.NoError(t, err)

		bodyBytes, err := io.ReadAll(response.Body)
		require.NoError(t, err)
		bodyString := string(bodyBytes)

		assert.Equal(t, http.StatusBadRequest, response.StatusCode)
		assert.Equal(t, "unable to get the lifecycle events from the message\n", bodyString)
	})

	t.Run("invalid webhook secret", func(t *testing.T) {
		th.Reset(t)

		activities := []msteams.Activity{
			{
				Resource:       "mockResource",
				ChangeType:     "mockChangeType",
				ClientState:    "mockClientState",
				LifecycleEvent: "mockLifecycleEvent",
			},
		}

		response, bodyString := sendRequest(t, activities)
		assert.Equal(t, http.StatusBadRequest, response.StatusCode)
		assert.Equal(t, "Invalid webhook secret\n", bodyString)
	})

	t.Run("valid event, no refresh needed", func(t *testing.T) {
		th.Reset(t)

		channel := th.SetupPublicChannel(t, team)

		subscription := storemodels.ChannelSubscription{
			SubscriptionID: model.NewId(),
			TeamID:         model.NewId(),
			ChannelID:      model.NewId(),
			ExpiresOn:      time.Now().Add(10 * time.Minute),
			Secret:         th.p.getConfiguration().WebhookSecret,
		}
		err := th.p.GetStore().SaveChannelSubscription(subscription)
		require.NoError(t, err)

		link := &storemodels.ChannelLink{
			MattermostTeamID:      channel.TeamId,
			MattermostTeamName:    team.Name,
			MattermostChannelID:   channel.Id,
			MattermostChannelName: channel.Name,
			MSTeamsTeam:           subscription.TeamID,
			MSTeamsChannel:        subscription.ChannelID,
			Creator:               "creator_id",
		}
		err = th.p.GetStore().StoreChannelLink(link)
		require.NoError(t, err)

		activities := []msteams.Activity{
			{
				SubscriptionID: subscription.SubscriptionID,
				Resource:       "mockResource",
				ClientState:    "webhooksecret",
				ChangeType:     "mockChangeType",
				LifecycleEvent: "mockLifecycleEvent",
			},
		}

		response, bodyString := sendRequest(t, activities)
		assert.Equal(t, http.StatusOK, response.StatusCode)
		assert.Empty(t, bodyString)

		assert.Eventually(t, func() bool {
			return th.getRelativeCounter(t,
				"msteams_connect_events_lifecycle_events_total",
				withLabel("event_type", "mockLifecycleEvent"),
				withLabel("discarded_reason", metrics.DiscardedReasonNone),
			) == 1
		}, 5*time.Second, 500*time.Millisecond)
	})

	t.Run("valid event, refresh needed", func(t *testing.T) {
		th.Reset(t)

		channel := th.SetupPublicChannel(t, team)

		subscription := storemodels.ChannelSubscription{
			SubscriptionID: model.NewId(),
			TeamID:         model.NewId(),
			ChannelID:      model.NewId(),
			ExpiresOn:      time.Now().Add(10 * time.Minute),
			Secret:         th.p.getConfiguration().WebhookSecret,
		}
		err := th.p.GetStore().SaveChannelSubscription(subscription)
		require.NoError(t, err)

		link := &storemodels.ChannelLink{
			MattermostTeamID:      channel.TeamId,
			MattermostTeamName:    team.Name,
			MattermostChannelID:   channel.Id,
			MattermostChannelName: channel.Name,
			MSTeamsTeam:           subscription.TeamID,
			MSTeamsChannel:        subscription.ChannelID,
			Creator:               "creator_id",
		}
		err = th.p.GetStore().StoreChannelLink(link)
		require.NoError(t, err)

		activities := []msteams.Activity{
			{
				SubscriptionID: subscription.SubscriptionID,
				Resource:       "mockResource",
				ClientState:    "webhooksecret",
				ChangeType:     "mockChangeType",
				LifecycleEvent: "reauthorizationRequired",
			},
		}

		expiresOn := time.Now().Add(1 * time.Hour)
		th.appClientMock.On("RefreshSubscription", subscription.SubscriptionID).Return(&expiresOn, nil).Times(1)

		response, bodyString := sendRequest(t, activities)
		assert.Equal(t, http.StatusOK, response.StatusCode)
		assert.Empty(t, bodyString)

		assert.Eventually(t, func() bool {
			return th.getRelativeCounter(t,
				"msteams_connect_events_lifecycle_events_total",
				withLabel("event_type", "reauthorizationRequired"),
				withLabel("discarded_reason", metrics.DiscardedReasonNone),
			) == 1
		}, 5*time.Second, 500*time.Millisecond)
	})
}

func TestAutocompleteTeams(t *testing.T) {
	th := setupTestHelper(t)
	apiURL := th.pluginURL(t, "/autocomplete/teams")
	team := th.SetupTeam(t)
	user1 := th.SetupUser(t, team)
	client1 := th.SetupClient(t, user1.Id)

	sendRequest := func(t *testing.T, user *model.User) (*http.Response, []model.AutocompleteListItem) {
		t.Helper()

		request, err := http.NewRequest(http.MethodGet, apiURL, nil)
		require.NoError(t, err)

		request.Header.Set(model.HeaderAuth, client1.AuthType+" "+client1.AuthToken)

		response, err := http.DefaultClient.Do(request)
		require.NoError(t, err)
		t.Cleanup(func() {
			require.NoError(t, response.Body.Close())
		})

		var list []model.AutocompleteListItem
		if response.StatusCode == http.StatusOK {
			err := json.NewDecoder(response.Body).Decode(&list)
			require.Nil(t, err)
		}

		return response, list
	}

	t.Run("no client for user", func(t *testing.T) {
		th.Reset(t)

		response, list := sendRequest(t, user1)
		assert.Equal(t, http.StatusOK, response.StatusCode)
		assert.Empty(t, list)
	})

	t.Run("failed to get teams list", func(t *testing.T) {
		th.Reset(t)

		th.ConnectUser(t, user1.Id)
		th.clientMock.On("ListTeams").Return(nil, errors.New("unable to get the teams list")).Times(1)

		response, list := sendRequest(t, user1)
		assert.Equal(t, http.StatusOK, response.StatusCode)
		assert.Empty(t, list)
	})

	t.Run("single team returned", func(t *testing.T) {
		th.Reset(t)

		th.ConnectUser(t, user1.Id)
		th.clientMock.On("ListTeams").Return([]clientmodels.Team{
			{
				ID:          "mockTeamsTeamID-1",
				DisplayName: "mockDisplayName-1",
				Description: "mockDescription-1",
			},
		}, nil).Times(1)

		response, list := sendRequest(t, user1)
		assert.Equal(t, http.StatusOK, response.StatusCode)
		assert.Equal(t, []model.AutocompleteListItem{
			{
				Item:     "mockTeamsTeamID-1",
				Hint:     "mockDisplayName-1",
				HelpText: "mockDescription-1",
			},
		}, list)
	})

	t.Run("multiple teams returned", func(t *testing.T) {
		th.Reset(t)

		th.ConnectUser(t, user1.Id)
		th.clientMock.On("ListTeams").Return([]clientmodels.Team{
			{
				ID:          "mockTeamsTeamID-1",
				DisplayName: "mockDisplayName-1",
				Description: "mockDescription-1",
			},
			{
				ID:          "mockTeamsTeamID-2",
				DisplayName: "mockDisplayName-2",
				Description: "mockDescription-2",
			},
		}, nil).Times(1)

		response, list := sendRequest(t, user1)
		assert.Equal(t, http.StatusOK, response.StatusCode)
		assert.Equal(t, []model.AutocompleteListItem{
			{
				Item:     "mockTeamsTeamID-1",
				Hint:     "mockDisplayName-1",
				HelpText: "mockDescription-1",
			},
			{
				Item:     "mockTeamsTeamID-2",
				Hint:     "mockDisplayName-2",
				HelpText: "mockDescription-2",
			},
		}, list)
	})
}

func TestAutocompleteChannels(t *testing.T) {
	th := setupTestHelper(t)
	apiURL := th.pluginURL(t, "/autocomplete/channels")
	team := th.SetupTeam(t)
	user1 := th.SetupUser(t, team)
	client1 := th.SetupClient(t, user1.Id)

	sendRequest := func(t *testing.T, user *model.User, queryParams string) (*http.Response, []model.AutocompleteListItem) {
		t.Helper()

		u := apiURL
		if queryParams != "" {
			u += "?" + url.Values{"parsed": {queryParams}}.Encode()
		}

		request, err := http.NewRequest(http.MethodGet, u, nil)
		require.NoError(t, err)

		request.Header.Set(model.HeaderAuth, client1.AuthType+" "+client1.AuthToken)

		response, err := http.DefaultClient.Do(request)
		require.NoError(t, err)
		t.Cleanup(func() {
			require.NoError(t, response.Body.Close())
		})

		var list []model.AutocompleteListItem
		if response.StatusCode == http.StatusOK {
			err := json.NewDecoder(response.Body).Decode(&list)
			require.Nil(t, err)
		}

		return response, list
	}

	t.Run("no query parameters", func(t *testing.T) {
		th.Reset(t)

		response, list := sendRequest(t, user1, "")
		assert.Equal(t, http.StatusOK, response.StatusCode)
		assert.Empty(t, list)
	})

	t.Run("no client for user", func(t *testing.T) {
		th.Reset(t)

		response, list := sendRequest(t, user1, "mockData-1 mockData-2 mockData-3")
		assert.Equal(t, http.StatusOK, response.StatusCode)
		assert.Empty(t, list)
	})

	t.Run("failed to get channels list", func(t *testing.T) {
		th.Reset(t)

		th.ConnectUser(t, user1.Id)
		th.clientMock.On("ListChannels", "mockData-3").Return(nil, errors.New("unable to get the channels list")).Times(1)

		response, list := sendRequest(t, user1, "mockData-1 mockData-2 mockData-3")
		assert.Equal(t, http.StatusOK, response.StatusCode)
		assert.Empty(t, list)
	})

	t.Run("single channel returned", func(t *testing.T) {
		th.Reset(t)

		th.ConnectUser(t, user1.Id)
		th.clientMock.On("ListChannels", "mockData-3").Return([]clientmodels.Channel{
			{
				ID:          "mockTeamsChannelID-1",
				DisplayName: "mockDisplayName-1",
				Description: "mockDescription-1",
			},
		}, nil).Times(1)

		response, list := sendRequest(t, user1, "mockData-1 mockData-2 mockData-3")
		assert.Equal(t, http.StatusOK, response.StatusCode)
		assert.Equal(t, []model.AutocompleteListItem{
			{
				Item:     "mockTeamsChannelID-1",
				Hint:     "mockDisplayName-1",
				HelpText: "mockDescription-1",
			},
		}, list)
	})

	t.Run("multiple channels returned", func(t *testing.T) {
		th.Reset(t)

		th.ConnectUser(t, user1.Id)
		th.clientMock.On("ListChannels", "mockData-3").Return([]clientmodels.Channel{
			{
				ID:          "mockTeamsChannelID-1",
				DisplayName: "mockDisplayName-1",
				Description: "mockDescription-1",
			},
			{
				ID:          "mockTeamsChannelID-2",
				DisplayName: "mockDisplayName-2",
				Description: "mockDescription-2",
			},
		}, nil).Times(1)

		response, list := sendRequest(t, user1, "mockData-1 mockData-2 mockData-3")
		assert.Equal(t, http.StatusOK, response.StatusCode)
		assert.Equal(t, []model.AutocompleteListItem{
			{
				Item:     "mockTeamsChannelID-1",
				Hint:     "mockDisplayName-1",
				HelpText: "mockDescription-1",
			},
			{
				Item:     "mockTeamsChannelID-2",
				Hint:     "mockDisplayName-2",
				HelpText: "mockDescription-2",
			},
		}, list)
	})
}

func TestConnect(t *testing.T) {
	th := setupTestHelper(t)
	apiURL := th.pluginURL(t, "/connect")
	team := th.SetupTeam(t)

	sendRequest := func(t *testing.T, user *model.User, channelID, postID string) *http.Response {
		t.Helper()
		client1 := th.SetupClient(t, user.Id)

		u := apiURL

		// 		endPoint := "/connect?"
		// 		if test.isBot {
		// 			endPoint += "isBot&"
		// 		}

		values := make(url.Values)
		if channelID != "" {
			values["channel_id"] = []string{channelID}
		}
		if postID != "" {
			values["post_id"] = []string{postID}
		}
		if len(values) > 0 {
			u += "?" + values.Encode()
		}

		request, err := http.NewRequest(http.MethodGet, u, nil)
		require.NoError(t, err)

		request.Header.Set(model.HeaderAuth, client1.AuthType+" "+client1.AuthToken)
		client := &http.Client{
			// Don't follow redirects
			CheckRedirect: func(req *http.Request, via []*http.Request) error {
				return http.ErrUseLastResponse
			},
		}

		response, err := client.Do(request)
		require.NoError(t, err)
		t.Cleanup(func() {
			require.NoError(t, response.Body.Close())
		})

		return response
	}

	t.Run("missing channel parameter", func(t *testing.T) {
		th.Reset(t)

		user1 := th.SetupUser(t, team)
		th.ConnectUser(t, user1.Id)

		response := sendRequest(t, user1, "", "post_id")
		assert.Equal(t, http.StatusBadRequest, response.StatusCode)
	})

	t.Run("missing post parameter", func(t *testing.T) {
		th.Reset(t)

		user1 := th.SetupUser(t, team)
		th.ConnectUser(t, user1.Id)

		response := sendRequest(t, user1, "channel_id", "")
		assert.Equal(t, http.StatusBadRequest, response.StatusCode)
	})

	t.Run("missing channel and post parameters", func(t *testing.T) {
		th.Reset(t)

		user1 := th.SetupUser(t, team)
		th.ConnectUser(t, user1.Id)

		response := sendRequest(t, user1, "", "")
		assert.Equal(t, http.StatusBadRequest, response.StatusCode)
	})

	t.Run("user already connected", func(t *testing.T) {
		th.Reset(t)

		user1 := th.SetupUser(t, team)
		th.ConnectUser(t, user1.Id)

		response := sendRequest(t, user1, "channel_id", "post_id")
		assert.Equal(t, http.StatusForbidden, response.StatusCode)
	})

	t.Run("user connected", func(t *testing.T) {
		th.Reset(t)

		user1 := th.SetupUser(t, team)
		response := sendRequest(t, user1, "channel_id", "post_id")
		assert.Equal(t, http.StatusSeeOther, response.StatusCode)

		actualURL, err := url.Parse(response.Header.Get("Location"))
		require.NoError(t, err)
		assert.Equal(t, "login.microsoftonline.com", actualURL.Host)
		assert.Regexp(t, "oauth2/v2.0/authorize$", actualURL.Path)
	})

	t.Run("not system admin when connecting bot", func(t *testing.T) {
		t.Skip()
	})

	t.Run("bot already connected", func(t *testing.T) {
		t.Skip()
	})

	t.Run("bot connected", func(t *testing.T) {
		t.Skip()
	})
}

func TestOAuthRedirectHandler(t *testing.T) {
	t.Skip()
}

func TestGetConnectedUsers(t *testing.T) {
	th := setupTestHelper(t)
	apiURL := th.pluginURL(t, "/connected-users")
	team := th.SetupTeam(t)

	sendRequest := func(t *testing.T, user *model.User) (*http.Response, []storemodels.ConnectedUser) {
		t.Helper()
		client1 := th.SetupClient(t, user.Id)

		request, err := http.NewRequest(http.MethodGet, apiURL, nil)
		require.NoError(t, err)

		request.Header.Set(model.HeaderAuth, client1.AuthType+" "+client1.AuthToken)

		response, err := http.DefaultClient.Do(request)
		require.NoError(t, err)
		t.Cleanup(func() {
			require.NoError(t, response.Body.Close())
		})

		var list []storemodels.ConnectedUser
		if response.StatusCode == http.StatusOK {
			err := json.NewDecoder(response.Body).Decode(&list)
			require.Nil(t, err)
		}

		return response, list
	}

	t.Run("insufficient permissions", func(t *testing.T) {
		th.Reset(t)
		user := th.SetupUser(t, team)

		response, connectedUsers := sendRequest(t, user)
		assert.Equal(t, http.StatusForbidden, response.StatusCode)
		assert.Empty(t, connectedUsers)
	})

	t.Run("no connected users", func(t *testing.T) {
		th.Reset(t)
		sysadmin := th.SetupSysadmin(t, team)

		response, connectedUsers := sendRequest(t, sysadmin)
		assert.Equal(t, http.StatusOK, response.StatusCode)
		assert.Empty(t, connectedUsers)
	})

	t.Run("some connected users", func(t *testing.T) {
		th.Reset(t)
		sysadmin := th.SetupSysadmin(t, team)

		user1 := th.SetupUser(t, team)
		th.ConnectUser(t, user1.Id)
		user2 := th.SetupUser(t, team)
		th.ConnectUser(t, user2.Id)
		user3 := th.SetupUser(t, team)
		th.ConnectUser(t, user3.Id)
		user4 := th.SetupUser(t, team)
		th.ConnectUser(t, user4.Id)

		response, connectedUsers := sendRequest(t, sysadmin)
		assert.Equal(t, http.StatusOK, response.StatusCode)
		assert.Equal(t, []storemodels.ConnectedUser{
			{
				MattermostUserID: user1.Id,
				TeamsUserID:      "t" + user1.Id,
				FirstName:        user1.FirstName,
				LastName:         user1.LastName,
				Email:            user1.Email,
			},
			{
				MattermostUserID: user2.Id,
				TeamsUserID:      "t" + user2.Id,
				FirstName:        user2.FirstName,
				LastName:         user2.LastName,
				Email:            user2.Email,
			},
			{
				MattermostUserID: user3.Id,
				TeamsUserID:      "t" + user3.Id,
				FirstName:        user3.FirstName,
				LastName:         user3.LastName,
				Email:            user3.Email,
			},
			{
				MattermostUserID: user4.Id,
				TeamsUserID:      "t" + user4.Id,
				FirstName:        user4.FirstName,
				LastName:         user4.LastName,
				Email:            user4.Email,
			},
		}, connectedUsers)
	})
}

func TestGetConnectedUsersFile(t *testing.T) {
	th := setupTestHelper(t)
	apiURL := th.pluginURL(t, "/connected-users/download")
	team := th.SetupTeam(t)

	sendRequest := func(t *testing.T, user *model.User) (*http.Response, [][]string) {
		t.Helper()
		client1 := th.SetupClient(t, user.Id)

		request, err := http.NewRequest(http.MethodGet, apiURL, nil)
		require.NoError(t, err)

		request.Header.Set(model.HeaderAuth, client1.AuthType+" "+client1.AuthToken)

		response, err := http.DefaultClient.Do(request)
		require.NoError(t, err)
		t.Cleanup(func() {
			require.NoError(t, response.Body.Close())
		})

		var records [][]string
		if response.StatusCode == http.StatusOK {
			assert.Equal(t, "text/csv", response.Header.Get("Content-Type"))
			assert.Equal(t, "attachment;filename=connected-users.csv", response.Header.Get("Content-Disposition"))

			csvReader := csv.NewReader(response.Body)
			records, err = csvReader.ReadAll()
			require.Nil(t, err)
		}

		return response, records
	}

	t.Run("insufficient permissions", func(t *testing.T) {
		th.Reset(t)
		user := th.SetupUser(t, team)

		response, connectedUsers := sendRequest(t, user)
		assert.Equal(t, http.StatusForbidden, response.StatusCode)
		assert.Empty(t, connectedUsers)
	})

	t.Run("no connected users", func(t *testing.T) {
		th.Reset(t)
		sysadmin := th.SetupSysadmin(t, team)

		response, connectedUsers := sendRequest(t, sysadmin)
		assert.Equal(t, http.StatusOK, response.StatusCode)
		assert.Equal(t, [][]string{
			{"First Name", "Last Name", "Email", "Mattermost User Id", "Teams User Id"},
		}, connectedUsers)
	})

	t.Run("some connected users", func(t *testing.T) {
		th.Reset(t)
		sysadmin := th.SetupSysadmin(t, team)

		user1 := th.SetupUser(t, team)
		th.ConnectUser(t, user1.Id)
		user2 := th.SetupUser(t, team)
		th.ConnectUser(t, user2.Id)
		user3 := th.SetupUser(t, team)
		th.ConnectUser(t, user3.Id)
		user4 := th.SetupUser(t, team)
		th.ConnectUser(t, user4.Id)

		response, connectedUsers := sendRequest(t, sysadmin)
		assert.Equal(t, http.StatusOK, response.StatusCode)
		assert.Equal(t, []string{
			"First Name", "Last Name", "Email", "Mattermost User Id", "Teams User Id",
		}, connectedUsers[0])
		assert.ElementsMatch(t, [][]string{
			{user1.FirstName, user1.LastName, user1.Email, user1.Id, "t" + user1.Id},
			{user2.FirstName, user2.LastName, user2.Email, user2.Id, "t" + user2.Id},
			{user3.FirstName, user3.LastName, user3.Email, user3.Id, "t" + user3.Id},
			{user4.FirstName, user4.LastName, user4.Email, user4.Id, "t" + user4.Id},
		}, connectedUsers[1:])
	})
}

func TestWhitelist(t *testing.T) {
	t.Skip()
}

func TestWhitelistDownload(t *testing.T) {
	t.Skip()
}

func TestNotifyConnect(t *testing.T) {
	th := setupTestHelper(t)
	apiURL := th.pluginURL(t, "/notify-connect")
	team := th.SetupTeam(t)

	sendRequest := func(t *testing.T, user *model.User) *http.Response {
		t.Helper()
		client1 := th.SetupClient(t, user.Id)

		u := apiURL

		request, err := http.NewRequest(http.MethodGet, u, nil)
		require.NoError(t, err)

		request.Header.Set(model.HeaderAuth, client1.AuthType+" "+client1.AuthToken)

		response, err := http.DefaultClient.Do(request)
		require.NoError(t, err)
		t.Cleanup(func() {
			require.NoError(t, response.Body.Close())
		})

		return response
	}

	t.Run("not authorized", func(t *testing.T) {
		th.Reset(t)

		request, err := http.NewRequest(http.MethodGet, apiURL, nil)
		require.NoError(t, err)

		response, err := http.DefaultClient.Do(request)
		require.NoError(t, err)

		assert.Equal(t, http.StatusUnauthorized, response.StatusCode)
		t.Cleanup(func() {
			require.NoError(t, response.Body.Close())
		})
	})

	t.Run("notify connect", func(t *testing.T) {
		th.Reset(t)

		user1 := th.SetupUser(t, team)

		response := sendRequest(t, user1)
		assert.Equal(t, http.StatusOK, response.StatusCode)
	})
}

func TestGetSiteStats(t *testing.T) {
	th := setupTestHelper(t)
	apiURL := th.pluginURL(t, "/stats/site")
	team := th.SetupTeam(t)

	sendRequest := func(t *testing.T, user *model.User) (*http.Response, string) {
		t.Helper()
		client1 := th.SetupClient(t, user.Id)

		request, err := http.NewRequest(http.MethodGet, apiURL, nil)
		require.NoError(t, err)

		request.Header.Set(model.HeaderAuth, client1.AuthType+" "+client1.AuthToken)

		response, err := http.DefaultClient.Do(request)
		require.NoError(t, err)
		t.Cleanup(func() {
			require.NoError(t, response.Body.Close())
		})

		bodyBytes, err := io.ReadAll(response.Body)
		require.NoError(t, err)
		bodyString := string(bodyBytes)

		return response, bodyString
	}

	t.Run("insufficient permissions", func(t *testing.T) {
		th.Reset(t)
		user := th.SetupUser(t, team)

		response, bodyString := sendRequest(t, user)
		assert.Equal(t, http.StatusForbidden, response.StatusCode)
		assert.Equal(t, "not able to authorize the user\n", bodyString)
	})

	t.Run("no connected users", func(t *testing.T) {
		th.Reset(t)
		sysadmin := th.SetupSysadmin(t, team)

		response, bodyString := sendRequest(t, sysadmin)
		assert.Equal(t, http.StatusOK, response.StatusCode)
		assert.JSONEq(t, `{"current_whitelist_users":0, "pending_invited_users":0, "total_connected_users":0, "total_users_receiving":0, "total_users_sending":0}`, bodyString)
	})

	t.Run("1 connected user", func(t *testing.T) {
		th.Reset(t)
		sysadmin := th.SetupSysadmin(t, team)

		user1 := th.SetupUser(t, team)
		th.ConnectUser(t, user1.Id)

		err := th.p.store.SetUserLastChatSentAt(user1.Id, time.Now().Add(-3*24*time.Hour).UnixMicro())
		require.NoError(t, err)
		err = th.p.store.SetUserLastChatReceivedAt(user1.Id, time.Now().Add(-4*24*time.Hour).UnixMicro())
		require.NoError(t, err)

		response, bodyString := sendRequest(t, sysadmin)
		assert.Equal(t, http.StatusOK, response.StatusCode)
		assert.JSONEq(t, `{"current_whitelist_users":0, "pending_invited_users":0, "total_connected_users":1,"total_users_receiving":1, "total_users_sending":1}`, bodyString)
	})

	t.Run("1 invited user, 2 whitelisted users", func(t *testing.T) {
		th.Reset(t)
		sysadmin := th.SetupSysadmin(t, team)

		user1 := th.SetupUser(t, team)
		user2 := th.SetupUser(t, team)
		user3 := th.SetupUser(t, team)

		th.MarkUserWhitelisted(t, user1.Id)
		th.MarkUserWhitelisted(t, user2.Id)
		th.MarkUserInvited(t, user3.Id)

		response, bodyString := sendRequest(t, sysadmin)
		assert.Equal(t, http.StatusOK, response.StatusCode)
		assert.JSONEq(t, `{"current_whitelist_users":2, "pending_invited_users":1, "total_connected_users":0,"total_users_receiving":0, "total_users_sending":0}`, bodyString)
	})

	t.Run("10 connected users", func(t *testing.T) {
		th.Reset(t)
		sysadmin := th.SetupSysadmin(t, team)

		for i := 0; i < 10; i++ {
			user := th.SetupUser(t, team)
			th.ConnectUser(t, user.Id)

			if i < 5 {
				err := th.p.store.SetUserLastChatReceivedAt(user.Id, time.Now().Add(-4*24*time.Hour).UnixMicro())
				require.NoError(t, err)
			} else {
				err := th.p.store.SetUserLastChatReceivedAt(user.Id, time.Now().Add(-8*24*time.Hour).UnixMicro())
				require.NoError(t, err)
			}
			if i < 2 {
				err := th.p.store.SetUserLastChatSentAt(user.Id, time.Now().Add(-3*24*time.Hour).UnixMicro())
				require.NoError(t, err)
			} else {
				err := th.p.store.SetUserLastChatSentAt(user.Id, time.Now().Add(-8*24*time.Hour).UnixMicro())
				require.NoError(t, err)
			}
		}

		response, bodyString := sendRequest(t, sysadmin)
		assert.Equal(t, http.StatusOK, response.StatusCode)
		assert.JSONEq(t, `{"current_whitelist_users":0, "pending_invited_users":0, "total_connected_users":10,"total_users_receiving":5, "total_users_sending":2}`, bodyString)
	})
}

func TestIFrameMattermostTab(t *testing.T) {
	t.Skip()
}

func TestIFrameManifest(t *testing.T) {
	t.Skip()
}

func TestConnectionStatus(t *testing.T) {
	th := setupTestHelper(t)
	apiURL := th.pluginURL(t, "/connection-status")
	team := th.SetupTeam(t)

	sendRequest := func(t *testing.T, user *model.User) (connected bool) {
		t.Helper()
		client := th.SetupClient(t, user.Id)

		request, err := http.NewRequest(http.MethodGet, apiURL, nil)
		require.NoError(t, err)

		request.Header.Set(model.HeaderAuth, client.AuthType+" "+client.AuthToken)

		response, err := http.DefaultClient.Do(request)
		require.NoError(t, err)
		t.Cleanup(func() {
			require.NoError(t, response.Body.Close())
		})

		resMap := map[string]bool{}
		err = json.NewDecoder(response.Body).Decode(&resMap)
		require.NoError(t, err)

		return resMap["connected"]
	}

	t.Run("connected users should get true", func(t *testing.T) {
		th.Reset(t)
		user := th.SetupUser(t, team)
		th.ConnectUser(t, user.Id)

		connected := sendRequest(t, user)
		assert.True(t, connected)
	})

	t.Run("never connected users should get false", func(t *testing.T) {
		th.Reset(t)
		user := th.SetupUser(t, team)

		connected := sendRequest(t, user)
		assert.False(t, connected)
	})

	t.Run("disconnected users should get false", func(t *testing.T) {
		th.Reset(t)
		user := th.SetupUser(t, team)
		th.ConnectUser(t, user.Id)
		th.DisconnectUser(t, user.Id)

		connected := sendRequest(t, user)
		assert.False(t, connected)
	})
}

func TestNotificationsWelcomeMessage(t *testing.T) {
	th := setupTestHelper(t)
	team := th.SetupTeam(t)

	triggerWelcomeMessage := func(th *testHelper, t *testing.T, user1 *model.User) *model.Post {
		// Arrange: Send the welcome message and retrieve it
		err := th.p.SendWelcomeMessageWithNotificationAction(user1.Id)
		require.NoError(t, err)

		dc, err := th.p.apiClient.Channel.GetDirect(user1.Id, th.p.botUserID)
		require.NoError(t, err)

		posts, err := th.p.apiClient.Post.GetPostsSince(dc.Id, time.Now().Add(-1*time.Minute).UnixMilli())
		require.NoError(t, err)
		require.Len(t, posts.Order, 1)
		post := posts.Posts[posts.Order[0]]

		return post
	}

	sendRequest := func(t *testing.T, user *model.User, url string, req model.PostActionIntegrationRequest) *http.Response {
		t.Helper()
		client1 := th.SetupClient(t, user.Id)

		body, err := json.Marshal(req)
		require.NoError(t, err)

		request, err := http.NewRequest(http.MethodPost, url, bytes.NewReader(body))
		require.NoError(t, err)

		request.Header.Set(model.HeaderAuth, client1.AuthType+" "+client1.AuthToken)

		response, err := http.DefaultClient.Do(request)
		require.NoError(t, err)
		t.Cleanup(func() {
			require.NoError(t, response.Body.Close())
		})

		return response
	}

	t.Run("enable", func(t *testing.T) {
		th.Reset(t)
		user1 := th.SetupUser(t, team)

		// Arrange: Send the welcome message and retrieve it
		post := triggerWelcomeMessage(th, t, user1)

		// Act: make the request pretending the user clicked the button
		response := sendRequest(t, user1, th.pluginURL(t, "/enable-notifications"), model.PostActionIntegrationRequest{
			UserId: user1.Id,
			PostId: post.Id,
		})
		assert.Equal(t, http.StatusOK, response.StatusCode)

		// Assert: 1. we return an update for the post
		var resp model.PostActionIntegrationResponse
		err := json.NewDecoder(response.Body).Decode(&resp)
		require.NoError(t, err)
		assert.Len(t, resp.Update.Attachments(), 0)
		assert.Equal(t, "You'll now start receiving notifications here in Mattermost from chats and group chats from Microsoft Teams. To change this Mattermost setting, select **Settings > MS Teams**, or run the **/msteams notifications** slash command.", resp.Update.Message)

		// Assert: 2. the notification preference is updated
		assert.True(t, th.p.getNotificationPreference(user1.Id))
	})

	t.Run("disable, notifications previously disabled", func(t *testing.T) {
		th.Reset(t)
		user1 := th.SetupUser(t, team)

		err := th.p.setNotificationPreference(user1.Id, false)
		require.NoError(t, err)

		// Arrange: Send the welcome message and retrieve it
		post := triggerWelcomeMessage(th, t, user1)

		// Act: make the request pretending the user clicked the button
		response := sendRequest(t, user1, th.pluginURL(t, "/disable-notifications"), model.PostActionIntegrationRequest{
			UserId: user1.Id,
			PostId: post.Id,
		})
		assert.Equal(t, http.StatusOK, response.StatusCode)

		// Assert: 1. we return an update for the post
		var resp model.PostActionIntegrationResponse
		err = json.NewDecoder(response.Body).Decode(&resp)
		require.NoError(t, err)
		assert.Len(t, resp.Update.Attachments(), 0)
<<<<<<< HEAD
		assert.Equal(t, "To change your notification settings, select **Settings > MS Teams**, or run the **/msteams notifications** slash command.", resp.Update.Message)
=======
		assert.Equal(t, "You will not receive notifications from chats or group chats in Teams. To change this setting, open your user settings or run `/msteams notifications`", resp.Update.Message)
>>>>>>> 859332fe

		// Assert: 2. the notification preference is disabled
		assert.False(t, th.p.getNotificationPreference(user1.Id))
	})

	t.Run("disable, notifications previously enabled", func(t *testing.T) {
		th.Reset(t)
		user1 := th.SetupUser(t, team)

		err := th.p.setNotificationPreference(user1.Id, true)
		require.NoError(t, err)

		// Arrange: Send the welcome message and retrieve it
		post := triggerWelcomeMessage(th, t, user1)

		// Act: make the request pretending the user clicked the button
		response := sendRequest(t, user1, th.pluginURL(t, "/disable-notifications"), model.PostActionIntegrationRequest{
			UserId: user1.Id,
			PostId: post.Id,
		})
		assert.Equal(t, http.StatusOK, response.StatusCode)

		// Assert: 1. we return an update for the post
		var resp model.PostActionIntegrationResponse
		err = json.NewDecoder(response.Body).Decode(&resp)
		require.NoError(t, err)
		assert.Len(t, resp.Update.Attachments(), 0)
<<<<<<< HEAD
		assert.Equal(t, "To change your notification settings, select **Settings > MS Teams**, or run the **/msteams notifications** slash command.", resp.Update.Message)
=======
		assert.Equal(t, "You will not receive notifications from chats or group chats in Teams. To change this setting, open your user settings or run `/msteams notifications`", resp.Update.Message)
>>>>>>> 859332fe

		// Assert: 2. the notification preference is disabled
		assert.False(t, th.p.getNotificationPreference(user1.Id))
	})
}<|MERGE_RESOLUTION|>--- conflicted
+++ resolved
@@ -1218,11 +1218,7 @@
 		err = json.NewDecoder(response.Body).Decode(&resp)
 		require.NoError(t, err)
 		assert.Len(t, resp.Update.Attachments(), 0)
-<<<<<<< HEAD
-		assert.Equal(t, "To change your notification settings, select **Settings > MS Teams**, or run the **/msteams notifications** slash command.", resp.Update.Message)
-=======
-		assert.Equal(t, "You will not receive notifications from chats or group chats in Teams. To change this setting, open your user settings or run `/msteams notifications`", resp.Update.Message)
->>>>>>> 859332fe
+		assert.Equal(t, "You'll stop receiving notifications here in Mattermost from chats and group chats from Microsoft Teams. To change this Mattermost setting, select **Settings > MS Teams**, or run the **/msteams notifications** slash command.", resp.Update.Message)
 
 		// Assert: 2. the notification preference is disabled
 		assert.False(t, th.p.getNotificationPreference(user1.Id))
@@ -1250,11 +1246,7 @@
 		err = json.NewDecoder(response.Body).Decode(&resp)
 		require.NoError(t, err)
 		assert.Len(t, resp.Update.Attachments(), 0)
-<<<<<<< HEAD
-		assert.Equal(t, "To change your notification settings, select **Settings > MS Teams**, or run the **/msteams notifications** slash command.", resp.Update.Message)
-=======
-		assert.Equal(t, "You will not receive notifications from chats or group chats in Teams. To change this setting, open your user settings or run `/msteams notifications`", resp.Update.Message)
->>>>>>> 859332fe
+		assert.Equal(t, "You'll stop receiving notifications here in Mattermost from chats and group chats from Microsoft Teams. To change this Mattermost setting, select **Settings > MS Teams**, or run the **/msteams notifications** slash command.", resp.Update.Message)
 
 		// Assert: 2. the notification preference is disabled
 		assert.False(t, th.p.getNotificationPreference(user1.Id))

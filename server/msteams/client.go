--- conflicted
+++ resolved
@@ -715,6 +715,25 @@
 	return photo, nil
 }
 
+func (tc *ClientImpl) GetUser(userID string) (*User, error) {
+	u, err := tc.client.UsersById(userID).Get(tc.ctx, nil)
+	if err != nil {
+		return nil, err
+	}
+
+	displayName := ""
+	if u.GetDisplayName() != nil {
+		displayName = *u.GetDisplayName()
+	}
+
+	user := User{
+		DisplayName: displayName,
+		ID:          *u.GetId(),
+	}
+
+	return &user, nil
+}
+
 func (tc *ClientImpl) GetFileContent(weburl string) ([]byte, error) {
 	u, err := url.Parse(weburl)
 	if err != nil {
@@ -739,32 +758,7 @@
 		return nil, fmt.Errorf("site for %s not found", weburl)
 	}
 
-<<<<<<< HEAD
 	msDrives, err := tc.client.SitesById(*site.GetId()).Drives().Get(tc.ctx, nil)
-=======
-func (tc *ClientImpl) GetUser(userID string) (*User, error) {
-	ctb := tc.client.Users().ID(userID)
-	u, err := ctb.Request().Get(tc.ctx)
-	if err != nil {
-		return nil, err
-	}
-
-	displayName := ""
-	if u.DisplayName != nil {
-		displayName = *u.DisplayName
-	}
-
-	user := User{
-		DisplayName: displayName,
-		ID:          *u.ID,
-	}
-
-	return &user, nil
-}
-
-func (tc *ClientImpl) GetFileURL(weburl string) (string, error) {
-	itemRB, err := tc.client.GetDriveItemByURL(tc.ctx, weburl)
->>>>>>> f754918e
 	if err != nil {
 		return nil, err
 	}

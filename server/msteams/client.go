package msteams

import (
	"context"
	"crypto/sha256"
	"encoding/base64"
	"encoding/json"
	"errors"
	"fmt"
	"io"
	"net/http"
	"net/url"
	"path/filepath"
	"strconv"
	"strings"
	"sync"
	"time"

	"github.com/Azure/azure-sdk-for-go/sdk/azcore"
	"github.com/Azure/azure-sdk-for-go/sdk/azcore/policy"

	azidentity "github.com/Azure/azure-sdk-for-go/sdk/azidentity"
	"github.com/mattermost/mattermost-plugin-msteams-sync/server/msteams/clientmodels"
	pluginapi "github.com/mattermost/mattermost/server/public/pluginapi"
	abstractions "github.com/microsoft/kiota-abstractions-go"
	"github.com/microsoft/kiota-abstractions-go/serialization"
	msgraphsdk "github.com/microsoftgraph/msgraph-sdk-go"
	msgraphcore "github.com/microsoftgraph/msgraph-sdk-go-core"
	a "github.com/microsoftgraph/msgraph-sdk-go-core/authentication"
	"github.com/microsoftgraph/msgraph-sdk-go/chats"
	"github.com/microsoftgraph/msgraph-sdk-go/drives"
	"github.com/microsoftgraph/msgraph-sdk-go/groups"
	"github.com/microsoftgraph/msgraph-sdk-go/models"
	"github.com/microsoftgraph/msgraph-sdk-go/models/odataerrors"
	"github.com/microsoftgraph/msgraph-sdk-go/sites"
	"github.com/microsoftgraph/msgraph-sdk-go/teams"
	"github.com/microsoftgraph/msgraph-sdk-go/users"
	"golang.org/x/oauth2"
)

const (
	subscriptionExpirationTime = 2 * time.Hour
)

type ConcurrentGraphRequestAdapter struct {
	msgraphsdk.GraphRequestAdapter
	mutex sync.Mutex
}

type ConcurrentSerializationWriterFactory struct {
	serialization.SerializationWriterFactory
	mutex sync.Mutex
}

func (sf *ConcurrentSerializationWriterFactory) GetSerializationWriter(contentType string) (serialization.SerializationWriter, error) {
	sf.mutex.Lock()
	defer sf.mutex.Unlock()
	return sf.SerializationWriterFactory.GetSerializationWriter(contentType)
}

func (a *ConcurrentGraphRequestAdapter) GetSerializationWriterFactory() serialization.SerializationWriterFactory {
	a.mutex.Lock()
	defer a.mutex.Unlock()
	return a.GraphRequestAdapter.GetSerializationWriterFactory()
}

var clientMutex sync.Mutex

type ClientImpl struct {
	client       *msgraphsdk.GraphServiceClient
	ctx          context.Context
	tenantID     string
	clientID     string
	clientSecret string
	clientType   string // can be "app" or "token"
	token        *oauth2.Token
	logService   *pluginapi.LogService
	redirectURL  string
}

type Activity struct {
	Resource                       string
	ClientState                    string
	ChangeType                     string
	LifecycleEvent                 string
	SubscriptionExpirationDateTime time.Time
	SubscriptionID                 string
	EncryptedContent               *EncryptedContent
	Content                        []byte
}

type EncryptedContent struct {
	Data                    string
	DataKey                 string
	DataSignature           string
	EncryptionCertificateID string
}

type AccessToken struct {
	tokenSource oauth2.TokenSource
}

type GraphAPIError struct {
	Code       string `json:"code"`
	StatusCode int    `json:"status_code"`
	Message    string `json:"message"`
}

type ChatMessageAttachmentUser struct {
	UserIdentityType string `json:"userIdentityType"`
	ID               string `json:"id"`
	DisplayName      string `json:"displayName"`
}

type ChatMessageAttachmentSender struct {
	User ChatMessageAttachmentUser `json:"user"`
}

type ChatMessageAttachment struct {
	MessageID      string                      `json:"messageId"`
	MessagePreview string                      `json:"messagePreview"`
	MessageSender  ChatMessageAttachmentSender `json:"messageSender"`
}

func (e *GraphAPIError) Error() string {
	return fmt.Sprintf("code: %s, message: %s", e.Code, e.Message)
}

func IsOAuthError(err error) bool {
	return strings.HasPrefix(err.Error(), "oauth2: ")
}

func NormalizeGraphAPIError(err error) error {
	if err == nil {
		return nil
	}

	switch e := err.(type) {
	case *odataerrors.ODataError:
		if terr := e.GetErrorEscaped(); terr != nil {
			code, message := "", ""
			if terr.GetCode() != nil {
				code = *terr.GetCode()
			}
			if terr.GetMessage() != nil {
				message = *terr.GetMessage()
			}
			return &GraphAPIError{
				Code:       code,
				Message:    message,
				StatusCode: e.ResponseStatusCode,
			}
		}
	default:
		statusCode := 0
<<<<<<< HEAD
		if strings.HasPrefix(err.Error(), "oauth2: ") {
=======
		if IsOAuthError(err) {
>>>>>>> 513b6bb1
			statusCode = 401
		}
		return &GraphAPIError{
			Code:       "",
			Message:    err.Error(),
			StatusCode: statusCode,
		}
	}

	return nil
}

func (at AccessToken) GetToken(_ context.Context, _ policy.TokenRequestOptions) (azcore.AccessToken, error) {
	token, err := at.tokenSource.Token()
	if err != nil {
		return azcore.AccessToken{}, err
	}
	return azcore.AccessToken{
		Token:     token.AccessToken,
		ExpiresOn: token.Expiry,
	}, nil
}

var teamsDefaultScopes = []string{"https://graph.microsoft.com/.default"}

func NewApp(tenantID, clientID, clientSecret string, logService *pluginapi.LogService) Client {
	return &ClientImpl{
		ctx:          context.Background(),
		clientType:   "app",
		tenantID:     tenantID,
		clientID:     clientID,
		clientSecret: clientSecret,
		logService:   logService,
	}
}

func NewManualClient(tenantID, clientID string, logService *pluginapi.LogService) Client {
	c := &ClientImpl{
		ctx:        context.Background(),
		clientType: "token",
		tenantID:   tenantID,
		clientID:   clientID,
		logService: logService,
		client:     nil,
	}

	cred, err := azidentity.NewDeviceCodeCredential(&azidentity.DeviceCodeCredentialOptions{
		TenantID: tenantID,
		ClientID: clientID,
		UserPrompt: func(ctx context.Context, message azidentity.DeviceCodeMessage) error {
			fmt.Println(message.Message)
			return nil
		},
	})
	if err != nil {
		fmt.Printf("Error creating credentials: %v\n", err)
		return nil
	}

	client, err := msgraphsdk.NewGraphServiceClientWithCredentials(cred, teamsDefaultScopes)
	if err != nil {
		fmt.Printf("Error creating client: %v\n", err)
		return nil
	}
	c.client = client
	return c
}

func NewTokenClient(redirectURL, tenantID, clientID, clientSecret string, token *oauth2.Token, logService *pluginapi.LogService) Client {
	client := &ClientImpl{
		ctx:          context.Background(),
		clientType:   "token",
		tenantID:     tenantID,
		clientID:     clientID,
		clientSecret: clientSecret,
		token:        token,
		logService:   logService,
		redirectURL:  redirectURL,
	}

	conf := &oauth2.Config{
		ClientID:     clientID,
		ClientSecret: clientSecret,
		Scopes:       append(teamsDefaultScopes, "offline_access"),
		Endpoint: oauth2.Endpoint{
			AuthURL:  fmt.Sprintf("https://login.microsoftonline.com/%s/oauth2/v2.0/authorize", tenantID),
			TokenURL: fmt.Sprintf("https://login.microsoftonline.com/%s/oauth2/v2.0/token", tenantID),
		},
		RedirectURL: redirectURL,
	}

	accessToken := AccessToken{tokenSource: conf.TokenSource(context.Background(), client.token)}

	auth, err := a.NewAzureIdentityAuthenticationProviderWithScopes(accessToken, append(teamsDefaultScopes, "offline_access"))
	if err != nil {
		logService.Error("Unable to create the client from the token", "error", err)
		return nil
	}

	adapter, err := msgraphsdk.NewGraphRequestAdapter(auth)
	if err != nil {
		logService.Error("Unable to create the client from the token", "error", err)
		return nil
	}

	clientMutex.Lock()
	defer clientMutex.Unlock()
	client.client = msgraphsdk.NewGraphServiceClient(&ConcurrentGraphRequestAdapter{GraphRequestAdapter: *adapter})

	return client
}

func (tc *ClientImpl) RefreshToken(token *oauth2.Token) (*oauth2.Token, error) {
	conf := &oauth2.Config{
		ClientID:     tc.clientID,
		ClientSecret: tc.clientSecret,
		Scopes:       append(teamsDefaultScopes, "offline_access"),
		Endpoint: oauth2.Endpoint{
			AuthURL:  fmt.Sprintf("https://login.microsoftonline.com/%s/oauth2/v2.0/authorize", tc.tenantID),
			TokenURL: fmt.Sprintf("https://login.microsoftonline.com/%s/oauth2/v2.0/token", tc.tenantID),
		},
		RedirectURL: tc.redirectURL,
	}
	return conf.TokenSource(context.Background(), token).Token()
}

func (tc *ClientImpl) Connect() error {
	var cred azcore.TokenCredential
	switch tc.clientType {
	case "token":
		return nil
	case "app":
		var err error
		cred, err = azidentity.NewClientSecretCredential(
			tc.tenantID,
			tc.clientID,
			tc.clientSecret,
			&azidentity.ClientSecretCredentialOptions{
				ClientOptions: azcore.ClientOptions{
					Retry: policy.RetryOptions{
						MaxRetries:    3,
						RetryDelay:    4 * time.Second,
						MaxRetryDelay: 120 * time.Second,
					},
				},
			},
		)
		if err != nil {
			return err
		}

	default:
		return errors.New("not valid client type, this shouldn't happen ever")
	}

	client, err := msgraphsdk.NewGraphServiceClientWithCredentials(cred, teamsDefaultScopes)
	if err != nil {
		return err
	}
	tc.client = client

	return nil
}

func (tc *ClientImpl) GetMyID() (string, error) {
	requestParameters := &users.UserItemRequestBuilderGetQueryParameters{
		Select: []string{"id"},
	}
	configuration := &users.UserItemRequestBuilderGetRequestConfiguration{
		QueryParameters: requestParameters,
	}
	r, err := tc.client.Me().Get(tc.ctx, configuration)
	if err != nil {
		return "", NormalizeGraphAPIError(err)
	}

	if r.GetId() == nil {
		tc.logService.Debug("Received nil user ID from MS Graph for current user")
		return "", errors.New("empty user ID")
	}

	return *r.GetId(), nil
}

func (tc *ClientImpl) GetMe() (*clientmodels.User, error) {
	requestParameters := &users.UserItemRequestBuilderGetQueryParameters{
		Select: []string{"id", "mail", "userPrincipalName"},
	}
	configuration := &users.UserItemRequestBuilderGetRequestConfiguration{
		QueryParameters: requestParameters,
	}
	r, err := tc.client.Me().Get(tc.ctx, configuration)
	if err != nil {
		return nil, NormalizeGraphAPIError(err)
	}

	mail := r.GetMail()
	if mail == nil || *mail == "" {
		mail = r.GetUserPrincipalName()
	}

	if mail == nil || *mail == "" {
		tc.logService.Debug("User principal name and mail both are empty for current user")
		return nil, errors.New("empty user mail and principal name")
	}

	if r.GetId() == nil {
		tc.logService.Debug("Received nil user ID from MS Graph for current user")
		return nil, errors.New("empty user ID")
	}

	displayName := r.GetDisplayName()
	user := &clientmodels.User{ID: *r.GetId()}
	user.Mail = strings.ToLower(*mail)
	if displayName != nil {
		user.DisplayName = *displayName
	}

	return user, nil
}

func (tc *ClientImpl) SendMessage(teamID, channelID, parentID, message string) (*clientmodels.Message, error) {
	return tc.SendMessageWithAttachments(teamID, channelID, parentID, message, nil, nil)
}

func (tc *ClientImpl) SendMessageWithAttachments(teamID, channelID, parentID, message string, attachments []*clientmodels.Attachment, mentions []models.ChatMessageMentionable) (*clientmodels.Message, error) {
	rmsg := models.NewChatMessage()

	msteamsAttachments := []models.ChatMessageAttachmentable{}
	for _, a := range attachments {
		att := a
		contentType := "reference"
		attachment := models.NewChatMessageAttachment()
		attachment.SetId(&att.ID)
		attachment.SetContentType(&contentType)

		extension := filepath.Ext(att.Name)
		if !strings.HasSuffix(att.ContentURL, extension) {
			teamsURL, err := url.Parse(att.ContentURL)
			if err != nil {
				tc.logService.Error("Unable to parse URL", "Error", err.Error())
				continue
			}

			q := teamsURL.Query()
			fileQueryParam := q.Get("file")
			q.Del("file")
			teamsURL.RawQuery = q.Encode()

			// We are deleting the file query param from the content URL as it is present in
			// the middle and when MS Teams processes the content URL, it needs the file query param at the end
			// otherwise, it gives the error: "contentUrl extension and name extension do not match"
			// So, we are appending the file query param at the end
			teamsURL.RawQuery += fmt.Sprintf("&file=%s", fileQueryParam)
			att.ContentURL = teamsURL.String()
		}

		attachment.SetContentUrl(&att.ContentURL)
		attachment.SetName(&att.Name)
		msteamsAttachments = append(msteamsAttachments, attachment)
		message = "<attachment id=\"" + att.ID + "\"></attachment>" + message
	}
	rmsg.SetAttachments(msteamsAttachments)
	rmsg.SetMentions(mentions)

	contentType := models.HTML_BODYTYPE

	body := models.NewItemBody()
	body.SetContentType(&contentType)
	body.SetContent(&message)
	rmsg.SetBody(body)

	var res models.ChatMessageable
	if parentID != "" {
		var err error
		res, err = tc.client.Teams().ByTeamId(teamID).Channels().ByChannelId(channelID).Messages().ByChatMessageId(parentID).Replies().Post(tc.ctx, rmsg, nil)
		if err != nil {
			return nil, NormalizeGraphAPIError(err)
		}
	} else {
		var err error
		res, err = tc.client.Teams().ByTeamId(teamID).Channels().ByChannelId(channelID).Messages().Post(tc.ctx, rmsg, nil)
		if err != nil {
			return nil, NormalizeGraphAPIError(err)
		}
	}
	return convertToMessage(res, teamID, channelID, ""), nil
}

func (tc *ClientImpl) SendChat(chatID, message string, parentMessage *clientmodels.Message, attachments []*clientmodels.Attachment, mentions []models.ChatMessageMentionable) (*clientmodels.Message, error) {
	rmsg := models.NewChatMessage()

	msteamsAttachments := []models.ChatMessageAttachmentable{}
	if parentMessage != nil && parentMessage.ID != "" {
		contentType := "messageReference"
		contentData, err := json.Marshal(ChatMessageAttachment{
			MessageID:      parentMessage.ID,
			MessagePreview: parentMessage.Text,
			MessageSender: ChatMessageAttachmentSender{
				ChatMessageAttachmentUser{
					UserIdentityType: "aadUser",
					ID:               parentMessage.UserID,
					DisplayName:      parentMessage.UserDisplayName,
				},
			},
		})

		if err != nil {
			tc.logService.Error("Unable to convert content to JSON", "error", err)
		} else {
			message = fmt.Sprintf("<attachment id=%q></attachment> %s", parentMessage.ID, message)
			content := string(contentData)
			attachment := models.NewChatMessageAttachment()
			attachment.SetId(&parentMessage.ID)
			attachment.SetContentType(&contentType)
			attachment.SetContent(&content)
			msteamsAttachments = append(msteamsAttachments, attachment)
		}
	}

	for _, a := range attachments {
		att := a
		contentType := "reference"
		attachment := models.NewChatMessageAttachment()
		attachment.SetId(&att.ID)
		attachment.SetContentType(&contentType)

		extension := filepath.Ext(att.Name)
		if !strings.HasSuffix(att.ContentURL, extension) {
			teamsURL, err := url.Parse(att.ContentURL)
			if err != nil {
				tc.logService.Error("Unable to parse URL", "Error", err.Error())
				continue
			}

			q := teamsURL.Query()
			fileQueryParam := q.Get("file")
			q.Del("file")
			teamsURL.RawQuery = q.Encode()

			// We are deleting the file query param from the content URL as it is present in
			// the middle and when MS Teams processes the content URL, it needs the file query param at the end
			// otherwise, it gives the error: "contentUrl extension and name extension do not match"
			// So, we are appending the file query param at the end
			teamsURL.RawQuery += fmt.Sprintf("&file=%s", fileQueryParam)
			att.ContentURL = teamsURL.String()
		}

		attachment.SetContentUrl(&att.ContentURL)
		attachment.SetName(&att.Name)
		msteamsAttachments = append(msteamsAttachments, attachment)
		message = fmt.Sprintf("<attachment id=%q></attachment> %s", att.ID, message)
	}

	rmsg.SetAttachments(msteamsAttachments)

	contentType := models.HTML_BODYTYPE

	body := models.NewItemBody()
	body.SetContentType(&contentType)
	body.SetContent(&message)
	rmsg.SetBody(body)

	rmsg.SetMentions(mentions)

	res, err := tc.client.Chats().ByChatId(chatID).Messages().Post(tc.ctx, rmsg, nil)
	if err != nil {
		return nil, NormalizeGraphAPIError(err)
	}

	return convertToMessage(res, "", "", chatID), nil
}

func (tc *ClientImpl) UploadFile(teamID, channelID, filename string, filesize int, mimeType string, data io.Reader, chat *clientmodels.Chat) (*clientmodels.Attachment, error) {
	driveID := ""
	itemID := ""
	if teamID != "" && channelID != "" {
		folderInfo, err := tc.client.Teams().ByTeamId(teamID).Channels().ByChannelId(channelID).FilesFolder().Get(tc.ctx, nil)
		if err != nil {
			return nil, NormalizeGraphAPIError(err)
		}

		if folderInfo.GetParentReference().GetDriveId() != nil {
			driveID = *folderInfo.GetParentReference().GetDriveId()
		}
		if folderInfo.GetId() != nil {
			itemID = *folderInfo.GetId() + ":/" + filename + ":"
		}
	} else {
		drive, err := tc.client.Me().Drive().Get(tc.ctx, nil)
		if err != nil {
			return nil, NormalizeGraphAPIError(err)
		}

		if drive.GetId() != nil {
			driveID = *drive.GetId()
		}
		rootDirectory, err := tc.client.Drives().ByDriveId(driveID).Root().Get(tc.ctx, nil)
		if err != nil {
			return nil, NormalizeGraphAPIError(err)
		}

		var chatFolder models.DriveItemable
		var cErr error
		folderName := "Microsoft Teams Chat Files"
		rootDirectoryID := ""
		if rootDirectory.GetId() != nil {
			rootDirectoryID = *rootDirectory.GetId()
			itemID = rootDirectoryID + ":/" + folderName
		}
		chatFolder, cErr = tc.client.Drives().ByDriveId(driveID).Items().ByDriveItemId(itemID).Get(tc.ctx, nil)
		if cErr != nil {
			err := NormalizeGraphAPIError(cErr)
			if !strings.Contains(err.Error(), "itemNotFound") {
				return nil, err
			}

			// Create chat folder
			folderRequestBody := models.NewDriveItem()
			folderRequestBody.SetName(&folderName)
			folder := models.NewFolder()
			folderRequestBody.SetFolder(folder)
			additionalData := map[string]interface{}{
				"microsoftGraphConflictBehavior": "fail",
			}

			folderRequestBody.SetAdditionalData(additionalData)
			chatFolder, cErr = tc.client.Drives().ByDriveId(driveID).Items().ByDriveItemId(rootDirectoryID).Children().Post(tc.ctx, folderRequestBody, nil)
			if cErr != nil {
				return nil, NormalizeGraphAPIError(cErr)
			}
		}

		if chatFolder.GetId() != nil {
			itemID = *chatFolder.GetId() + ":/" + filename + ":"
		}
	}

	uploadSession, err := tc.client.Drives().ByDriveId(driveID).Items().ByDriveItemId(itemID).CreateUploadSession().Post(tc.ctx, nil, nil)
	if err != nil {
		return nil, NormalizeGraphAPIError(err)
	}

	if uploadSession.GetUploadUrl() == nil {
		return nil, errors.New("unable to upload file as upload URL is empty")
	}
	req, err := http.NewRequest("PUT", *uploadSession.GetUploadUrl(), data)
	if err != nil {
		return nil, err
	}
	req.Header.Add("Content-Length", fmt.Sprintf("%d", filesize))
	req.Header.Add("Content-Range", fmt.Sprintf("bytes 0-%d/%d", filesize-1, filesize))
	res, err := http.DefaultClient.Do(req)
	if err != nil {
		return nil, err
	}
	defer res.Body.Close()

	if chat != nil {
		requestBody := drives.NewItemItemsItemInvitePostRequestBody()
		recipients := []models.DriveRecipientable{}
		for _, chatUser := range chat.Members {
			driveRecipient := models.NewDriveRecipient()
			email := chatUser.Email
			driveRecipient.SetEmail(&email)
			recipients = append(recipients, driveRecipient)
		}

		requestBody.SetRecipients(recipients)
		requireSignIn := true
		requestBody.SetRequireSignIn(&requireSignIn)
		roles := []string{"read", "write"}
		requestBody.SetRoles(roles)
		if _, err = tc.client.Drives().ByDriveId(driveID).Items().ByDriveItemId(itemID).Invite().Post(tc.ctx, requestBody, nil); err != nil {
			return nil, NormalizeGraphAPIError(err)
		}
	}

	uploadedFileData, err := io.ReadAll(res.Body)
	if err != nil {
		return nil, err
	}
	var uploadedFile struct {
		ID     string
		Name   string
		WebURL string
		ETag   string
	}
	err = json.Unmarshal(uploadedFileData, &uploadedFile)
	if err != nil {
		return nil, err
	}

	attachment := clientmodels.Attachment{
		ID:          uploadedFile.ETag[2:38],
		Name:        uploadedFile.Name,
		ContentURL:  uploadedFile.WebURL,
		ContentType: mimeType,
	}

	return &attachment, nil
}

func (tc *ClientImpl) DeleteMessage(teamID, channelID, parentID, msgID string) error {
	if parentID != "" {
		if err := tc.client.Teams().ByTeamId(teamID).Channels().ByChannelId(channelID).Messages().ByChatMessageId(parentID).Replies().ByChatMessageId1(msgID).Delete(tc.ctx, nil); err != nil {
			return NormalizeGraphAPIError(err)
		}
	} else {
		if err := tc.client.Teams().ByTeamId(teamID).Channels().ByChannelId(channelID).Messages().ByChatMessageId(msgID).Delete(tc.ctx, nil); err != nil {
			return NormalizeGraphAPIError(err)
		}
	}
	return nil
}

func (tc *ClientImpl) DeleteChatMessage(chatID, msgID string) error {
	return NormalizeGraphAPIError(tc.client.Chats().ByChatId(chatID).Messages().ByChatMessageId(msgID).Delete(tc.ctx, nil))
}

func (tc *ClientImpl) UpdateMessage(teamID, channelID, parentID, msgID, message string, mentions []models.ChatMessageMentionable) (*clientmodels.Message, error) {
	rmsg := models.NewChatMessage()

	contentType := models.HTML_BODYTYPE
	rmsg.SetMentions(mentions)

	var originalMessage models.ChatMessageable
	var err error
	if parentID != "" {
		originalMessage, err = tc.client.Teams().ByTeamId(teamID).Channels().ByChannelId(channelID).Messages().ByChatMessageId(parentID).Replies().ByChatMessageId1(msgID).Get(tc.ctx, nil)
	} else {
		originalMessage, err = tc.client.Teams().ByTeamId(teamID).Channels().ByChannelId(channelID).Messages().ByChatMessageId(msgID).Get(tc.ctx, nil)
	}
	if err != nil {
		tc.logService.Error("Error in getting original message from Teams", "error", NormalizeGraphAPIError(err))
	}

	if originalMessage != nil {
		attachments := originalMessage.GetAttachments()
		for _, a := range attachments {
			if a.GetId() != nil {
				message = fmt.Sprintf("<attachment id=%q></attachment> %s", *a.GetId(), message)
			}
		}
		rmsg.SetAttachments(attachments)
	}

	body := models.NewItemBody()
	body.SetContentType(&contentType)
	body.SetContent(&message)
	rmsg.SetBody(body)

	var updateMessageRequest *abstractions.RequestInformation
	if parentID != "" {
		updateMessageRequest, err = tc.client.Teams().ByTeamId(teamID).Channels().ByChannelId(channelID).Messages().ByChatMessageId(parentID).Replies().ByChatMessageId1(msgID).ToPatchRequestInformation(tc.ctx, rmsg, nil)
		if err != nil {
			return nil, NormalizeGraphAPIError(err)
		}
	} else {
		updateMessageRequest, err = tc.client.Teams().ByTeamId(teamID).Channels().ByChannelId(channelID).Messages().ByChatMessageId(msgID).ToPatchRequestInformation(tc.ctx, rmsg, nil)
		if err != nil {
			return nil, NormalizeGraphAPIError(err)
		}
	}

	if updateMessageRequest == nil {
		return nil, errors.New("received nil updateMessageRequest from MS Graph")
	}

	var getMessageRequest *abstractions.RequestInformation
	if parentID != "" {
		getMessageRequest, err = tc.client.Teams().ByTeamId(teamID).Channels().ByChannelId(channelID).Messages().ByChatMessageId(parentID).Replies().ByChatMessageId1(msgID).ToGetRequestInformation(tc.ctx, nil)
		if err != nil {
			return nil, NormalizeGraphAPIError(err)
		}
	} else {
		getMessageRequest, err = tc.client.Teams().ByTeamId(teamID).Channels().ByChannelId(channelID).Messages().ByChatMessageId(msgID).ToGetRequestInformation(tc.ctx, nil)
		if err != nil {
			return nil, NormalizeGraphAPIError(err)
		}
	}

	if getMessageRequest == nil {
		return nil, errors.New("received nil getMessageRequest from MS Graph")
	}

	batchRequest := msgraphcore.NewBatchRequest(tc.client.GetAdapter())
	updateMessageRequestItem, err := batchRequest.AddBatchRequestStep(*updateMessageRequest)
	if err != nil {
		return nil, NormalizeGraphAPIError(err)
	}

	getMessageRequestItem, err := batchRequest.AddBatchRequestStep(*getMessageRequest)
	if err != nil {
		return nil, NormalizeGraphAPIError(err)
	}
	getMessageRequestItem.DependsOnItem(updateMessageRequestItem)

	return tc.SendBatchRequestAndGetMessage(batchRequest, getMessageRequestItem)
}

func (tc *ClientImpl) UpdateChatMessage(chatID, msgID, message string, mentions []models.ChatMessageMentionable) (*clientmodels.Message, error) {
	rmsg := models.NewChatMessage()

	originalMessage, err := tc.client.Chats().ByChatId(chatID).Messages().ByChatMessageId(msgID).Get(tc.ctx, nil)
	if err != nil {
		tc.logService.Error("Error in getting original message from Teams", "error", NormalizeGraphAPIError(err))
	}

	if originalMessage != nil {
		attachments := originalMessage.GetAttachments()
		for _, a := range attachments {
			if a.GetId() != nil {
				message = fmt.Sprintf("<attachment id=%q></attachment> %s", *a.GetId(), message)
			}
		}
		rmsg.SetAttachments(attachments)
	}

	contentType := models.HTML_BODYTYPE

	rmsg.SetMentions(mentions)

	body := models.NewItemBody()
	body.SetContentType(&contentType)
	body.SetContent(&message)
	rmsg.SetBody(body)

	updateMessageRequest, err := tc.client.Chats().ByChatId(chatID).Messages().ByChatMessageId(msgID).ToPatchRequestInformation(tc.ctx, rmsg, nil)
	if err != nil {
		return nil, NormalizeGraphAPIError(err)
	}

	if updateMessageRequest == nil {
		return nil, errors.New("received nil updateMessageRequest from MS Graph")
	}

	getMessageRequest, err := tc.client.Chats().ByChatId(chatID).Messages().ByChatMessageId(msgID).ToGetRequestInformation(tc.ctx, nil)
	if err != nil {
		return nil, NormalizeGraphAPIError(err)
	}

	if getMessageRequest == nil {
		return nil, errors.New("received nil getMessageRequest from MS Graph")
	}

	batchRequest := msgraphcore.NewBatchRequest(tc.client.GetAdapter())
	updateMessageRequestItem, err := batchRequest.AddBatchRequestStep(*updateMessageRequest)
	if err != nil {
		return nil, NormalizeGraphAPIError(err)
	}

	getMessageRequestItem, err := batchRequest.AddBatchRequestStep(*getMessageRequest)
	if err != nil {
		return nil, NormalizeGraphAPIError(err)
	}
	getMessageRequestItem.DependsOnItem(updateMessageRequestItem)

	return tc.SendBatchRequestAndGetMessage(batchRequest, getMessageRequestItem)
}

func (tc *ClientImpl) subscribe(baseURL, webhookSecret, resource, changeType, certificate string) (*clientmodels.Subscription, error) {
	expirationDateTime := time.Now().Add(subscriptionExpirationTime)

	lifecycleNotificationURL := baseURL + "lifecycle"
	notificationURL := baseURL + "changes"

	subscription := models.NewSubscription()
	subscription.SetResource(&resource)
	subscription.SetExpirationDateTime(&expirationDateTime)
	subscription.SetNotificationUrl(&notificationURL)
	subscription.SetLifecycleNotificationUrl(&lifecycleNotificationURL)
	subscription.SetClientState(&webhookSecret)
	subscription.SetChangeType(&changeType)
	if certificate != "" {
		subscription.SetEncryptionCertificate(&certificate)
		certificateID := "msteams-sync"
		subscription.SetEncryptionCertificateId(&certificateID)
		includeResourceData := true
		subscription.SetIncludeResourceData(&includeResourceData)
	}

	res, err := tc.client.Subscriptions().Post(tc.ctx, subscription, nil)
	if err != nil {
		tc.logService.Error("Unable to create the new subscription", "error", NormalizeGraphAPIError(err))
		return nil, NormalizeGraphAPIError(err)
	}

	if res.GetId() == nil {
		return nil, errors.New("empty subscription ID received from MS Graph while creating subscription")
	}
	if res.GetExpirationDateTime() == nil {
		return nil, errors.New("empty subscription expiration time received from MS Graph while creating subscription")
	}

	return &clientmodels.Subscription{
		ID:        *res.GetId(),
		ExpiresOn: *res.GetExpirationDateTime(),
	}, nil
}

func (tc *ClientImpl) SubscribeToChannels(baseURL, webhookSecret string, pay bool, certificate string) (*clientmodels.Subscription, error) {
	resource := "teams/getAllMessages"
	if pay {
		resource = "teams/getAllMessages?model=B"
	}
	changeType := "created,deleted,updated"
	return tc.subscribe(baseURL, webhookSecret, resource, changeType, certificate)
}

func (tc *ClientImpl) SubscribeToChannel(teamID, channelID, baseURL, webhookSecret string, certificate string) (*clientmodels.Subscription, error) {
	resource := fmt.Sprintf("/teams/%s/channels/%s/messages", teamID, channelID)
	changeType := "created,deleted,updated"
	return tc.subscribe(baseURL, webhookSecret, resource, changeType, certificate)
}

func (tc *ClientImpl) SubscribeToChats(baseURL, webhookSecret string, pay bool, certificate string) (*clientmodels.Subscription, error) {
	resource := "chats/getAllMessages"
	if pay {
		resource = "chats/getAllMessages?model=B"
	}
	changeType := "created,deleted,updated"
	return tc.subscribe(baseURL, webhookSecret, resource, changeType, certificate)
}

func (tc *ClientImpl) SubscribeToUserChats(userID, baseURL, webhookSecret string, pay bool, certificate string) (*clientmodels.Subscription, error) {
	resource := fmt.Sprintf("/users/%s/chats/getAllMessages", userID)
	if pay {
		resource = fmt.Sprintf("/users/%s/chats/getAllMessages?model=B", userID)
	}
	changeType := "created,deleted,updated"
	return tc.subscribe(baseURL, webhookSecret, resource, changeType, certificate)
}

func (tc *ClientImpl) RefreshSubscription(subscriptionID string) (*time.Time, error) {
	expirationDateTime := time.Now().Add(subscriptionExpirationTime)
	updatedSubscription := models.NewSubscription()
	updatedSubscription.SetExpirationDateTime(&expirationDateTime)
	if _, err := tc.client.Subscriptions().BySubscriptionId(subscriptionID).Patch(tc.ctx, updatedSubscription, nil); err != nil {
		tc.logService.Error("Unable to refresh the subscription", "error", NormalizeGraphAPIError(err), "subscriptionID", subscriptionID)
		return nil, NormalizeGraphAPIError(err)
	}
	return &expirationDateTime, nil
}

func (tc *ClientImpl) DeleteSubscription(subscriptionID string) error {
	if err := tc.client.Subscriptions().BySubscriptionId(subscriptionID).Delete(tc.ctx, nil); err != nil {
		tc.logService.Error("Unable to delete the subscription", "error", NormalizeGraphAPIError(err), "subscriptionID", subscriptionID)
		return NormalizeGraphAPIError(err)
	}
	return nil
}

func (tc *ClientImpl) ListSubscriptions() ([]*clientmodels.Subscription, error) {
	r, err := tc.client.Subscriptions().Get(tc.ctx, nil)
	if err != nil {
		return nil, NormalizeGraphAPIError(err)
	}

	pageIterator, err := msgraphcore.NewPageIterator[models.Subscriptionable](r, tc.client.GetAdapter(), models.CreateSubscriptionCollectionResponseFromDiscriminatorValue)
	if err != nil {
		return nil, NormalizeGraphAPIError(err)
	}

	subscriptions := []*clientmodels.Subscription{}
	err = pageIterator.Iterate(tc.ctx, func(subscription models.Subscriptionable) bool {
		subscriptionID := ""
		resource := ""
		notificationURL := ""
		var expiresOn time.Time
		if subscription != nil {
			if subscription.GetId() != nil {
				subscriptionID = *subscription.GetId()
			}

			if subscription.GetExpirationDateTime() != nil {
				expiresOn = *subscription.GetExpirationDateTime()
			}

			if subscription.GetResource() != nil {
				resource = *subscription.GetResource()
			}

			if subscription.GetNotificationUrl() != nil {
				notificationURL = *subscription.GetNotificationUrl()
			}
		}

		subscriptions = append(subscriptions, &clientmodels.Subscription{
			ID:              subscriptionID,
			Resource:        resource,
			NotificationURL: notificationURL,
			ExpiresOn:       expiresOn,
		})

		return true
	})
	if err != nil {
		return nil, NormalizeGraphAPIError(err)
	}

	return subscriptions, nil
}

func (tc *ClientImpl) GetTeam(teamID string) (*clientmodels.Team, error) {
	res, err := tc.client.Teams().ByTeamId(teamID).Get(tc.ctx, nil)
	if err != nil {
		return nil, NormalizeGraphAPIError(err)
	}

	displayName := ""
	if res.GetDisplayName() != nil {
		displayName = *res.GetDisplayName()
	}

	return &clientmodels.Team{ID: teamID, DisplayName: displayName}, nil
}

func (tc *ClientImpl) GetTeams(filterQuery string) ([]*clientmodels.Team, error) {
	requestParameters := &groups.GroupsRequestBuilderGetQueryParameters{
		Filter: &filterQuery,
		Select: []string{"id", "displayName"},
	}

	configuration := &groups.GroupsRequestBuilderGetRequestConfiguration{
		QueryParameters: requestParameters,
	}

	res, err := tc.client.Groups().Get(tc.ctx, configuration)
	if err != nil {
		return nil, NormalizeGraphAPIError(err)
	}

	msTeamsGroups := res.GetValue()
	teams := make([]*clientmodels.Team, len(msTeamsGroups))
	for idx, group := range msTeamsGroups {
		if group.GetId() == nil {
			continue
		}

		team := &clientmodels.Team{ID: *group.GetId()}
		if group.GetDisplayName() != nil {
			team.DisplayName = *group.GetDisplayName()
		}
		teams[idx] = team
	}

	return teams, nil
}

func (tc *ClientImpl) GetChannelInTeam(teamID, channelID string) (*clientmodels.Channel, error) {
	res, err := tc.client.Teams().ByTeamId(teamID).Channels().ByChannelId(channelID).Get(tc.ctx, nil)
	if err != nil {
		return nil, NormalizeGraphAPIError(err)
	}

	displayName := ""
	if res.GetDisplayName() != nil {
		displayName = *res.GetDisplayName()
	}

	return &clientmodels.Channel{ID: channelID, DisplayName: displayName}, nil
}

func (tc *ClientImpl) GetChannelsInTeam(teamID, filterQuery string) ([]*clientmodels.Channel, error) {
	requestParameters := &teams.ItemChannelsRequestBuilderGetQueryParameters{
		Filter: &filterQuery,
		Select: []string{"id", "displayName"},
	}

	configuration := &teams.ItemChannelsRequestBuilderGetRequestConfiguration{
		QueryParameters: requestParameters,
	}

	res, err := tc.client.Teams().ByTeamId(teamID).Channels().Get(tc.ctx, configuration)
	if err != nil {
		return nil, NormalizeGraphAPIError(err)
	}

	msTeamsChannels := res.GetValue()
	channels := make([]*clientmodels.Channel, len(msTeamsChannels))
	for idx, teamsChannel := range msTeamsChannels {
		if teamsChannel.GetId() == nil {
			continue
		}

		channel := &clientmodels.Channel{ID: *teamsChannel.GetId()}
		if teamsChannel.GetDisplayName() != nil {
			channel.DisplayName = *teamsChannel.GetDisplayName()
		}
		channels[idx] = channel
	}

	return channels, nil
}

func (tc *ClientImpl) GetChat(chatID string) (*clientmodels.Chat, error) {
	requestParameters := &chats.ChatItemRequestBuilderGetQueryParameters{
		Expand: []string{"members"},
	}
	configuration := &chats.ChatItemRequestBuilderGetRequestConfiguration{
		QueryParameters: requestParameters,
	}
	res, err := tc.client.Chats().ByChatId(chatID).Get(tc.ctx, configuration)
	if err != nil {
		return nil, NormalizeGraphAPIError(err)
	}

	chatType := ""
	if res.GetChatType() != nil && *res.GetChatType() == models.GROUP_CHATTYPE {
		chatType = "G"
	} else if res.GetChatType() != nil && *res.GetChatType() == models.ONEONONE_CHATTYPE {
		chatType = "D"
	}

	members := []clientmodels.ChatMember{}
	for _, member := range res.GetMembers() {
		displayName := ""
		if member.GetDisplayName() != nil {
			displayName = *member.GetDisplayName()
		}
		emptyString := ""
		userID, err := member.GetBackingStore().Get("userId")
		if err != nil || userID == nil {
			userID = &emptyString
		}
		email, err := member.GetBackingStore().Get("email")
		if err != nil || email == nil {
			email = &emptyString
		}

		members = append(members, clientmodels.ChatMember{
			DisplayName: displayName,
			UserID:      *(userID.(*string)),
			Email:       *(email.(*string)),
		})
	}

	return &clientmodels.Chat{ID: chatID, Members: members, Type: chatType}, nil
}

func convertToMessage(msg models.ChatMessageable, teamID, channelID, chatID string) *clientmodels.Message {
	userID := ""
	if msg.GetFrom() != nil && msg.GetFrom().GetUser() != nil && msg.GetFrom().GetUser().GetId() != nil {
		userID = *msg.GetFrom().GetUser().GetId()
	}
	userDisplayName := ""
	if msg.GetFrom() != nil && msg.GetFrom().GetUser() != nil && msg.GetFrom().GetUser().GetDisplayName() != nil {
		userDisplayName = *msg.GetFrom().GetUser().GetDisplayName()
	}

	replyTo := ""
	if msg.GetReplyToId() != nil {
		replyTo = *msg.GetReplyToId()
	}

	text := ""
	if msg.GetBody() != nil && msg.GetBody().GetContent() != nil {
		text = *msg.GetBody().GetContent()
	}

	msgID := ""
	if msg.GetId() != nil {
		msgID = *msg.GetId()
	}

	subject := ""
	if msg.GetSubject() != nil {
		subject = *msg.GetSubject()
	}

	createAt := time.Now()
	if msg.GetCreatedDateTime() != nil {
		createAt = *msg.GetCreatedDateTime()
	}

	lastUpdateAt := time.Now()
	if msg.GetLastModifiedDateTime() != nil {
		lastUpdateAt = *msg.GetLastModifiedDateTime()
	}

	attachments := []clientmodels.Attachment{}
	for _, attachment := range msg.GetAttachments() {
		contentType := ""
		if attachment.GetContentType() != nil {
			contentType = *attachment.GetContentType()
		}
		content := ""
		if attachment.GetContent() != nil {
			content = *attachment.GetContent()
		}
		name := ""
		if attachment.GetName() != nil {
			name = *attachment.GetName()
		}
		contentURL := ""
		if attachment.GetContentUrl() != nil {
			contentURL = *attachment.GetContentUrl()
		}
		attachments = append(attachments, clientmodels.Attachment{
			ContentType: contentType,
			Content:     content,
			Name:        name,
			ContentURL:  contentURL,
		})
	}

	mentions := []clientmodels.Mention{}
	for _, m := range msg.GetMentions() {
		mention := clientmodels.Mention{}
		if m.GetId() != nil && m.GetMentionText() != nil {
			mention.ID = *m.GetId()
			mention.MentionedText = *m.GetMentionText()
		} else {
			continue
		}

		if m.GetMentioned() != nil {
			if m.GetMentioned().GetUser() != nil && m.GetMentioned().GetUser().GetId() != nil {
				mention.UserID = *m.GetMentioned().GetUser().GetId()
			}

			if m.GetMentioned().GetConversation() != nil && m.GetMentioned().GetConversation().GetId() != nil {
				mention.ConversationID = *m.GetMentioned().GetConversation().GetId()
			}
		}

		mentions = append(mentions, mention)
	}

	reactions := []clientmodels.Reaction{}
	for _, reaction := range msg.GetReactions() {
		if reaction.GetReactionType() != nil && reaction.GetUser() != nil && reaction.GetUser().GetUser() != nil && reaction.GetUser().GetUser().GetId() != nil {
			reactions = append(reactions, clientmodels.Reaction{UserID: *reaction.GetUser().GetUser().GetId(), Reaction: *reaction.GetReactionType()})
		}
	}

	return &clientmodels.Message{
		ID:              msgID,
		UserID:          userID,
		UserDisplayName: userDisplayName,
		Text:            text,
		ReplyToID:       replyTo,
		Subject:         subject,
		Attachments:     attachments,
		Mentions:        mentions,
		TeamID:          teamID,
		ChannelID:       channelID,
		ChatID:          chatID,
		Reactions:       reactions,
		CreateAt:        createAt,
		LastUpdateAt:    lastUpdateAt,
	}
}

func (tc *ClientImpl) GetMessage(teamID, channelID, messageID string) (*clientmodels.Message, error) {
	res, err := tc.client.Teams().ByTeamId(teamID).Channels().ByChannelId(channelID).Messages().ByChatMessageId(messageID).Get(tc.ctx, nil)
	if err != nil {
		return nil, NormalizeGraphAPIError(err)
	}
	return convertToMessage(res, teamID, channelID, ""), nil
}

func (tc *ClientImpl) GetChatMessage(chatID, messageID string) (*clientmodels.Message, error) {
	res, err := tc.client.Chats().ByChatId(chatID).Messages().ByChatMessageId(messageID).Get(tc.ctx, nil)
	if err != nil {
		return nil, NormalizeGraphAPIError(err)
	}
	return convertToMessage(res, "", "", chatID), nil
}

func (tc *ClientImpl) GetReply(teamID, channelID, messageID, replyID string) (*clientmodels.Message, error) {
	res, err := tc.client.Teams().ByTeamId(teamID).Channels().ByChannelId(channelID).Messages().ByChatMessageId(messageID).Replies().ByChatMessageId1(replyID).Get(tc.ctx, nil)
	if err != nil {
		return nil, NormalizeGraphAPIError(err)
	}

	return convertToMessage(res, teamID, channelID, ""), nil
}

func GetMessageFromJSON(data []byte, teamID, channelID, chatID string) (*clientmodels.Message, error) {
	msg := struct {
		ID   string
		From struct {
			User struct {
				ID          string
				DisplayName string
			}
		}
		ReplyToID string
		Subject   string
		Body      struct {
			Content string
		}
		CreatedDateTime      time.Time
		LastModifiedDateTime time.Time
		Attachments          []clientmodels.Attachment
		Mentions             []struct {
			ID          int32
			MentionText string
			Mentioned   struct {
				User struct {
					ID string
				}
			}
		}
		Reactions []struct {
			ReactionType string
			User         struct {
				User struct {
					ID string
				}
			}
		}
	}{}

	if err := json.Unmarshal(data, &msg); err != nil {
		return nil, err
	}

	mentions := []clientmodels.Mention{}
	for _, m := range msg.Mentions {
		mention := clientmodels.Mention{}
		if m.ID != 0 && m.MentionText != "" {
			mention.ID = m.ID
			mention.MentionedText = m.MentionText
		} else {
			continue
		}

		mention.UserID = m.Mentioned.User.ID
		mentions = append(mentions, mention)
	}

	reactions := []clientmodels.Reaction{}
	for _, reaction := range msg.Reactions {
		reactions = append(reactions, clientmodels.Reaction{UserID: reaction.User.User.ID, Reaction: reaction.ReactionType})
	}

	return &clientmodels.Message{
		ID:              msg.ID,
		UserID:          msg.From.User.ID,
		UserDisplayName: msg.From.User.DisplayName,
		Text:            msg.Body.Content,
		ReplyToID:       msg.ReplyToID,
		Subject:         msg.Subject,
		Attachments:     msg.Attachments,
		Mentions:        mentions,
		TeamID:          teamID,
		ChannelID:       channelID,
		ChatID:          chatID,
		Reactions:       reactions,
		LastUpdateAt:    msg.LastModifiedDateTime,
		CreateAt:        msg.CreatedDateTime,
	}, nil
}

func (tc *ClientImpl) GetUserAvatar(userID string) ([]byte, error) {
	photo, err := tc.client.Users().ByUserId(userID).Photo().Content().Get(tc.ctx, nil)
	if err != nil {
		return nil, NormalizeGraphAPIError(err)
	}

	return photo, nil
}

func (tc *ClientImpl) GetUser(userID string) (*clientmodels.User, error) {
	requestParameters := &users.UserItemRequestBuilderGetQueryParameters{
		Select: []string{"displayName", "id", "mail", "userPrincipalName", "userType"},
	}

	configuration := &users.UserItemRequestBuilderGetRequestConfiguration{
		QueryParameters: requestParameters,
	}

	u, err := tc.client.Users().ByUserId(userID).Get(tc.ctx, configuration)
	if err != nil {
		return nil, NormalizeGraphAPIError(err)
	}

	displayName := ""
	if u.GetDisplayName() != nil {
		displayName = *u.GetDisplayName()
	}

	email := ""
	if u.GetMail() != nil {
		email = *u.GetMail()
	} else if u.GetUserPrincipalName() != nil {
		email = *u.GetUserPrincipalName()
	}

	userType := ""
	if u.GetUserType() != nil {
		userType = *u.GetUserType()
	}

	if u.GetId() == nil {
		tc.logService.Debug("Received empty user ID from MS Graph", "UserID", userID)
		return nil, errors.New("received empty user ID from MS Graph")
	}
	user := clientmodels.User{
		DisplayName: displayName,
		ID:          *u.GetId(),
		Mail:        strings.ToLower(email),
		Type:        userType,
	}

	return &user, nil
}

func (tc *ClientImpl) GetFileSizeAndDownloadURL(weburl string) (int64, string, error) {
	u, err := url.Parse(weburl)
	if err != nil {
		return 0, "", err
	}
	u.RawQuery = ""
	segments := strings.Split(u.Path, "/")

	var site models.Siteable
	for i := 3; i <= len(segments); i++ {
		path := strings.Join(segments[:i], "/")
		if len(path) == 0 || path[0] != '/' {
			path = "/" + path
		}

		site, err = sites.NewSiteItemRequestBuilder(tc.client.RequestAdapter.GetBaseUrl()+"/sites/"+u.Hostname()+":"+path+":", tc.client.RequestAdapter).Get(tc.ctx, nil)
		if err == nil {
			break
		}
	}
	if site == nil {
		return 0, "", fmt.Errorf("site for %s not found", weburl)
	}

	siteID := ""
	if site.GetId() != nil {
		siteID = *site.GetId()
	}
	msDrives, err := tc.client.Sites().BySiteId(siteID).Drives().Get(tc.ctx, nil)
	if err != nil {
		return 0, "", NormalizeGraphAPIError(err)
	}
	var itemRequest *drives.ItemItemsDriveItemItemRequestBuilder
	var driveID string
	for _, drive := range msDrives.GetValue() {
		if drive.GetWebUrl() == nil {
			continue
		}

		// When certain file types are sent from MM to Teams and we get a change request from Teams, the URL is a bit different and in such cases, we don't execute the below if condition and "itemRequest" will be "nil" which is handled below. This will not cause any harm to the functionality, but we were unable to find why this is happening.
		if strings.HasPrefix(u.String(), *drive.GetWebUrl()) {
			path := u.String()[len(*drive.GetWebUrl()):]
			if len(path) == 0 || path[0] != '/' {
				path = "/" + path
			}

			if drive.GetId() == nil {
				continue
			}

			driveID = *drive.GetId()
			itemRequest = drives.NewItemItemsDriveItemItemRequestBuilder(tc.client.RequestAdapter.GetBaseUrl()+"/drives/"+driveID+"/root:"+path, tc.client.RequestAdapter)
			break
		}
	}

	if itemRequest == nil {
		return 0, "", nil
	}

	item, err := itemRequest.Get(tc.ctx, nil)
	if err != nil {
		return 0, "", NormalizeGraphAPIError(err)
	}
	downloadURL, ok := item.GetAdditionalData()["@microsoft.graph.downloadUrl"]
	if !ok || downloadURL == nil {
		return 0, "", errors.New("downloadUrl not found")
	}

	resultDownloadURL := ""
	if downloadURL.(*string) != nil {
		resultDownloadURL = *(downloadURL.(*string))
	}

	fileSize := item.GetSize()
	if fileSize == nil {
		return 0, resultDownloadURL, nil
	}

	return *fileSize, resultDownloadURL, nil
}

func (tc *ClientImpl) GetFileContent(downloadURL string) ([]byte, error) {
	data, err := drives.NewItemItemsItemContentRequestBuilder(downloadURL, tc.client.RequestAdapter).Get(tc.ctx, nil)
	if err != nil {
		return nil, NormalizeGraphAPIError(err)
	}
	return data, nil
}

func (tc *ClientImpl) GetFileContentStream(downloadURL string, writer *io.PipeWriter, bufferSize int64) {
	rangeStart := int64(0)
	// Get only limited amount of data from the API call in one iteration
	rangeIncrement := bufferSize
	for {
		req, err := http.NewRequest(http.MethodGet, downloadURL, nil)
		if err != nil {
			tc.logService.Error("unable to create new request", "error", err.Error())
			return
		}

		contentRange := fmt.Sprintf("bytes=%d-%d", rangeStart, rangeStart+rangeIncrement-1)
		req.Header.Add("Range", contentRange)
		res, err := http.DefaultClient.Do(req)
		if err != nil {
			tc.logService.Error("unable to send request for getting file content", "error", err.Error())
			return
		}

		if _, err = io.Copy(writer, res.Body); err != nil {
			tc.logService.Error("unable to copy response body to the writer", "error", err.Error())
			return
		}

		res.Body.Close()
		contentLengthHeader := res.Header.Get("Content-Length")
		contentLength, err := strconv.ParseInt(contentLengthHeader, 10, 64)
		if (err == nil && contentLength < rangeIncrement) || res.StatusCode != http.StatusPartialContent {
			writer.Close()
			break
		}

		rangeStart += rangeIncrement
	}
}

func (tc *ClientImpl) GetHostedFileContent(activityIDs *clientmodels.ActivityIds) (contentData []byte, err error) {
	if activityIDs.ChatID != "" {
		contentData, err = tc.client.Chats().ByChatId(activityIDs.ChatID).Messages().ByChatMessageId(activityIDs.MessageID).HostedContents().ByChatMessageHostedContentId(activityIDs.HostedContentsID).Content().Get(tc.ctx, nil)
	} else {
		if activityIDs.ReplyID != "" {
			contentData, err = tc.client.Teams().ByTeamId(activityIDs.TeamID).Channels().ByChannelId(activityIDs.ChannelID).Messages().ByChatMessageId(activityIDs.MessageID).Replies().ByChatMessageId1(activityIDs.ReplyID).HostedContents().ByChatMessageHostedContentId(activityIDs.HostedContentsID).Content().Get(tc.ctx, nil)
		} else {
			contentData, err = tc.client.Teams().ByTeamId(activityIDs.TeamID).Channels().ByChannelId(activityIDs.ChannelID).Messages().ByChatMessageId(activityIDs.MessageID).HostedContents().ByChatMessageHostedContentId(activityIDs.HostedContentsID).Content().Get(tc.ctx, nil)
		}
	}
	if err != nil {
		return nil, NormalizeGraphAPIError(err)
	}

	return
}

func (tc *ClientImpl) GetCodeSnippet(url string) (string, error) {
	// This is a hack to use the underneath machinery to do a plain request
	// with the proper session
	data, err := drives.NewItemItemsItemContentRequestBuilder(url, tc.client.RequestAdapter).Get(tc.ctx, nil)
	if err != nil {
		return "", NormalizeGraphAPIError(err)
	}
	return string(data), nil
}

func GetResourceIds(resource string) clientmodels.ActivityIds {
	result := clientmodels.ActivityIds{}
	data := strings.Split(resource, "/")

	if len(data) <= 1 {
		return result
	}

	if strings.HasPrefix(data[0], "chats(") {
		if len(data[0]) >= 9 {
			result.ChatID = data[0][7 : len(data[0])-2]
		}
		if len(data) > 1 && len(data[1]) >= 12 {
			result.MessageID = data[1][10 : len(data[1])-2]
		}
		return result
	}

	if len(data[0]) >= 9 {
		result.TeamID = data[0][7 : len(data[0])-2]
	}
	if len(data) > 1 && len(data[1]) >= 12 {
		result.ChannelID = data[1][10 : len(data[1])-2]
	}
	if len(data) > 2 && len(data[2]) >= 12 {
		result.MessageID = data[2][10 : len(data[2])-2]
	}
	if len(data) > 3 && len(data[3]) >= 11 {
		result.ReplyID = data[3][9 : len(data[3])-2]
	}
	return result
}

func (tc *ClientImpl) CreateOrGetChatForUsers(userIDs []string) (*clientmodels.Chat, error) {
	if len(userIDs) == 2 {
		return tc.CreateChat(models.ONEONONE_CHATTYPE, userIDs)
	}

	requestParameters := &users.ItemChatsRequestBuilderGetQueryParameters{
		Select: []string{"members", "id"},
		Expand: []string{"members"},
	}

	configuration := &users.ItemChatsRequestBuilderGetRequestConfiguration{
		QueryParameters: requestParameters,
	}

	res, err := tc.client.Me().Chats().Get(tc.ctx, configuration)
	if err != nil {
		return nil, NormalizeGraphAPIError(err)
	}

	for _, c := range res.GetValue() {
		chat := checkGroupChat(c, userIDs)
		if chat != nil {
			return chat, nil
		}
	}

	pageIterator, err := msgraphcore.NewPageIterator[*models.Chat](res, tc.client.GetAdapter(), models.CreateChatCollectionResponseFromDiscriminatorValue)
	if err != nil {
		return nil, NormalizeGraphAPIError(err)
	}

	var chat *clientmodels.Chat
	err = pageIterator.Iterate(tc.ctx, func(c *models.Chat) bool {
		chat = checkGroupChat(c, userIDs)
		return chat == nil
	})
	if err != nil {
		return nil, NormalizeGraphAPIError(err)
	}

	if chat != nil {
		return chat, nil
	}

	return tc.CreateChat(models.GROUP_CHATTYPE, userIDs)
}

func (tc *ClientImpl) CreateChat(chatType models.ChatType, userIDs []string) (*clientmodels.Chat, error) {
	members := make([]models.ConversationMemberable, len(userIDs))
	for idx, userID := range userIDs {
		conversationMember := models.NewConversationMember()
		odataType := "#microsoft.graph.aadUserConversationMember"
		conversationMember.SetOdataType(&odataType)
		conversationMember.SetAdditionalData(map[string]interface{}{
			"user@odata.bind": "https://graph.microsoft.com/v1.0/users('" + userID + "')",
		})
		conversationMember.SetRoles([]string{"owner"})

		members[idx] = conversationMember
	}

	newChat := models.NewChat()
	newChat.SetMembers(members)
	newChat.SetChatType(&chatType)
	chat, err := tc.client.Chats().Post(tc.ctx, newChat, nil)
	if err != nil {
		return nil, NormalizeGraphAPIError(err)
	}

	if chat.GetId() == nil {
		return nil, errors.New("received empty chat ID from MS Graph while creating chat")
	}

	chatDetails, err := tc.GetChat(*chat.GetId())
	if err != nil {
		return nil, NormalizeGraphAPIError(err)
	}

	return chatDetails, nil
}

func (tc *ClientImpl) SetChatReaction(chatID, messageID, userID, emoji string) (*clientmodels.Message, error) {
	userInfo := map[string]any{
		"user": map[string]string{
			"id": userID,
		},
	}
	setReaction := chats.NewItemMessagesItemSetReactionPostRequestBody()
	setReaction.SetReactionType(&emoji)
	setReaction.SetAdditionalData(userInfo)

	setReactionRequest, err := tc.client.Chats().ByChatId(chatID).Messages().ByChatMessageId(messageID).SetReaction().ToPostRequestInformation(tc.ctx, setReaction, nil)
	if err != nil {
		return nil, NormalizeGraphAPIError(err)
	}

	if setReactionRequest == nil {
		return nil, errors.New("received nil setReactionRequest from MS Graph")
	}

	getMessageRequest, err := tc.client.Chats().ByChatId(chatID).Messages().ByChatMessageId(messageID).ToGetRequestInformation(tc.ctx, nil)
	if err != nil {
		return nil, NormalizeGraphAPIError(err)
	}

	if getMessageRequest == nil {
		return nil, errors.New("received nil getMessageRequest from MS Graph")
	}

	batchRequest := msgraphcore.NewBatchRequest(tc.client.GetAdapter())
	setReactionRequestItem, err := batchRequest.AddBatchRequestStep(*setReactionRequest)
	if err != nil {
		return nil, NormalizeGraphAPIError(err)
	}

	getMessageRequestItem, err := batchRequest.AddBatchRequestStep(*getMessageRequest)
	if err != nil {
		return nil, NormalizeGraphAPIError(err)
	}
	getMessageRequestItem.DependsOnItem(setReactionRequestItem)

	return tc.SendBatchRequestAndGetMessage(batchRequest, getMessageRequestItem)
}

func (tc *ClientImpl) SetReaction(teamID, channelID, parentID, messageID, userID, emoji string) (*clientmodels.Message, error) {
	userInfo := map[string]any{
		"user": map[string]string{
			"id": userID,
		},
	}

	var setReactionRequest *abstractions.RequestInformation
	var err error
	if parentID == "" {
		setReaction := teams.NewItemChannelsItemMessagesItemSetReactionPostRequestBody()
		setReaction.SetReactionType(&emoji)
		setReaction.SetAdditionalData(userInfo)

		setReactionRequest, err = tc.client.Teams().ByTeamId(teamID).Channels().ByChannelId(channelID).Messages().ByChatMessageId(messageID).SetReaction().ToPostRequestInformation(tc.ctx, setReaction, nil)
		if err != nil {
			return nil, NormalizeGraphAPIError(err)
		}
	} else {
		setReaction := teams.NewItemChannelsItemMessagesItemRepliesItemSetReactionPostRequestBody()
		setReaction.SetReactionType(&emoji)
		setReaction.SetAdditionalData(userInfo)

		setReactionRequest, err = tc.client.Teams().ByTeamId(teamID).Channels().ByChannelId(channelID).Messages().ByChatMessageId(parentID).Replies().ByChatMessageId1(messageID).SetReaction().ToPostRequestInformation(tc.ctx, setReaction, nil)
		if err != nil {
			return nil, NormalizeGraphAPIError(err)
		}
	}

	if setReactionRequest == nil {
		return nil, errors.New("received nil setReactionRequest from MS Graph")
	}

	var getMessageRequest *abstractions.RequestInformation
	if parentID != "" {
		getMessageRequest, err = tc.client.Teams().ByTeamId(teamID).Channels().ByChannelId(channelID).Messages().ByChatMessageId(parentID).Replies().ByChatMessageId1(messageID).ToGetRequestInformation(tc.ctx, nil)
		if err != nil {
			return nil, NormalizeGraphAPIError(err)
		}
	} else {
		getMessageRequest, err = tc.client.Teams().ByTeamId(teamID).Channels().ByChannelId(channelID).Messages().ByChatMessageId(messageID).ToGetRequestInformation(tc.ctx, nil)
		if err != nil {
			return nil, NormalizeGraphAPIError(err)
		}
	}

	if getMessageRequest == nil {
		return nil, errors.New("received nil getMessageRequest from MS Graph")
	}

	batchRequest := msgraphcore.NewBatchRequest(tc.client.GetAdapter())
	setReactionRequestItem, err := batchRequest.AddBatchRequestStep(*setReactionRequest)
	if err != nil {
		return nil, NormalizeGraphAPIError(err)
	}

	getMessageRequestItem, err := batchRequest.AddBatchRequestStep(*getMessageRequest)
	if err != nil {
		return nil, NormalizeGraphAPIError(err)
	}
	getMessageRequestItem.DependsOnItem(setReactionRequestItem)

	return tc.SendBatchRequestAndGetMessage(batchRequest, getMessageRequestItem)
}

func (tc *ClientImpl) UnsetChatReaction(chatID, messageID, userID, emoji string) (*clientmodels.Message, error) {
	userInfo := map[string]any{
		"user": map[string]string{
			"id": userID,
		},
	}

	unsetReaction := chats.NewItemMessagesItemUnsetReactionPostRequestBody()
	unsetReaction.SetReactionType(&emoji)
	unsetReaction.SetAdditionalData(userInfo)

	unsetReactionRequest, err := tc.client.Chats().ByChatId(chatID).Messages().ByChatMessageId(messageID).UnsetReaction().ToPostRequestInformation(tc.ctx, unsetReaction, nil)
	if err != nil {
		return nil, err
	}

	if unsetReactionRequest == nil {
		return nil, errors.New("received nil unsetReactionRequest from MS Graph")
	}

	getMessageRequest, err := tc.client.Chats().ByChatId(chatID).Messages().ByChatMessageId(messageID).ToGetRequestInformation(tc.ctx, nil)
	if err != nil {
		return nil, NormalizeGraphAPIError(err)
	}

	if getMessageRequest == nil {
		return nil, errors.New("received nil getMessageRequest from MS Graph")
	}

	batchRequest := msgraphcore.NewBatchRequest(tc.client.GetAdapter())
	unsetReactionRequestItem, err := batchRequest.AddBatchRequestStep(*unsetReactionRequest)
	if err != nil {
		return nil, NormalizeGraphAPIError(err)
	}

	getMessageRequestItem, err := batchRequest.AddBatchRequestStep(*getMessageRequest)
	if err != nil {
		return nil, NormalizeGraphAPIError(err)
	}
	getMessageRequestItem.DependsOnItem(unsetReactionRequestItem)

	return tc.SendBatchRequestAndGetMessage(batchRequest, getMessageRequestItem)
}

func (tc *ClientImpl) UnsetReaction(teamID, channelID, parentID, messageID, userID, emoji string) (*clientmodels.Message, error) {
	userInfo := map[string]any{
		"user": map[string]string{
			"id": userID,
		},
	}

	var unsetReactionRequest *abstractions.RequestInformation
	var err error
	if parentID == "" {
		unsetReaction := teams.NewItemChannelsItemMessagesItemUnsetReactionPostRequestBody()
		unsetReaction.SetReactionType(&emoji)
		unsetReaction.SetAdditionalData(userInfo)

		unsetReactionRequest, err = tc.client.Teams().ByTeamId(teamID).Channels().ByChannelId(channelID).Messages().ByChatMessageId(messageID).UnsetReaction().ToPostRequestInformation(tc.ctx, unsetReaction, nil)
		if err != nil {
			return nil, NormalizeGraphAPIError(err)
		}
	} else {
		unsetReaction := teams.NewItemChannelsItemMessagesItemRepliesItemUnsetReactionPostRequestBody()
		unsetReaction.SetReactionType(&emoji)
		unsetReaction.SetAdditionalData(userInfo)

		unsetReactionRequest, err = tc.client.Teams().ByTeamId(teamID).Channels().ByChannelId(channelID).Messages().ByChatMessageId(parentID).Replies().ByChatMessageId1(messageID).UnsetReaction().ToPostRequestInformation(tc.ctx, unsetReaction, nil)
		if err != nil {
			return nil, NormalizeGraphAPIError(err)
		}
	}

	if unsetReactionRequest == nil {
		return nil, errors.New("received nil unsetReactionRequest from MS Graph")
	}

	var getMessageRequest *abstractions.RequestInformation
	if parentID != "" {
		getMessageRequest, err = tc.client.Teams().ByTeamId(teamID).Channels().ByChannelId(channelID).Messages().ByChatMessageId(parentID).Replies().ByChatMessageId1(messageID).ToGetRequestInformation(tc.ctx, nil)
		if err != nil {
			return nil, NormalizeGraphAPIError(err)
		}
	} else {
		getMessageRequest, err = tc.client.Teams().ByTeamId(teamID).Channels().ByChannelId(channelID).Messages().ByChatMessageId(messageID).ToGetRequestInformation(tc.ctx, nil)
		if err != nil {
			return nil, NormalizeGraphAPIError(err)
		}
	}

	if getMessageRequest == nil {
		return nil, errors.New("received nil getMessageRequest from MS Graph")
	}

	batchRequest := msgraphcore.NewBatchRequest(tc.client.GetAdapter())
	unsetReactionRequestItem, err := batchRequest.AddBatchRequestStep(*unsetReactionRequest)
	if err != nil {
		return nil, NormalizeGraphAPIError(err)
	}

	getMessageRequestItem, err := batchRequest.AddBatchRequestStep(*getMessageRequest)
	if err != nil {
		return nil, NormalizeGraphAPIError(err)
	}
	getMessageRequestItem.DependsOnItem(unsetReactionRequestItem)

	return tc.SendBatchRequestAndGetMessage(batchRequest, getMessageRequestItem)
}

func (tc *ClientImpl) ListUsers() ([]clientmodels.User, error) {
	requestParameters := &users.UsersRequestBuilderGetQueryParameters{
		Select: []string{"displayName", "id", "mail", "userPrincipalName", "userType", "accountEnabled"},
	}
	configuration := &users.UsersRequestBuilderGetRequestConfiguration{
		QueryParameters: requestParameters,
	}
	r, err := tc.client.Users().Get(tc.ctx, configuration)
	if err != nil {
		return nil, NormalizeGraphAPIError(err)
	}

	pageIterator, err := msgraphcore.NewPageIterator[models.Userable](r, tc.client.GetAdapter(), models.CreateUserCollectionResponseFromDiscriminatorValue)
	if err != nil {
		return nil, NormalizeGraphAPIError(err)
	}

	users := []clientmodels.User{}
	err = pageIterator.Iterate(context.Background(), func(u models.Userable) bool {
		user := clientmodels.User{}
		if u.GetUserPrincipalName() != nil {
			user.UserPrincipalName = strings.ToLower(*u.GetUserPrincipalName())
		}
		if u.GetDisplayName() != nil {
			user.DisplayName = *u.GetDisplayName()
		}
		if u.GetId() != nil {
			user.ID = *u.GetId()
		}
		if u.GetUserType() != nil {
			user.Type = *u.GetUserType()
		}
		if u.GetAccountEnabled() != nil {
			user.IsAccountEnabled = *u.GetAccountEnabled()
		}
		if u.GetMail() != nil {
			user.Mail = strings.ToLower(*u.GetMail())
		} else if u.GetUserPrincipalName() != nil {
			user.Mail = strings.ToLower(*u.GetUserPrincipalName())
		}
		users = append(users, user)
		return true
	})
	if err != nil {
		return nil, NormalizeGraphAPIError(err)
	}

	return users, nil
}

func (tc *ClientImpl) ListTeams() ([]clientmodels.Team, error) {
	requestParameters := &users.ItemJoinedTeamsRequestBuilderGetQueryParameters{
		Select: []string{"displayName", "id", "description"},
	}
	configuration := &users.ItemJoinedTeamsRequestBuilderGetRequestConfiguration{
		QueryParameters: requestParameters,
	}
	r, err := tc.client.Me().JoinedTeams().Get(tc.ctx, configuration)
	if err != nil {
		return nil, NormalizeGraphAPIError(err)
	}

	pageIterator, err := msgraphcore.NewPageIterator[models.Teamable](r, tc.client.GetAdapter(), models.CreateTeamCollectionResponseFromDiscriminatorValue)
	if err != nil {
		return nil, NormalizeGraphAPIError(err)
	}

	teams := []clientmodels.Team{}
	err = pageIterator.Iterate(context.Background(), func(t models.Teamable) bool {
		team := clientmodels.Team{}
		if t.GetId() != nil {
			team.ID = *t.GetId()
		}
		if t.GetDescription() != nil {
			team.Description = *t.GetDescription()
		}
		if t.GetDisplayName() != nil {
			team.DisplayName = *t.GetDisplayName()
		}

		teams = append(teams, team)
		return true
	})
	if err != nil {
		return nil, NormalizeGraphAPIError(err)
	}
	return teams, nil
}

func (tc *ClientImpl) ListChannels(teamID string) ([]clientmodels.Channel, error) {
	requestParameters := &teams.ItemChannelsRequestBuilderGetQueryParameters{
		Select: []string{"displayName", "id", "description"},
	}
	configuration := &teams.ItemChannelsRequestBuilderGetRequestConfiguration{
		QueryParameters: requestParameters,
	}
	r, err := tc.client.Teams().ByTeamId(teamID).Channels().Get(tc.ctx, configuration)
	if err != nil {
		return nil, NormalizeGraphAPIError(err)
	}

	pageIterator, err := msgraphcore.NewPageIterator[models.Channelable](r, tc.client.GetAdapter(), models.CreateChannelCollectionResponseFromDiscriminatorValue)
	if err != nil {
		return nil, NormalizeGraphAPIError(err)
	}

	channels := []clientmodels.Channel{}
	err = pageIterator.Iterate(context.Background(), func(c models.Channelable) bool {
		channel := clientmodels.Channel{}
		if c.GetId() != nil {
			channel.ID = *c.GetId()
		}
		if c.GetDescription() != nil {
			channel.Description = *c.GetDescription()
		}
		if c.GetDisplayName() != nil {
			channel.DisplayName = *c.GetDisplayName()
		}

		channels = append(channels, channel)
		return true
	})
	if err != nil {
		return nil, NormalizeGraphAPIError(err)
	}
	return channels, nil
}

func (tc *ClientImpl) ListChannelMessages(teamID string, channelID string, since time.Time) ([]*clientmodels.Message, error) {
	filterQuery := fmt.Sprintf("lastModifiedDateTime gt %s", since.Format(time.RFC3339))
	requestParameters := &teams.ItemChannelsItemMessagesDeltaRequestBuilderGetQueryParameters{
		Filter: &filterQuery,
	}
	configuration := &teams.ItemChannelsItemMessagesDeltaRequestBuilderGetRequestConfiguration{
		QueryParameters: requestParameters,
	}
	requestInfo, err := tc.client.Teams().ByTeamId(teamID).Channels().ByChannelId(channelID).Messages().Delta().ToGetRequestInformation(context.Background(), configuration)
	if err != nil {
		return nil, NormalizeGraphAPIError(err)
	}
	requestURI, err := requestInfo.GetUri()
	if err != nil {
		return nil, NormalizeGraphAPIError(err)
	}
	requestURI.RawQuery += "&%24expand=replies"
	requestInfo.SetUri(*requestURI)

	errorMapping := abstractions.ErrorMappings{
		"4XX": odataerrors.CreateODataErrorFromDiscriminatorValue,
		"5XX": odataerrors.CreateODataErrorFromDiscriminatorValue,
	}
	res, err := tc.client.GetAdapter().Send(context.Background(), requestInfo, teams.CreateItemChannelsItemMessagesDeltaGetResponseFromDiscriminatorValue, errorMapping)
	if err != nil {
		return nil, NormalizeGraphAPIError(err)
	}

	pageIterator, err := msgraphcore.NewPageIterator[models.ChatMessageable](res, tc.client.GetAdapter(), models.CreateChatMessageCollectionResponseFromDiscriminatorValue)
	if err != nil {
		return nil, NormalizeGraphAPIError(err)
	}

	messages := []*clientmodels.Message{}
	err = pageIterator.Iterate(context.Background(), func(m models.ChatMessageable) bool {
		message := convertToMessage(m, teamID, channelID, "")
		messages = append(messages, message)
		for _, r := range m.GetReplies() {
			message := convertToMessage(r, teamID, channelID, "")
			messages = append(messages, message)
		}
		return true
	})
	if err != nil {
		return nil, NormalizeGraphAPIError(err)
	}
	return messages, nil
}

func (tc *ClientImpl) ListChatMessages(chatID string, since time.Time) ([]*clientmodels.Message, error) {
	filterQuery := fmt.Sprintf("lastModifiedDateTime gt %s", since.Format(time.RFC3339))
	requestParameters := &chats.ItemMessagesRequestBuilderGetQueryParameters{
		Filter: &filterQuery,
	}
	configuration := &chats.ItemMessagesRequestBuilderGetRequestConfiguration{
		QueryParameters: requestParameters,
	}
	res, err := tc.client.Chats().ByChatId(chatID).Messages().Get(context.Background(), configuration)
	if err != nil {
		return nil, NormalizeGraphAPIError(err)
	}

	pageIterator, err := msgraphcore.NewPageIterator[models.ChatMessageable](res, tc.client.GetAdapter(), models.CreateChatMessageCollectionResponseFromDiscriminatorValue)
	if err != nil {
		return nil, NormalizeGraphAPIError(err)
	}

	messages := []*clientmodels.Message{}
	err = pageIterator.Iterate(context.Background(), func(m models.ChatMessageable) bool {
		message := convertToMessage(m, "", "", chatID)
		messages = append(messages, message)
		return true
	})
	if err != nil {
		return nil, NormalizeGraphAPIError(err)
	}
	return messages, nil
}

func (tc *ClientImpl) SendBatchRequestAndGetMessage(batchRequest msgraphcore.BatchRequest, getMessageRequestItem msgraphcore.BatchItem) (*clientmodels.Message, error) {
	batchResponse, err := batchRequest.Send(tc.ctx, tc.client.GetAdapter())
	if err != nil {
		return nil, NormalizeGraphAPIError(err)
	}

	resp, err := msgraphcore.GetBatchResponseById[*models.ChatMessage](batchResponse, *getMessageRequestItem.GetId(), models.CreateChatMessageFromDiscriminatorValue)
	if err != nil {
		return nil, NormalizeGraphAPIError(err)
	}

	if resp == nil {
		return nil, errors.New("received nil response from MS Graph for the message")
	}

	if resp.GetLastModifiedDateTime() == nil {
		return nil, errors.New("received nil last modified date time from MS Graph for the message")
	}

	return &clientmodels.Message{LastUpdateAt: *resp.GetLastModifiedDateTime()}, nil
}

func GetAuthURL(redirectURL string, tenantID string, clientID string, clientSecret string, state string, codeVerifier string) string {
	conf := &oauth2.Config{
		ClientID:     clientID,
		ClientSecret: clientSecret,
		Scopes:       append(teamsDefaultScopes, "offline_access"),
		Endpoint: oauth2.Endpoint{
			AuthURL:  fmt.Sprintf("https://login.microsoftonline.com/%s/oauth2/v2.0/authorize", tenantID),
			TokenURL: fmt.Sprintf("https://login.microsoftonline.com/%s/oauth2/v2.0/token", tenantID),
		},
		RedirectURL: redirectURL,
	}

	sha2 := sha256.New()
	_, _ = io.WriteString(sha2, codeVerifier)
	codeChallenge := base64.RawURLEncoding.EncodeToString(sha2.Sum(nil))

	return conf.AuthCodeURL(state,
		oauth2.AccessTypeOffline,
		oauth2.SetAuthURLParam("prompt", "select_account"),
		oauth2.SetAuthURLParam("code_challenge_method", "S256"),
		oauth2.SetAuthURLParam("code_challenge", codeChallenge),
	)
}

// Function to match already existing group chats
func checkGroupChat(c models.Chatable, userIDs []string) *clientmodels.Chat {
	if c.GetId() == nil {
		return nil
	}

	if c.GetMembers() != nil && len(c.GetMembers()) == len(userIDs) {
		matches := map[string]bool{}
		members := []clientmodels.ChatMember{}
		for _, m := range c.GetMembers() {
			for _, u := range userIDs {
				userID, userErr := m.GetBackingStore().Get("userId")
				if userErr == nil && userID != nil && userID.(*string) != nil && *(userID.(*string)) == u {
					matches[u] = true
					userEmail, emailErr := m.GetBackingStore().Get("email")
					if emailErr == nil && userEmail != nil && userEmail.(*string) != nil {
						members = append(members, clientmodels.ChatMember{
							Email:  *(userEmail.(*string)),
							UserID: *(userID.(*string)),
						})
					}

					break
				}
			}
		}

		if len(matches) == len(userIDs) {
			return &clientmodels.Chat{
				ID:      *c.GetId(),
				Members: members,
				Type:    "G",
			}
		}
	}

	return nil
}<|MERGE_RESOLUTION|>--- conflicted
+++ resolved
@@ -153,11 +153,7 @@
 		}
 	default:
 		statusCode := 0
-<<<<<<< HEAD
-		if strings.HasPrefix(err.Error(), "oauth2: ") {
-=======
 		if IsOAuthError(err) {
->>>>>>> 513b6bb1
 			statusCode = 401
 		}
 		return &GraphAPIError{

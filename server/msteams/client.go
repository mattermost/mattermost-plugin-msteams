--- conflicted
+++ resolved
@@ -402,13 +402,10 @@
 	return convertToMessage(res, teamID, channelID, ""), nil
 }
 
-<<<<<<< HEAD
-func (tc *ClientImpl) SendChat(chatID, message string, parentMessage *Message, mentions []models.ChatMessageMentionable) (*Message, error) {
-=======
-func (tc *ClientImpl) SendChat(chatID, parentID, message string, attachments []*Attachment, mentions []models.ChatMessageMentionable) (*Message, error) {
->>>>>>> c0e6c8a7
+func (tc *ClientImpl) SendChat(chatID, message string, parentMessage *Message, attachments []*Attachment, mentions []models.ChatMessageMentionable) (*Message, error) {
 	rmsg := models.NewChatMessage()
 
+	msteamsAttachments := []models.ChatMessageAttachmentable{}
 	if parentMessage != nil && parentMessage.ID != "" {
 		parentMessage.Text = markdown.ConvertToMD(parentMessage.Text)
 		contentType := "messageReference"
@@ -433,11 +430,10 @@
 			attachment.SetId(&parentMessage.ID)
 			attachment.SetContentType(&contentType)
 			attachment.SetContent(&content)
-			rmsg.SetAttachments([]models.ChatMessageAttachmentable{attachment})
-		}
-	}
-
-	msteamsAttachments := []models.ChatMessageAttachmentable{}
+			msteamsAttachments = append(msteamsAttachments, attachment)
+		}
+	}
+
 	for _, a := range attachments {
 		att := a
 		contentType := "reference"

--- conflicted
+++ resolved
@@ -402,16 +402,10 @@
 	return nil
 }
 
-<<<<<<< HEAD
 func (tc *ClientImpl) subscribe(baseURL, webhookSecret, resource, changeType string) (*Subscription, error) {
 	expirationDateTime := time.Now().Add(30 * time.Minute)
 
-	subscriptionsCt := tc.client.Subscriptions().Request()
-	subscriptionsRes, err := subscriptionsCt.Get(tc.ctx)
-=======
-func (tc *ClientImpl) subscribe(baseURL, webhookSecret, resource, changeType string) (string, error) {
 	subscriptionsRes, err := tc.client.Subscriptions().Get(tc.ctx, nil)
->>>>>>> e95643e2
 	if err != nil {
 		tc.logError("Unable to get the subcscriptions list", err)
 		return nil, err
@@ -429,7 +423,6 @@
 	lifecycleNotificationURL := baseURL + "lifecycle"
 	notificationURL := baseURL + "changes"
 
-	expirationDateTime := time.Now().Add(30 * time.Minute)
 	subscription := models.NewSubscription()
 	subscription.SetResource(&resource)
 	subscription.SetExpirationDateTime(&expirationDateTime)
@@ -444,24 +437,13 @@
 				tc.logError("Unable to delete the subscription", "error", err2, "subscription", existingSubscription)
 			}
 		} else {
-			expirationDateTime := time.Now().Add(30 * time.Minute)
-<<<<<<< HEAD
-			updatedSubscription := msgraph.Subscription{
-				ExpirationDateTime: &expirationDateTime,
-			}
-			ct := tc.client.Subscriptions().ID(*existingSubscription.ID).Request()
-			err = ct.Update(tc.ctx, &updatedSubscription)
-			if err == nil {
-				return &Subscription{
-					ID:        *existingSubscription.ID,
-					ExpiresOn: *existingSubscription.ExpirationDateTime,
-				}, nil
-=======
 			updatedSubscription := models.NewSubscription()
 			updatedSubscription.SetExpirationDateTime(&expirationDateTime)
 			if _, err2 := tc.client.SubscriptionsById(*existingSubscription.GetId()).Patch(tc.ctx, updatedSubscription, nil); err2 != nil {
-				return *existingSubscription.GetId(), nil
->>>>>>> e95643e2
+				return &Subscription{
+					ID:        *existingSubscription.GetId(),
+					ExpiresOn: *existingSubscription.GetExpirationDateTime(),
+				}, nil
 			}
 
 			tc.logError("Unable to refresh the subscription", "error", err, "subscription", existingSubscription)
@@ -477,14 +459,10 @@
 		return nil, err
 	}
 
-<<<<<<< HEAD
 	return &Subscription{
-		ID:        *res.ID,
-		ExpiresOn: *res.ExpirationDateTime,
+		ID:        *res.GetId(),
+		ExpiresOn: *res.GetExpirationDateTime(),
 	}, nil
-=======
-	return *res.GetId(), nil
->>>>>>> e95643e2
 }
 
 func (tc *ClientImpl) SubscribeToChannels(baseURL string, webhookSecret string, pay bool) (*Subscription, error) {
@@ -532,9 +510,7 @@
 }
 
 func (tc *ClientImpl) DeleteSubscription(subscriptionID string) error {
-	ct := tc.client.Subscriptions().ID(subscriptionID).Request()
-	err := ct.Delete(tc.ctx)
-	if err != nil {
+	if err := tc.client.SubscriptionsById(subscriptionID).Delete(tc.ctx, nil); err != nil {
 		tc.logError("Unable to delete the subscription", "error", err, "subscriptionID", subscriptionID)
 		return err
 	}

--- conflicted
+++ resolved
@@ -168,11 +168,7 @@
 	}
 }
 
-<<<<<<< HEAD
-func NewTokenClient(tenantID, clientID string, token *oauth2.Token, plugin plugin.API, store store.Store) Client {
-=======
-func NewTokenClient(redirectURL, tenantID, clientID, clientSecret string, token *oauth2.Token, logError func(string, ...any)) Client {
->>>>>>> 154ab76c
+func NewTokenClient(redirectURL, tenantID, clientID, clientSecret string, token *oauth2.Token, plugin plugin.API, store store.Store) Client {
 	client := &ClientImpl{
 		ctx:        context.Background(),
 		clientType: "token",

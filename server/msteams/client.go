package msteams

import (
	"context"
	"crypto/sha256"
	"encoding/base64"
	"encoding/json"
	"errors"
	"fmt"
	"io"
	"net/http"
	"net/url"
	"path/filepath"
	"strconv"
	"strings"
	"sync"
	"time"

	"github.com/Azure/azure-sdk-for-go/sdk/azcore"
	"github.com/Azure/azure-sdk-for-go/sdk/azcore/policy"

	azidentity "github.com/Azure/azure-sdk-for-go/sdk/azidentity"
	pluginapi "github.com/mattermost/mattermost-plugin-api"
	"github.com/mattermost/mattermost-plugin-msteams-sync/server/msteams/clientmodels"
	abstractions "github.com/microsoft/kiota-abstractions-go"
	"github.com/microsoft/kiota-abstractions-go/serialization"
	msgraphsdk "github.com/microsoftgraph/msgraph-sdk-go"
	msgraphcore "github.com/microsoftgraph/msgraph-sdk-go-core"
	a "github.com/microsoftgraph/msgraph-sdk-go-core/authentication"
	"github.com/microsoftgraph/msgraph-sdk-go/chats"
	"github.com/microsoftgraph/msgraph-sdk-go/drives"
	"github.com/microsoftgraph/msgraph-sdk-go/groups"
	"github.com/microsoftgraph/msgraph-sdk-go/models"
	"github.com/microsoftgraph/msgraph-sdk-go/models/odataerrors"
	"github.com/microsoftgraph/msgraph-sdk-go/sites"
	"github.com/microsoftgraph/msgraph-sdk-go/teams"
	"github.com/microsoftgraph/msgraph-sdk-go/users"
	"golang.org/x/oauth2"
)

type ConcurrentGraphRequestAdapter struct {
	msgraphsdk.GraphRequestAdapter
	mutex sync.Mutex
}

type ConcurrentSerializationWriterFactory struct {
	serialization.SerializationWriterFactory
	mutex sync.Mutex
}

func (sf *ConcurrentSerializationWriterFactory) GetSerializationWriter(contentType string) (serialization.SerializationWriter, error) {
	sf.mutex.Lock()
	defer sf.mutex.Unlock()
	return sf.SerializationWriterFactory.GetSerializationWriter(contentType)
}

func (a *ConcurrentGraphRequestAdapter) GetSerializationWriterFactory() serialization.SerializationWriterFactory {
	a.mutex.Lock()
	defer a.mutex.Unlock()
	return a.GraphRequestAdapter.GetSerializationWriterFactory()
}

var clientMutex sync.Mutex

type ClientImpl struct {
	client       *msgraphsdk.GraphServiceClient
	ctx          context.Context
	tenantID     string
	clientID     string
	clientSecret string
	clientType   string // can be "app" or "token"
	token        *oauth2.Token
	logService   *pluginapi.LogService
}

type Activity struct {
	Resource                       string
	ClientState                    string
	ChangeType                     string
	LifecycleEvent                 string
	SubscriptionExpirationDateTime time.Time
	SubscriptionID                 string
	EncryptedContent               *EncryptedContent
	Content                        []byte
}

type EncryptedContent struct {
	Data                    string
	DataKey                 string
	DataSignature           string
	EncryptionCertificateID string
}

type AccessToken struct {
	tokenSource oauth2.TokenSource
}

type GraphAPIError struct {
	Code    string `json:"code"`
	Message string `json:"message"`
}

type ChatMessageAttachmentUser struct {
	UserIdentityType string `json:"userIdentityType"`
	ID               string `json:"id"`
	DisplayName      string `json:"displayName"`
}

type ChatMessageAttachmentSender struct {
	User ChatMessageAttachmentUser `json:"user"`
}

type ChatMessageAttachment struct {
	MessageID      string                      `json:"messageId"`
	MessagePreview string                      `json:"messagePreview"`
	MessageSender  ChatMessageAttachmentSender `json:"messageSender"`
}

func (e *GraphAPIError) Error() string {
	return fmt.Sprintf("code: %s, message: %s", e.Code, e.Message)
}

func NormalizeGraphAPIError(err error) error {
	if err == nil {
		return nil
	}

	switch e := err.(type) {
	case *odataerrors.ODataError:
		if terr := e.GetErrorEscaped(); terr != nil {
			code, message := "", ""
			if terr.GetCode() != nil {
				code = *terr.GetCode()
			}
			if terr.GetMessage() != nil {
				message = *terr.GetMessage()
			}
			return &GraphAPIError{
				Code:    code,
				Message: message,
			}
		}
	default:
		return &GraphAPIError{
			Code:    "",
			Message: err.Error(),
		}
	}

	return nil
}

func (at AccessToken) GetToken(_ context.Context, _ policy.TokenRequestOptions) (azcore.AccessToken, error) {
	token, err := at.tokenSource.Token()
	if err != nil {
		return azcore.AccessToken{}, err
	}
	return azcore.AccessToken{
		Token:     token.AccessToken,
		ExpiresOn: token.Expiry,
	}, nil
}

var teamsDefaultScopes = []string{"https://graph.microsoft.com/.default"}

func NewApp(tenantID, clientID, clientSecret string, logService *pluginapi.LogService) Client {
	return &ClientImpl{
		ctx:          context.Background(),
		clientType:   "app",
		tenantID:     tenantID,
		clientID:     clientID,
		clientSecret: clientSecret,
		logService:   logService,
	}
}

func NewTokenClient(redirectURL, tenantID, clientID, clientSecret string, token *oauth2.Token, logService *pluginapi.LogService) Client {
	client := &ClientImpl{
		ctx:        context.Background(),
		clientType: "token",
		tenantID:   tenantID,
		clientID:   clientID,
		token:      token,
		logService: logService,
	}

	conf := &oauth2.Config{
		ClientID:     clientID,
		ClientSecret: clientSecret,
		Scopes:       append(teamsDefaultScopes, "offline_access"),
		Endpoint: oauth2.Endpoint{
			AuthURL:  fmt.Sprintf("https://login.microsoftonline.com/%s/oauth2/v2.0/authorize", tenantID),
			TokenURL: fmt.Sprintf("https://login.microsoftonline.com/%s/oauth2/v2.0/token", tenantID),
		},
		RedirectURL: redirectURL,
	}

	accessToken := AccessToken{tokenSource: conf.TokenSource(context.Background(), client.token)}

	auth, err := a.NewAzureIdentityAuthenticationProviderWithScopes(accessToken, append(teamsDefaultScopes, "offline_access"))
	if err != nil {
		logService.Error("Unable to create the client from the token", "error", err)
		return nil
	}

	adapter, err := msgraphsdk.NewGraphRequestAdapter(auth)
	if err != nil {
		logService.Error("Unable to create the client from the token", "error", err)
		return nil
	}

	clientMutex.Lock()
	defer clientMutex.Unlock()
	client.client = msgraphsdk.NewGraphServiceClient(&ConcurrentGraphRequestAdapter{GraphRequestAdapter: *adapter})

	return client
}

func (tc *ClientImpl) Connect() error {
	var cred azcore.TokenCredential
	switch tc.clientType {
	case "token":
		return nil
	case "app":
		var err error
		cred, err = azidentity.NewClientSecretCredential(
			tc.tenantID,
			tc.clientID,
			tc.clientSecret,
			&azidentity.ClientSecretCredentialOptions{
				ClientOptions: azcore.ClientOptions{
					Retry: policy.RetryOptions{
						MaxRetries:    3,
						RetryDelay:    4 * time.Second,
						MaxRetryDelay: 120 * time.Second,
					},
				},
			},
		)
		if err != nil {
			return err
		}

	default:
		return errors.New("not valid client type, this shouldn't happen ever")
	}

	client, err := msgraphsdk.NewGraphServiceClientWithCredentials(cred, teamsDefaultScopes)
	if err != nil {
		return err
	}
	tc.client = client

	return nil
}

func (tc *ClientImpl) GetMyID() (string, error) {
	requestParameters := &users.UserItemRequestBuilderGetQueryParameters{
		Select: []string{"id"},
	}
	configuration := &users.UserItemRequestBuilderGetRequestConfiguration{
		QueryParameters: requestParameters,
	}
	r, err := tc.client.Me().Get(tc.ctx, configuration)
	if err != nil {
		return "", NormalizeGraphAPIError(err)
	}

	if r.GetId() == nil {
		tc.logService.Debug("Received nil user ID from MS Graph for current user")
		return "", errors.New("empty user ID")
	}

	return *r.GetId(), nil
}

func (tc *ClientImpl) GetMe() (*clientmodels.User, error) {
	requestParameters := &users.UserItemRequestBuilderGetQueryParameters{
		Select: []string{"id", "mail", "userPrincipalName"},
	}
	configuration := &users.UserItemRequestBuilderGetRequestConfiguration{
		QueryParameters: requestParameters,
	}
	r, err := tc.client.Me().Get(tc.ctx, configuration)
	if err != nil {
		return nil, NormalizeGraphAPIError(err)
	}

	mail := r.GetMail()
	if mail == nil || *mail == "" {
		mail = r.GetUserPrincipalName()
	}

	if mail == nil || *mail == "" {
		tc.logService.Debug("User principal name and mail both are empty for current user")
		return nil, errors.New("empty user mail and principal name")
	}

	if r.GetId() == nil {
		tc.logService.Debug("Received nil user ID from MS Graph for current user")
		return nil, errors.New("empty user ID")
	}

	displayName := r.GetDisplayName()
	user := &clientmodels.User{ID: *r.GetId()}
	user.Mail = strings.ToLower(*mail)
	if displayName != nil {
		user.DisplayName = *displayName
	}

	return user, nil
}

func (tc *ClientImpl) SendMessage(teamID, channelID, parentID, message string) (*clientmodels.Message, error) {
	return tc.SendMessageWithAttachments(teamID, channelID, parentID, message, nil, nil)
}

func (tc *ClientImpl) SendMessageWithAttachments(teamID, channelID, parentID, message string, attachments []*clientmodels.Attachment, mentions []models.ChatMessageMentionable) (*clientmodels.Message, error) {
	rmsg := models.NewChatMessage()

	msteamsAttachments := []models.ChatMessageAttachmentable{}
	for _, a := range attachments {
		att := a
		contentType := "reference"
		attachment := models.NewChatMessageAttachment()
		attachment.SetId(&att.ID)
		attachment.SetContentType(&contentType)

		extension := filepath.Ext(att.Name)
		if !strings.HasSuffix(att.ContentURL, extension) {
			teamsURL, err := url.Parse(att.ContentURL)
			if err != nil {
				tc.logService.Error("Unable to parse URL", "Error", err.Error())
				continue
			}

			q := teamsURL.Query()
			fileQueryParam := q.Get("file")
			q.Del("file")
			teamsURL.RawQuery = q.Encode()

			// We are deleting the file query param from the content URL as it is present in
			// the middle and when MS Teams processes the content URL, it needs the file query param at the end
			// otherwise, it gives the error: "contentUrl extension and name extension do not match"
			// So, we are appending the file query param at the end
			teamsURL.RawQuery += fmt.Sprintf("&file=%s", fileQueryParam)
			att.ContentURL = teamsURL.String()
		}

		attachment.SetContentUrl(&att.ContentURL)
		attachment.SetName(&att.Name)
		msteamsAttachments = append(msteamsAttachments, attachment)
		message = "<attachment id=\"" + att.ID + "\"></attachment>" + message
	}
	rmsg.SetAttachments(msteamsAttachments)
	rmsg.SetMentions(mentions)

	contentType := models.HTML_BODYTYPE

	body := models.NewItemBody()
	body.SetContentType(&contentType)
	body.SetContent(&message)
	rmsg.SetBody(body)

	var res models.ChatMessageable
	if parentID != "" {
		var err error
		res, err = tc.client.Teams().ByTeamId(teamID).Channels().ByChannelId(channelID).Messages().ByChatMessageId(parentID).Replies().Post(tc.ctx, rmsg, nil)
		if err != nil {
			return nil, NormalizeGraphAPIError(err)
		}
	} else {
		var err error
		res, err = tc.client.Teams().ByTeamId(teamID).Channels().ByChannelId(channelID).Messages().Post(tc.ctx, rmsg, nil)
		if err != nil {
			return nil, NormalizeGraphAPIError(err)
		}
	}
	return convertToMessage(res, teamID, channelID, ""), nil
}

func (tc *ClientImpl) SendChat(chatID, message string, parentMessage *clientmodels.Message, attachments []*clientmodels.Attachment, mentions []models.ChatMessageMentionable) (*clientmodels.Message, error) {
	rmsg := models.NewChatMessage()

	msteamsAttachments := []models.ChatMessageAttachmentable{}
	if parentMessage != nil && parentMessage.ID != "" {
		contentType := "messageReference"
		contentData, err := json.Marshal(ChatMessageAttachment{
			MessageID:      parentMessage.ID,
			MessagePreview: parentMessage.Text,
			MessageSender: ChatMessageAttachmentSender{
				ChatMessageAttachmentUser{
					UserIdentityType: "aadUser",
					ID:               parentMessage.UserID,
					DisplayName:      parentMessage.UserDisplayName,
				},
			},
		})

		if err != nil {
			tc.logService.Error("Unable to convert content to JSON", "error", err)
		} else {
			message = fmt.Sprintf("<attachment id=%q></attachment> %s", parentMessage.ID, message)
			content := string(contentData)
			attachment := models.NewChatMessageAttachment()
			attachment.SetId(&parentMessage.ID)
			attachment.SetContentType(&contentType)
			attachment.SetContent(&content)
			msteamsAttachments = append(msteamsAttachments, attachment)
		}
	}

	for _, a := range attachments {
		att := a
		contentType := "reference"
		attachment := models.NewChatMessageAttachment()
		attachment.SetId(&att.ID)
		attachment.SetContentType(&contentType)

		extension := filepath.Ext(att.Name)
		if !strings.HasSuffix(att.ContentURL, extension) {
			teamsURL, err := url.Parse(att.ContentURL)
			if err != nil {
				tc.logService.Error("Unable to parse URL", "Error", err.Error())
				continue
			}

			q := teamsURL.Query()
			fileQueryParam := q.Get("file")
			q.Del("file")
			teamsURL.RawQuery = q.Encode()

			// We are deleting the file query param from the content URL as it is present in
			// the middle and when MS Teams processes the content URL, it needs the file query param at the end
			// otherwise, it gives the error: "contentUrl extension and name extension do not match"
			// So, we are appending the file query param at the end
			teamsURL.RawQuery += fmt.Sprintf("&file=%s", fileQueryParam)
			att.ContentURL = teamsURL.String()
		}

		attachment.SetContentUrl(&att.ContentURL)
		attachment.SetName(&att.Name)
		msteamsAttachments = append(msteamsAttachments, attachment)
		message = fmt.Sprintf("<attachment id=%q></attachment> %s", att.ID, message)
	}

	rmsg.SetAttachments(msteamsAttachments)

	contentType := models.HTML_BODYTYPE

	body := models.NewItemBody()
	body.SetContentType(&contentType)
	body.SetContent(&message)
	rmsg.SetBody(body)

	rmsg.SetMentions(mentions)

	res, err := tc.client.Chats().ByChatId(chatID).Messages().Post(tc.ctx, rmsg, nil)
	if err != nil {
		return nil, NormalizeGraphAPIError(err)
	}

	return convertToMessage(res, "", "", chatID), nil
}

func (tc *ClientImpl) UploadFile(teamID, channelID, filename string, filesize int, mimeType string, data io.Reader, chat *clientmodels.Chat) (*clientmodels.Attachment, error) {
	driveID := ""
	itemID := ""
	if teamID != "" && channelID != "" {
		folderInfo, err := tc.client.Teams().ByTeamId(teamID).Channels().ByChannelId(channelID).FilesFolder().Get(tc.ctx, nil)
		if err != nil {
			return nil, NormalizeGraphAPIError(err)
		}

		if folderInfo.GetParentReference().GetDriveId() != nil {
			driveID = *folderInfo.GetParentReference().GetDriveId()
		}
		if folderInfo.GetId() != nil {
			itemID = *folderInfo.GetId() + ":/" + filename + ":"
		}
	} else {
		drive, err := tc.client.Me().Drive().Get(tc.ctx, nil)
		if err != nil {
			return nil, NormalizeGraphAPIError(err)
		}

		if drive.GetId() != nil {
			driveID = *drive.GetId()
		}
		rootDirectory, err := tc.client.Drives().ByDriveId(driveID).Root().Get(tc.ctx, nil)
		if err != nil {
			return nil, NormalizeGraphAPIError(err)
		}

		var chatFolder models.DriveItemable
		var cErr error
		folderName := "Microsoft Teams Chat Files"
		rootDirectoryID := ""
		if rootDirectory.GetId() != nil {
			rootDirectoryID = *rootDirectory.GetId()
			itemID = rootDirectoryID + ":/" + folderName
		}
		chatFolder, cErr = tc.client.Drives().ByDriveId(driveID).Items().ByDriveItemId(itemID).Get(tc.ctx, nil)
		if cErr != nil {
			err := NormalizeGraphAPIError(cErr)
			if !strings.Contains(err.Error(), "itemNotFound") {
				return nil, err
			}

			// Create chat folder
			folderRequestBody := models.NewDriveItem()
			folderRequestBody.SetName(&folderName)
			folder := models.NewFolder()
			folderRequestBody.SetFolder(folder)
			additionalData := map[string]interface{}{
				"microsoftGraphConflictBehavior": "fail",
			}

			folderRequestBody.SetAdditionalData(additionalData)
			chatFolder, cErr = tc.client.Drives().ByDriveId(driveID).Items().ByDriveItemId(rootDirectoryID).Children().Post(tc.ctx, folderRequestBody, nil)
			if cErr != nil {
				return nil, NormalizeGraphAPIError(cErr)
			}
		}

		if chatFolder.GetId() != nil {
			itemID = *chatFolder.GetId() + ":/" + filename + ":"
		}
	}

	uploadSession, err := tc.client.Drives().ByDriveId(driveID).Items().ByDriveItemId(itemID).CreateUploadSession().Post(tc.ctx, nil, nil)
	if err != nil {
		return nil, NormalizeGraphAPIError(err)
	}

	if uploadSession.GetUploadUrl() == nil {
		return nil, errors.New("unable to upload file as upload URL is empty")
	}
	req, err := http.NewRequest("PUT", *uploadSession.GetUploadUrl(), data)
	if err != nil {
		return nil, err
	}
	req.Header.Add("Content-Length", fmt.Sprintf("%d", filesize))
	req.Header.Add("Content-Range", fmt.Sprintf("bytes 0-%d/%d", filesize-1, filesize))
	res, err := http.DefaultClient.Do(req)
	if err != nil {
		return nil, err
	}
	defer res.Body.Close()

	if chat != nil {
		requestBody := drives.NewItemItemsItemInvitePostRequestBody()
		recipients := []models.DriveRecipientable{}
		for _, chatUser := range chat.Members {
			driveRecipient := models.NewDriveRecipient()
			email := chatUser.Email
			driveRecipient.SetEmail(&email)
			recipients = append(recipients, driveRecipient)
		}

		requestBody.SetRecipients(recipients)
		requireSignIn := true
		requestBody.SetRequireSignIn(&requireSignIn)
		roles := []string{"read", "write"}
		requestBody.SetRoles(roles)
		if _, err = tc.client.Drives().ByDriveId(driveID).Items().ByDriveItemId(itemID).Invite().Post(tc.ctx, requestBody, nil); err != nil {
			return nil, NormalizeGraphAPIError(err)
		}
	}

	uploadedFileData, err := io.ReadAll(res.Body)
	if err != nil {
		return nil, err
	}
	var uploadedFile struct {
		ID     string
		Name   string
		WebURL string
		ETag   string
	}
	err = json.Unmarshal(uploadedFileData, &uploadedFile)
	if err != nil {
		return nil, err
	}

	attachment := clientmodels.Attachment{
		ID:          uploadedFile.ETag[2:38],
		Name:        uploadedFile.Name,
		ContentURL:  uploadedFile.WebURL,
		ContentType: mimeType,
	}

	return &attachment, nil
}

func (tc *ClientImpl) DeleteMessage(teamID, channelID, parentID, msgID string) error {
	if parentID != "" {
		if err := tc.client.Teams().ByTeamId(teamID).Channels().ByChannelId(channelID).Messages().ByChatMessageId(parentID).Replies().ByChatMessageId1(msgID).Delete(tc.ctx, nil); err != nil {
			return NormalizeGraphAPIError(err)
		}
	} else {
		if err := tc.client.Teams().ByTeamId(teamID).Channels().ByChannelId(channelID).Messages().ByChatMessageId(msgID).Delete(tc.ctx, nil); err != nil {
			return NormalizeGraphAPIError(err)
		}
	}
	return nil
}

func (tc *ClientImpl) DeleteChatMessage(chatID, msgID string) error {
	return NormalizeGraphAPIError(tc.client.Chats().ByChatId(chatID).Messages().ByChatMessageId(msgID).Delete(tc.ctx, nil))
}

func (tc *ClientImpl) UpdateMessage(teamID, channelID, parentID, msgID, message string, mentions []models.ChatMessageMentionable) (*clientmodels.Message, error) {
	rmsg := models.NewChatMessage()

	contentType := models.HTML_BODYTYPE
	rmsg.SetMentions(mentions)

	var originalMessage models.ChatMessageable
	var err error
	if parentID != "" {
		originalMessage, err = tc.client.Teams().ByTeamId(teamID).Channels().ByChannelId(channelID).Messages().ByChatMessageId(parentID).Replies().ByChatMessageId1(msgID).Get(tc.ctx, nil)
	} else {
		originalMessage, err = tc.client.Teams().ByTeamId(teamID).Channels().ByChannelId(channelID).Messages().ByChatMessageId(msgID).Get(tc.ctx, nil)
	}
	if err != nil {
		tc.logService.Error("Error in getting original message from Teams", "error", NormalizeGraphAPIError(err))
	}

	if originalMessage != nil {
		attachments := originalMessage.GetAttachments()
		for _, a := range attachments {
			if a.GetId() != nil {
				message = fmt.Sprintf("<attachment id=%q></attachment> %s", *a.GetId(), message)
			}
		}
		rmsg.SetAttachments(attachments)
	}

	body := models.NewItemBody()
	body.SetContentType(&contentType)
	body.SetContent(&message)
	rmsg.SetBody(body)

	var updateMessageRequest *abstractions.RequestInformation
	if parentID != "" {
		updateMessageRequest, err = tc.client.Teams().ByTeamId(teamID).Channels().ByChannelId(channelID).Messages().ByChatMessageId(parentID).Replies().ByChatMessageId1(msgID).ToPatchRequestInformation(tc.ctx, rmsg, nil)
		if err != nil {
			return nil, NormalizeGraphAPIError(err)
		}
	} else {
		updateMessageRequest, err = tc.client.Teams().ByTeamId(teamID).Channels().ByChannelId(channelID).Messages().ByChatMessageId(msgID).ToPatchRequestInformation(tc.ctx, rmsg, nil)
		if err != nil {
			return nil, NormalizeGraphAPIError(err)
		}
	}

	if updateMessageRequest == nil {
		return nil, errors.New("received nil updateMessageRequest from MS Graph")
	}

	var getMessageRequest *abstractions.RequestInformation
	if parentID != "" {
		getMessageRequest, err = tc.client.Teams().ByTeamId(teamID).Channels().ByChannelId(channelID).Messages().ByChatMessageId(parentID).Replies().ByChatMessageId1(msgID).ToGetRequestInformation(tc.ctx, nil)
		if err != nil {
			return nil, NormalizeGraphAPIError(err)
		}
	} else {
		getMessageRequest, err = tc.client.Teams().ByTeamId(teamID).Channels().ByChannelId(channelID).Messages().ByChatMessageId(msgID).ToGetRequestInformation(tc.ctx, nil)
		if err != nil {
			return nil, NormalizeGraphAPIError(err)
		}
	}

	if getMessageRequest == nil {
		return nil, errors.New("received nil getMessageRequest from MS Graph")
	}

	batchRequest := msgraphcore.NewBatchRequest(tc.client.GetAdapter())
	updateMessageRequestItem, err := batchRequest.AddBatchRequestStep(*updateMessageRequest)
	if err != nil {
		return nil, NormalizeGraphAPIError(err)
	}

	getMessageRequestItem, err := batchRequest.AddBatchRequestStep(*getMessageRequest)
	if err != nil {
		return nil, NormalizeGraphAPIError(err)
	}
	getMessageRequestItem.DependsOnItem(updateMessageRequestItem)

	return tc.SendBatchRequestAndGetMessage(batchRequest, getMessageRequestItem)
}

func (tc *ClientImpl) UpdateChatMessage(chatID, msgID, message string, mentions []models.ChatMessageMentionable) (*clientmodels.Message, error) {
	rmsg := models.NewChatMessage()

	originalMessage, err := tc.client.Chats().ByChatId(chatID).Messages().ByChatMessageId(msgID).Get(tc.ctx, nil)
	if err != nil {
		tc.logService.Error("Error in getting original message from Teams", "error", NormalizeGraphAPIError(err))
	}

	if originalMessage != nil {
		attachments := originalMessage.GetAttachments()
		for _, a := range attachments {
			if a.GetId() != nil {
				message = fmt.Sprintf("<attachment id=%q></attachment> %s", *a.GetId(), message)
			}
		}
		rmsg.SetAttachments(attachments)
	}

	contentType := models.HTML_BODYTYPE

	rmsg.SetMentions(mentions)

	body := models.NewItemBody()
	body.SetContentType(&contentType)
	body.SetContent(&message)
	rmsg.SetBody(body)

	updateMessageRequest, err := tc.client.Chats().ByChatId(chatID).Messages().ByChatMessageId(msgID).ToPatchRequestInformation(tc.ctx, rmsg, nil)
	if err != nil {
		return nil, NormalizeGraphAPIError(err)
	}

	if updateMessageRequest == nil {
		return nil, errors.New("received nil updateMessageRequest from MS Graph")
	}

	getMessageRequest, err := tc.client.Chats().ByChatId(chatID).Messages().ByChatMessageId(msgID).ToGetRequestInformation(tc.ctx, nil)
	if err != nil {
		return nil, NormalizeGraphAPIError(err)
	}

	if getMessageRequest == nil {
		return nil, errors.New("received nil getMessageRequest from MS Graph")
	}

	batchRequest := msgraphcore.NewBatchRequest(tc.client.GetAdapter())
	updateMessageRequestItem, err := batchRequest.AddBatchRequestStep(*updateMessageRequest)
	if err != nil {
		return nil, NormalizeGraphAPIError(err)
	}

	getMessageRequestItem, err := batchRequest.AddBatchRequestStep(*getMessageRequest)
	if err != nil {
		return nil, NormalizeGraphAPIError(err)
	}
	getMessageRequestItem.DependsOnItem(updateMessageRequestItem)

	return tc.SendBatchRequestAndGetMessage(batchRequest, getMessageRequestItem)
}

<<<<<<< HEAD
func (tc *ClientImpl) subscribe(baseURL, webhookSecret, resource, changeType, certificate string) (*Subscription, error) {
=======
func (tc *ClientImpl) subscribe(baseURL, webhookSecret, resource, changeType string) (*clientmodels.Subscription, error) {
>>>>>>> df405e1e
	expirationDateTime := time.Now().Add(30 * time.Minute)

	lifecycleNotificationURL := baseURL + "lifecycle"
	notificationURL := baseURL + "changes"

	subscription := models.NewSubscription()
	subscription.SetResource(&resource)
	subscription.SetExpirationDateTime(&expirationDateTime)
	subscription.SetNotificationUrl(&notificationURL)
	subscription.SetLifecycleNotificationUrl(&lifecycleNotificationURL)
	subscription.SetClientState(&webhookSecret)
	subscription.SetChangeType(&changeType)
	if certificate != "" {
		subscription.SetEncryptionCertificate(&certificate)
		certificateID := "msteams-sync"
		subscription.SetEncryptionCertificateId(&certificateID)
		includeResourceData := true
		subscription.SetIncludeResourceData(&includeResourceData)
	}

	res, err := tc.client.Subscriptions().Post(tc.ctx, subscription, nil)
	if err != nil {
		tc.logService.Error("Unable to create the new subscription", "error", NormalizeGraphAPIError(err))
		return nil, NormalizeGraphAPIError(err)
	}

	if res.GetId() == nil {
		return nil, errors.New("empty subscription ID received from MS Graph while creating subscription")
	}
	if res.GetExpirationDateTime() == nil {
		return nil, errors.New("empty subscription expiration time received from MS Graph while creating subscription")
	}

	return &clientmodels.Subscription{
		ID:        *res.GetId(),
		ExpiresOn: *res.GetExpirationDateTime(),
	}, nil
}

<<<<<<< HEAD
func (tc *ClientImpl) SubscribeToChannels(baseURL, webhookSecret string, pay bool, certificate string) (*Subscription, error) {
=======
func (tc *ClientImpl) SubscribeToChannels(baseURL, webhookSecret string, pay bool) (*clientmodels.Subscription, error) {
>>>>>>> df405e1e
	resource := "teams/getAllMessages"
	if pay {
		resource = "teams/getAllMessages?model=B"
	}
	changeType := "created,deleted,updated"
	return tc.subscribe(baseURL, webhookSecret, resource, changeType, certificate)
}

<<<<<<< HEAD
func (tc *ClientImpl) SubscribeToChannel(teamID, channelID, baseURL, webhookSecret string, certificate string) (*Subscription, error) {
=======
func (tc *ClientImpl) SubscribeToChannel(teamID, channelID, baseURL, webhookSecret string) (*clientmodels.Subscription, error) {
>>>>>>> df405e1e
	resource := fmt.Sprintf("/teams/%s/channels/%s/messages", teamID, channelID)
	changeType := "created,deleted,updated"
	return tc.subscribe(baseURL, webhookSecret, resource, changeType, certificate)
}

<<<<<<< HEAD
func (tc *ClientImpl) SubscribeToChats(baseURL, webhookSecret string, pay bool, certificate string) (*Subscription, error) {
=======
func (tc *ClientImpl) SubscribeToChats(baseURL, webhookSecret string, pay bool) (*clientmodels.Subscription, error) {
>>>>>>> df405e1e
	resource := "chats/getAllMessages"
	if pay {
		resource = "chats/getAllMessages?model=B"
	}
	changeType := "created,deleted,updated"
	return tc.subscribe(baseURL, webhookSecret, resource, changeType, certificate)
}

<<<<<<< HEAD
func (tc *ClientImpl) SubscribeToUserChats(userID, baseURL, webhookSecret string, pay bool, certificate string) (*Subscription, error) {
=======
func (tc *ClientImpl) SubscribeToUserChats(userID, baseURL, webhookSecret string, pay bool) (*clientmodels.Subscription, error) {
>>>>>>> df405e1e
	resource := fmt.Sprintf("/users/%s/chats/getAllMessages", userID)
	if pay {
		resource = fmt.Sprintf("/users/%s/chats/getAllMessages?model=B", userID)
	}
	changeType := "created,deleted,updated"
	return tc.subscribe(baseURL, webhookSecret, resource, changeType, certificate)
}

func (tc *ClientImpl) RefreshSubscription(subscriptionID string) (*time.Time, error) {
	expirationDateTime := time.Now().Add(30 * time.Minute)
	updatedSubscription := models.NewSubscription()
	updatedSubscription.SetExpirationDateTime(&expirationDateTime)
	if _, err := tc.client.Subscriptions().BySubscriptionId(subscriptionID).Patch(tc.ctx, updatedSubscription, nil); err != nil {
		tc.logService.Error("Unable to refresh the subscription", "error", NormalizeGraphAPIError(err), "subscriptionID", subscriptionID)
		return nil, NormalizeGraphAPIError(err)
	}
	return &expirationDateTime, nil
}

func (tc *ClientImpl) DeleteSubscription(subscriptionID string) error {
	if err := tc.client.Subscriptions().BySubscriptionId(subscriptionID).Delete(tc.ctx, nil); err != nil {
		tc.logService.Error("Unable to delete the subscription", "error", NormalizeGraphAPIError(err), "subscriptionID", subscriptionID)
		return NormalizeGraphAPIError(err)
	}
	return nil
}

func (tc *ClientImpl) ListSubscriptions() ([]*clientmodels.Subscription, error) {
	r, err := tc.client.Subscriptions().Get(tc.ctx, nil)
	if err != nil {
		return nil, NormalizeGraphAPIError(err)
	}

	pageIterator, err := msgraphcore.NewPageIterator[models.Subscriptionable](r, tc.client.GetAdapter(), models.CreateSubscriptionCollectionResponseFromDiscriminatorValue)
	if err != nil {
		return nil, NormalizeGraphAPIError(err)
	}

	subscriptions := []*clientmodels.Subscription{}
	err = pageIterator.Iterate(tc.ctx, func(subscription models.Subscriptionable) bool {
		subscriptionID := ""
		resource := ""
		notificationURL := ""
		var expiresOn time.Time
		if subscription != nil {
			if subscription.GetId() != nil {
				subscriptionID = *subscription.GetId()
			}

			if subscription.GetExpirationDateTime() != nil {
				expiresOn = *subscription.GetExpirationDateTime()
			}

			if subscription.GetResource() != nil {
				resource = *subscription.GetResource()
			}

			if subscription.GetNotificationUrl() != nil {
				notificationURL = *subscription.GetNotificationUrl()
			}
		}

		subscriptions = append(subscriptions, &clientmodels.Subscription{
			ID:              subscriptionID,
			Resource:        resource,
			NotificationURL: notificationURL,
			ExpiresOn:       expiresOn,
		})

		return true
	})
	if err != nil {
		return nil, NormalizeGraphAPIError(err)
	}

	return subscriptions, nil
}

func (tc *ClientImpl) GetTeam(teamID string) (*clientmodels.Team, error) {
	res, err := tc.client.Teams().ByTeamId(teamID).Get(tc.ctx, nil)
	if err != nil {
		return nil, NormalizeGraphAPIError(err)
	}

	displayName := ""
	if res.GetDisplayName() != nil {
		displayName = *res.GetDisplayName()
	}

	return &clientmodels.Team{ID: teamID, DisplayName: displayName}, nil
}

func (tc *ClientImpl) GetTeams(filterQuery string) ([]*clientmodels.Team, error) {
	requestParameters := &groups.GroupsRequestBuilderGetQueryParameters{
		Filter: &filterQuery,
		Select: []string{"id", "displayName"},
	}

	configuration := &groups.GroupsRequestBuilderGetRequestConfiguration{
		QueryParameters: requestParameters,
	}

	res, err := tc.client.Groups().Get(tc.ctx, configuration)
	if err != nil {
		return nil, NormalizeGraphAPIError(err)
	}

	msTeamsGroups := res.GetValue()
	teams := make([]*clientmodels.Team, len(msTeamsGroups))
	for idx, group := range msTeamsGroups {
		if group.GetId() == nil {
			continue
		}

		team := &clientmodels.Team{ID: *group.GetId()}
		if group.GetDisplayName() != nil {
			team.DisplayName = *group.GetDisplayName()
		}
		teams[idx] = team
	}

	return teams, nil
}

func (tc *ClientImpl) GetChannelInTeam(teamID, channelID string) (*clientmodels.Channel, error) {
	res, err := tc.client.Teams().ByTeamId(teamID).Channels().ByChannelId(channelID).Get(tc.ctx, nil)
	if err != nil {
		return nil, NormalizeGraphAPIError(err)
	}

	displayName := ""
	if res.GetDisplayName() != nil {
		displayName = *res.GetDisplayName()
	}

	return &clientmodels.Channel{ID: channelID, DisplayName: displayName}, nil
}

func (tc *ClientImpl) GetChannelsInTeam(teamID, filterQuery string) ([]*clientmodels.Channel, error) {
	requestParameters := &teams.ItemChannelsRequestBuilderGetQueryParameters{
		Filter: &filterQuery,
		Select: []string{"id", "displayName"},
	}

	configuration := &teams.ItemChannelsRequestBuilderGetRequestConfiguration{
		QueryParameters: requestParameters,
	}

	res, err := tc.client.Teams().ByTeamId(teamID).Channels().Get(tc.ctx, configuration)
	if err != nil {
		return nil, NormalizeGraphAPIError(err)
	}

	msTeamsChannels := res.GetValue()
	channels := make([]*clientmodels.Channel, len(msTeamsChannels))
	for idx, teamsChannel := range msTeamsChannels {
		if teamsChannel.GetId() == nil {
			continue
		}

		channel := &clientmodels.Channel{ID: *teamsChannel.GetId()}
		if teamsChannel.GetDisplayName() != nil {
			channel.DisplayName = *teamsChannel.GetDisplayName()
		}
		channels[idx] = channel
	}

	return channels, nil
}

func (tc *ClientImpl) GetChat(chatID string) (*clientmodels.Chat, error) {
	requestParameters := &chats.ChatItemRequestBuilderGetQueryParameters{
		Expand: []string{"members"},
	}
	configuration := &chats.ChatItemRequestBuilderGetRequestConfiguration{
		QueryParameters: requestParameters,
	}
	res, err := tc.client.Chats().ByChatId(chatID).Get(tc.ctx, configuration)
	if err != nil {
		return nil, NormalizeGraphAPIError(err)
	}

	chatType := ""
	if res.GetChatType() != nil && *res.GetChatType() == models.GROUP_CHATTYPE {
		chatType = "G"
	} else if res.GetChatType() != nil && *res.GetChatType() == models.ONEONONE_CHATTYPE {
		chatType = "D"
	}

	members := []clientmodels.ChatMember{}
	for _, member := range res.GetMembers() {
		displayName := ""
		if member.GetDisplayName() != nil {
			displayName = *member.GetDisplayName()
		}
		emptyString := ""
		userID, err := member.GetBackingStore().Get("userId")
		if err != nil || userID == nil {
			userID = &emptyString
		}
		email, err := member.GetBackingStore().Get("email")
		if err != nil || email == nil {
			email = &emptyString
		}

		members = append(members, clientmodels.ChatMember{
			DisplayName: displayName,
			UserID:      *(userID.(*string)),
			Email:       *(email.(*string)),
		})
	}

	return &clientmodels.Chat{ID: chatID, Members: members, Type: chatType}, nil
}

func convertToMessage(msg models.ChatMessageable, teamID, channelID, chatID string) *clientmodels.Message {
	userID := ""
	if msg.GetFrom() != nil && msg.GetFrom().GetUser() != nil && msg.GetFrom().GetUser().GetId() != nil {
		userID = *msg.GetFrom().GetUser().GetId()
	}
	userDisplayName := ""
	if msg.GetFrom() != nil && msg.GetFrom().GetUser() != nil && msg.GetFrom().GetUser().GetDisplayName() != nil {
		userDisplayName = *msg.GetFrom().GetUser().GetDisplayName()
	}

	replyTo := ""
	if msg.GetReplyToId() != nil {
		replyTo = *msg.GetReplyToId()
	}

	text := ""
	if msg.GetBody() != nil && msg.GetBody().GetContent() != nil {
		text = *msg.GetBody().GetContent()
	}

	msgID := ""
	if msg.GetId() != nil {
		msgID = *msg.GetId()
	}

	subject := ""
	if msg.GetSubject() != nil {
		subject = *msg.GetSubject()
	}

	createAt := time.Now()
	if msg.GetCreatedDateTime() != nil {
		createAt = *msg.GetCreatedDateTime()
	}

	lastUpdateAt := time.Now()
	if msg.GetLastModifiedDateTime() != nil {
		lastUpdateAt = *msg.GetLastModifiedDateTime()
	}

	attachments := []clientmodels.Attachment{}
	for _, attachment := range msg.GetAttachments() {
		contentType := ""
		if attachment.GetContentType() != nil {
			contentType = *attachment.GetContentType()
		}
		content := ""
		if attachment.GetContent() != nil {
			content = *attachment.GetContent()
		}
		name := ""
		if attachment.GetName() != nil {
			name = *attachment.GetName()
		}
		contentURL := ""
		if attachment.GetContentUrl() != nil {
			contentURL = *attachment.GetContentUrl()
		}
		attachments = append(attachments, clientmodels.Attachment{
			ContentType: contentType,
			Content:     content,
			Name:        name,
			ContentURL:  contentURL,
		})
	}

	mentions := []clientmodels.Mention{}
	for _, m := range msg.GetMentions() {
		mention := clientmodels.Mention{}
		if m.GetId() != nil && m.GetMentionText() != nil {
			mention.ID = *m.GetId()
			mention.MentionedText = *m.GetMentionText()
		} else {
			continue
		}

		if m.GetMentioned() != nil {
			if m.GetMentioned().GetUser() != nil && m.GetMentioned().GetUser().GetId() != nil {
				mention.UserID = *m.GetMentioned().GetUser().GetId()
			}

			if m.GetMentioned().GetConversation() != nil && m.GetMentioned().GetConversation().GetId() != nil {
				mention.ConversationID = *m.GetMentioned().GetConversation().GetId()
			}
		}

		mentions = append(mentions, mention)
	}

	reactions := []clientmodels.Reaction{}
	for _, reaction := range msg.GetReactions() {
		if reaction.GetReactionType() != nil && reaction.GetUser() != nil && reaction.GetUser().GetUser() != nil && reaction.GetUser().GetUser().GetId() != nil {
			reactions = append(reactions, clientmodels.Reaction{UserID: *reaction.GetUser().GetUser().GetId(), Reaction: *reaction.GetReactionType()})
		}
	}

	return &clientmodels.Message{
		ID:              msgID,
		UserID:          userID,
		UserDisplayName: userDisplayName,
		Text:            text,
		ReplyToID:       replyTo,
		Subject:         subject,
		Attachments:     attachments,
		Mentions:        mentions,
		TeamID:          teamID,
		ChannelID:       channelID,
		ChatID:          chatID,
		Reactions:       reactions,
		CreateAt:        createAt,
		LastUpdateAt:    lastUpdateAt,
	}
}

func (tc *ClientImpl) GetMessage(teamID, channelID, messageID string) (*clientmodels.Message, error) {
	res, err := tc.client.Teams().ByTeamId(teamID).Channels().ByChannelId(channelID).Messages().ByChatMessageId(messageID).Get(tc.ctx, nil)
	if err != nil {
		return nil, NormalizeGraphAPIError(err)
	}
	return convertToMessage(res, teamID, channelID, ""), nil
}

func (tc *ClientImpl) GetChatMessage(chatID, messageID string) (*clientmodels.Message, error) {
	res, err := tc.client.Chats().ByChatId(chatID).Messages().ByChatMessageId(messageID).Get(tc.ctx, nil)
	if err != nil {
		return nil, NormalizeGraphAPIError(err)
	}
	return convertToMessage(res, "", "", chatID), nil
}

func (tc *ClientImpl) GetReply(teamID, channelID, messageID, replyID string) (*clientmodels.Message, error) {
	res, err := tc.client.Teams().ByTeamId(teamID).Channels().ByChannelId(channelID).Messages().ByChatMessageId(messageID).Replies().ByChatMessageId1(replyID).Get(tc.ctx, nil)
	if err != nil {
		return nil, NormalizeGraphAPIError(err)
	}

	return convertToMessage(res, teamID, channelID, ""), nil
}

func GetMessageFromJSON(data []byte, teamID, channelID, chatID string) (*Message, error) {
	msg := struct {
		ID   string
		From struct {
			User struct {
				ID          string
				DisplayName string
			}
		}
		ReplyToID string
		Subject   string
		Body      struct {
			Content string
		}
		LastModifiedDateTime time.Time
		Attachments          []Attachment
		Mentions             []struct {
			ID          int32
			MentionText string
			Mentioned   struct {
				User struct {
					ID string
				}
			}
		}
		Reactions []struct {
			ReactionType string
			User         struct {
				User struct {
					ID string
				}
			}
		}
	}{}

	if err := json.Unmarshal(data, &msg); err != nil {
		return nil, err
	}
	userID := msg.From.User.ID
	userDisplayName := msg.From.User.DisplayName
	replyTo := msg.ReplyToID

	text := msg.Body.Content
	msgID := msg.ID
	subject := msg.Subject
	lastUpdateAt := msg.LastModifiedDateTime

	attachments := msg.Attachments

	mentions := []Mention{}
	for _, m := range msg.Mentions {
		mention := Mention{}
		if m.ID != 0 && m.MentionText != "" {
			mention.ID = m.ID
			mention.MentionedText = m.MentionText
		} else {
			continue
		}

		mention.UserID = m.Mentioned.User.ID
		mentions = append(mentions, mention)
	}

	reactions := []Reaction{}
	for _, reaction := range msg.Reactions {
		reactions = append(reactions, Reaction{UserID: reaction.User.User.ID, Reaction: reaction.ReactionType})
	}

	return &Message{
		ID:              msgID,
		UserID:          userID,
		UserDisplayName: userDisplayName,
		Text:            text,
		ReplyToID:       replyTo,
		Subject:         subject,
		Attachments:     attachments,
		Mentions:        mentions,
		TeamID:          teamID,
		ChannelID:       channelID,
		ChatID:          chatID,
		Reactions:       reactions,
		LastUpdateAt:    lastUpdateAt,
	}, nil
}

func (tc *ClientImpl) GetUserAvatar(userID string) ([]byte, error) {
	photo, err := tc.client.Users().ByUserId(userID).Photo().Content().Get(tc.ctx, nil)
	if err != nil {
		return nil, NormalizeGraphAPIError(err)
	}

	return photo, nil
}

func (tc *ClientImpl) GetUser(userID string) (*clientmodels.User, error) {
	requestParameters := &users.UserItemRequestBuilderGetQueryParameters{
		Select: []string{"displayName", "id", "mail", "userPrincipalName", "userType"},
	}

	configuration := &users.UserItemRequestBuilderGetRequestConfiguration{
		QueryParameters: requestParameters,
	}

	u, err := tc.client.Users().ByUserId(userID).Get(tc.ctx, configuration)
	if err != nil {
		return nil, NormalizeGraphAPIError(err)
	}

	displayName := ""
	if u.GetDisplayName() != nil {
		displayName = *u.GetDisplayName()
	}

	email := ""
	if u.GetMail() != nil {
		email = *u.GetMail()
	} else if u.GetUserPrincipalName() != nil {
		email = *u.GetUserPrincipalName()
	}

	userType := ""
	if u.GetUserType() != nil {
		userType = *u.GetUserType()
	}

	if u.GetId() == nil {
		tc.logService.Debug("Received empty user ID from MS Graph", "UserID", userID)
		return nil, errors.New("received empty user ID from MS Graph")
	}
	user := clientmodels.User{
		DisplayName: displayName,
		ID:          *u.GetId(),
		Mail:        strings.ToLower(email),
		Type:        userType,
	}

	return &user, nil
}

func (tc *ClientImpl) GetFileSizeAndDownloadURL(weburl string) (int64, string, error) {
	u, err := url.Parse(weburl)
	if err != nil {
		return 0, "", err
	}
	u.RawQuery = ""
	segments := strings.Split(u.Path, "/")

	var site models.Siteable
	for i := 3; i <= len(segments); i++ {
		path := strings.Join(segments[:i], "/")
		if len(path) == 0 || path[0] != '/' {
			path = "/" + path
		}

		site, err = sites.NewSiteItemRequestBuilder(tc.client.RequestAdapter.GetBaseUrl()+"/sites/"+u.Hostname()+":"+path+":", tc.client.RequestAdapter).Get(tc.ctx, nil)
		if err == nil {
			break
		}
	}
	if site == nil {
		return 0, "", fmt.Errorf("site for %s not found", weburl)
	}

	siteID := ""
	if site.GetId() != nil {
		siteID = *site.GetId()
	}
	msDrives, err := tc.client.Sites().BySiteId(siteID).Drives().Get(tc.ctx, nil)
	if err != nil {
		return 0, "", NormalizeGraphAPIError(err)
	}
	var itemRequest *drives.ItemItemsDriveItemItemRequestBuilder
	var driveID string
	for _, drive := range msDrives.GetValue() {
		if drive.GetWebUrl() == nil {
			continue
		}

		// When certain file types are sent from MM to Teams and we get a change request from Teams, the URL is a bit different and in such cases, we don't execute the below if condition and "itemRequest" will be "nil" which is handled below. This will not cause any harm to the functionality, but we were unable to find why this is happening.
		if strings.HasPrefix(u.String(), *drive.GetWebUrl()) {
			path := u.String()[len(*drive.GetWebUrl()):]
			if len(path) == 0 || path[0] != '/' {
				path = "/" + path
			}

			if drive.GetId() == nil {
				continue
			}

			driveID = *drive.GetId()
			itemRequest = drives.NewItemItemsDriveItemItemRequestBuilder(tc.client.RequestAdapter.GetBaseUrl()+"/drives/"+driveID+"/root:"+path, tc.client.RequestAdapter)
			break
		}
	}

	if itemRequest == nil {
		return 0, "", nil
	}

	item, err := itemRequest.Get(tc.ctx, nil)
	if err != nil {
		return 0, "", NormalizeGraphAPIError(err)
	}
	downloadURL, ok := item.GetAdditionalData()["@microsoft.graph.downloadUrl"]
	if !ok || downloadURL == nil {
		return 0, "", errors.New("downloadUrl not found")
	}

	resultDownloadURL := ""
	if downloadURL.(*string) != nil {
		resultDownloadURL = *(downloadURL.(*string))
	}

	fileSize := item.GetSize()
	if fileSize == nil {
		return 0, resultDownloadURL, nil
	}

	return *fileSize, resultDownloadURL, nil
}

func (tc *ClientImpl) GetFileContent(downloadURL string) ([]byte, error) {
	data, err := drives.NewItemItemsItemContentRequestBuilder(downloadURL, tc.client.RequestAdapter).Get(tc.ctx, nil)
	if err != nil {
		return nil, NormalizeGraphAPIError(err)
	}
	return data, nil
}

func (tc *ClientImpl) GetFileContentStream(downloadURL string, writer *io.PipeWriter, bufferSize int64) {
	rangeStart := int64(0)
	// Get only limited amount of data from the API call in one iteration
	rangeIncrement := bufferSize
	for {
		req, err := http.NewRequest(http.MethodGet, downloadURL, nil)
		if err != nil {
			tc.logService.Error("unable to create new request", "error", err.Error())
			return
		}

		contentRange := fmt.Sprintf("bytes=%d-%d", rangeStart, rangeStart+rangeIncrement-1)
		req.Header.Add("Range", contentRange)
		res, err := http.DefaultClient.Do(req)
		if err != nil {
			tc.logService.Error("unable to send request for getting file content", "error", err.Error())
			return
		}

		if _, err = io.Copy(writer, res.Body); err != nil {
			tc.logService.Error("unable to copy response body to the writer", "error", err.Error())
			return
		}

		res.Body.Close()
		contentLengthHeader := res.Header.Get("Content-Length")
		contentLength, err := strconv.ParseInt(contentLengthHeader, 10, 64)
		if (err == nil && contentLength < rangeIncrement) || res.StatusCode != http.StatusPartialContent {
			writer.Close()
			break
		}

		rangeStart += rangeIncrement
	}
}

func (tc *ClientImpl) GetHostedFileContent(activityIDs *clientmodels.ActivityIds) (contentData []byte, err error) {
	if activityIDs.ChatID != "" {
		contentData, err = tc.client.Chats().ByChatId(activityIDs.ChatID).Messages().ByChatMessageId(activityIDs.MessageID).HostedContents().ByChatMessageHostedContentId(activityIDs.HostedContentsID).Content().Get(tc.ctx, nil)
	} else {
		if activityIDs.ReplyID != "" {
			contentData, err = tc.client.Teams().ByTeamId(activityIDs.TeamID).Channels().ByChannelId(activityIDs.ChannelID).Messages().ByChatMessageId(activityIDs.MessageID).Replies().ByChatMessageId1(activityIDs.ReplyID).HostedContents().ByChatMessageHostedContentId(activityIDs.HostedContentsID).Content().Get(tc.ctx, nil)
		} else {
			contentData, err = tc.client.Teams().ByTeamId(activityIDs.TeamID).Channels().ByChannelId(activityIDs.ChannelID).Messages().ByChatMessageId(activityIDs.MessageID).HostedContents().ByChatMessageHostedContentId(activityIDs.HostedContentsID).Content().Get(tc.ctx, nil)
		}
	}
	if err != nil {
		return nil, NormalizeGraphAPIError(err)
	}

	return
}

func (tc *ClientImpl) GetCodeSnippet(url string) (string, error) {
	// This is a hack to use the underneath machinery to do a plain request
	// with the proper session
	data, err := drives.NewItemItemsItemContentRequestBuilder(url, tc.client.RequestAdapter).Get(tc.ctx, nil)
	if err != nil {
		return "", NormalizeGraphAPIError(err)
	}
	return string(data), nil
}

func GetResourceIds(resource string) clientmodels.ActivityIds {
	result := clientmodels.ActivityIds{}
	data := strings.Split(resource, "/")

	if len(data) <= 1 {
		return result
	}

	if strings.HasPrefix(data[0], "chats(") {
		if len(data[0]) >= 9 {
			result.ChatID = data[0][7 : len(data[0])-2]
		}
		if len(data) > 1 && len(data[1]) >= 12 {
			result.MessageID = data[1][10 : len(data[1])-2]
		}
		return result
	}

	if len(data[0]) >= 9 {
		result.TeamID = data[0][7 : len(data[0])-2]
	}
	if len(data) > 1 && len(data[1]) >= 12 {
		result.ChannelID = data[1][10 : len(data[1])-2]
	}
	if len(data) > 2 && len(data[2]) >= 12 {
		result.MessageID = data[2][10 : len(data[2])-2]
	}
	if len(data) > 3 && len(data[3]) >= 11 {
		result.ReplyID = data[3][9 : len(data[3])-2]
	}
	return result
}

func (tc *ClientImpl) CreateOrGetChatForUsers(userIDs []string) (*clientmodels.Chat, error) {
	if len(userIDs) == 2 {
		return tc.CreateChat(models.ONEONONE_CHATTYPE, userIDs)
	}

	requestParameters := &users.ItemChatsRequestBuilderGetQueryParameters{
		Select: []string{"members", "id"},
		Expand: []string{"members"},
	}

	configuration := &users.ItemChatsRequestBuilderGetRequestConfiguration{
		QueryParameters: requestParameters,
	}

	res, err := tc.client.Me().Chats().Get(tc.ctx, configuration)
	if err != nil {
		return nil, NormalizeGraphAPIError(err)
	}

	for _, c := range res.GetValue() {
		chat := checkGroupChat(c, userIDs)
		if chat != nil {
			return chat, nil
		}
	}

	pageIterator, err := msgraphcore.NewPageIterator[*models.Chat](res, tc.client.GetAdapter(), models.CreateChatCollectionResponseFromDiscriminatorValue)
	if err != nil {
		return nil, NormalizeGraphAPIError(err)
	}

	var chat *clientmodels.Chat
	err = pageIterator.Iterate(tc.ctx, func(c *models.Chat) bool {
		chat = checkGroupChat(c, userIDs)
		return chat == nil
	})
	if err != nil {
		return nil, NormalizeGraphAPIError(err)
	}

	if chat != nil {
		return chat, nil
	}

	return tc.CreateChat(models.GROUP_CHATTYPE, userIDs)
}

func (tc *ClientImpl) CreateChat(chatType models.ChatType, userIDs []string) (*clientmodels.Chat, error) {
	members := make([]models.ConversationMemberable, len(userIDs))
	for idx, userID := range userIDs {
		conversationMember := models.NewConversationMember()
		odataType := "#microsoft.graph.aadUserConversationMember"
		conversationMember.SetOdataType(&odataType)
		conversationMember.SetAdditionalData(map[string]interface{}{
			"user@odata.bind": "https://graph.microsoft.com/v1.0/users('" + userID + "')",
		})
		conversationMember.SetRoles([]string{"owner"})

		members[idx] = conversationMember
	}

	newChat := models.NewChat()
	newChat.SetMembers(members)
	newChat.SetChatType(&chatType)
	chat, err := tc.client.Chats().Post(tc.ctx, newChat, nil)
	if err != nil {
		return nil, NormalizeGraphAPIError(err)
	}

	if chat.GetId() == nil {
		return nil, errors.New("received empty chat ID from MS Graph while creating chat")
	}

	chatDetails, err := tc.GetChat(*chat.GetId())
	if err != nil {
		return nil, NormalizeGraphAPIError(err)
	}

	return chatDetails, nil
}

func (tc *ClientImpl) SetChatReaction(chatID, messageID, userID, emoji string) (*clientmodels.Message, error) {
	userInfo := map[string]any{
		"user": map[string]string{
			"id": userID,
		},
	}
	setReaction := chats.NewItemMessagesItemSetReactionPostRequestBody()
	setReaction.SetReactionType(&emoji)
	setReaction.SetAdditionalData(userInfo)

	setReactionRequest, err := tc.client.Chats().ByChatId(chatID).Messages().ByChatMessageId(messageID).SetReaction().ToPostRequestInformation(tc.ctx, setReaction, nil)
	if err != nil {
		return nil, NormalizeGraphAPIError(err)
	}

	if setReactionRequest == nil {
		return nil, errors.New("received nil setReactionRequest from MS Graph")
	}

	getMessageRequest, err := tc.client.Chats().ByChatId(chatID).Messages().ByChatMessageId(messageID).ToGetRequestInformation(tc.ctx, nil)
	if err != nil {
		return nil, NormalizeGraphAPIError(err)
	}

	if getMessageRequest == nil {
		return nil, errors.New("received nil getMessageRequest from MS Graph")
	}

	batchRequest := msgraphcore.NewBatchRequest(tc.client.GetAdapter())
	setReactionRequestItem, err := batchRequest.AddBatchRequestStep(*setReactionRequest)
	if err != nil {
		return nil, NormalizeGraphAPIError(err)
	}

	getMessageRequestItem, err := batchRequest.AddBatchRequestStep(*getMessageRequest)
	if err != nil {
		return nil, NormalizeGraphAPIError(err)
	}
	getMessageRequestItem.DependsOnItem(setReactionRequestItem)

	return tc.SendBatchRequestAndGetMessage(batchRequest, getMessageRequestItem)
}

func (tc *ClientImpl) SetReaction(teamID, channelID, parentID, messageID, userID, emoji string) (*clientmodels.Message, error) {
	userInfo := map[string]any{
		"user": map[string]string{
			"id": userID,
		},
	}

	var setReactionRequest *abstractions.RequestInformation
	var err error
	if parentID == "" {
		setReaction := teams.NewItemChannelsItemMessagesItemSetReactionPostRequestBody()
		setReaction.SetReactionType(&emoji)
		setReaction.SetAdditionalData(userInfo)

		setReactionRequest, err = tc.client.Teams().ByTeamId(teamID).Channels().ByChannelId(channelID).Messages().ByChatMessageId(messageID).SetReaction().ToPostRequestInformation(tc.ctx, setReaction, nil)
		if err != nil {
			return nil, NormalizeGraphAPIError(err)
		}
	} else {
		setReaction := teams.NewItemChannelsItemMessagesItemRepliesItemSetReactionPostRequestBody()
		setReaction.SetReactionType(&emoji)
		setReaction.SetAdditionalData(userInfo)

		setReactionRequest, err = tc.client.Teams().ByTeamId(teamID).Channels().ByChannelId(channelID).Messages().ByChatMessageId(parentID).Replies().ByChatMessageId1(messageID).SetReaction().ToPostRequestInformation(tc.ctx, setReaction, nil)
		if err != nil {
			return nil, NormalizeGraphAPIError(err)
		}
	}

	if setReactionRequest == nil {
		return nil, errors.New("received nil setReactionRequest from MS Graph")
	}

	var getMessageRequest *abstractions.RequestInformation
	if parentID != "" {
		getMessageRequest, err = tc.client.Teams().ByTeamId(teamID).Channels().ByChannelId(channelID).Messages().ByChatMessageId(parentID).Replies().ByChatMessageId1(messageID).ToGetRequestInformation(tc.ctx, nil)
		if err != nil {
			return nil, NormalizeGraphAPIError(err)
		}
	} else {
		getMessageRequest, err = tc.client.Teams().ByTeamId(teamID).Channels().ByChannelId(channelID).Messages().ByChatMessageId(messageID).ToGetRequestInformation(tc.ctx, nil)
		if err != nil {
			return nil, NormalizeGraphAPIError(err)
		}
	}

	if getMessageRequest == nil {
		return nil, errors.New("received nil getMessageRequest from MS Graph")
	}

	batchRequest := msgraphcore.NewBatchRequest(tc.client.GetAdapter())
	setReactionRequestItem, err := batchRequest.AddBatchRequestStep(*setReactionRequest)
	if err != nil {
		return nil, NormalizeGraphAPIError(err)
	}

	getMessageRequestItem, err := batchRequest.AddBatchRequestStep(*getMessageRequest)
	if err != nil {
		return nil, NormalizeGraphAPIError(err)
	}
	getMessageRequestItem.DependsOnItem(setReactionRequestItem)

	return tc.SendBatchRequestAndGetMessage(batchRequest, getMessageRequestItem)
}

func (tc *ClientImpl) UnsetChatReaction(chatID, messageID, userID, emoji string) (*clientmodels.Message, error) {
	userInfo := map[string]any{
		"user": map[string]string{
			"id": userID,
		},
	}

	unsetReaction := chats.NewItemMessagesItemUnsetReactionPostRequestBody()
	unsetReaction.SetReactionType(&emoji)
	unsetReaction.SetAdditionalData(userInfo)

	unsetReactionRequest, err := tc.client.Chats().ByChatId(chatID).Messages().ByChatMessageId(messageID).UnsetReaction().ToPostRequestInformation(tc.ctx, unsetReaction, nil)
	if err != nil {
		return nil, err
	}

	if unsetReactionRequest == nil {
		return nil, errors.New("received nil unsetReactionRequest from MS Graph")
	}

	getMessageRequest, err := tc.client.Chats().ByChatId(chatID).Messages().ByChatMessageId(messageID).ToGetRequestInformation(tc.ctx, nil)
	if err != nil {
		return nil, NormalizeGraphAPIError(err)
	}

	if getMessageRequest == nil {
		return nil, errors.New("received nil getMessageRequest from MS Graph")
	}

	batchRequest := msgraphcore.NewBatchRequest(tc.client.GetAdapter())
	unsetReactionRequestItem, err := batchRequest.AddBatchRequestStep(*unsetReactionRequest)
	if err != nil {
		return nil, NormalizeGraphAPIError(err)
	}

	getMessageRequestItem, err := batchRequest.AddBatchRequestStep(*getMessageRequest)
	if err != nil {
		return nil, NormalizeGraphAPIError(err)
	}
	getMessageRequestItem.DependsOnItem(unsetReactionRequestItem)

	return tc.SendBatchRequestAndGetMessage(batchRequest, getMessageRequestItem)
}

func (tc *ClientImpl) UnsetReaction(teamID, channelID, parentID, messageID, userID, emoji string) (*clientmodels.Message, error) {
	userInfo := map[string]any{
		"user": map[string]string{
			"id": userID,
		},
	}

	var unsetReactionRequest *abstractions.RequestInformation
	var err error
	if parentID == "" {
		unsetReaction := teams.NewItemChannelsItemMessagesItemUnsetReactionPostRequestBody()
		unsetReaction.SetReactionType(&emoji)
		unsetReaction.SetAdditionalData(userInfo)

		unsetReactionRequest, err = tc.client.Teams().ByTeamId(teamID).Channels().ByChannelId(channelID).Messages().ByChatMessageId(messageID).UnsetReaction().ToPostRequestInformation(tc.ctx, unsetReaction, nil)
		if err != nil {
			return nil, NormalizeGraphAPIError(err)
		}
	} else {
		unsetReaction := teams.NewItemChannelsItemMessagesItemRepliesItemUnsetReactionPostRequestBody()
		unsetReaction.SetReactionType(&emoji)
		unsetReaction.SetAdditionalData(userInfo)

		unsetReactionRequest, err = tc.client.Teams().ByTeamId(teamID).Channels().ByChannelId(channelID).Messages().ByChatMessageId(parentID).Replies().ByChatMessageId1(messageID).UnsetReaction().ToPostRequestInformation(tc.ctx, unsetReaction, nil)
		if err != nil {
			return nil, NormalizeGraphAPIError(err)
		}
	}

	if unsetReactionRequest == nil {
		return nil, errors.New("received nil unsetReactionRequest from MS Graph")
	}

	var getMessageRequest *abstractions.RequestInformation
	if parentID != "" {
		getMessageRequest, err = tc.client.Teams().ByTeamId(teamID).Channels().ByChannelId(channelID).Messages().ByChatMessageId(parentID).Replies().ByChatMessageId1(messageID).ToGetRequestInformation(tc.ctx, nil)
		if err != nil {
			return nil, NormalizeGraphAPIError(err)
		}
	} else {
		getMessageRequest, err = tc.client.Teams().ByTeamId(teamID).Channels().ByChannelId(channelID).Messages().ByChatMessageId(messageID).ToGetRequestInformation(tc.ctx, nil)
		if err != nil {
			return nil, NormalizeGraphAPIError(err)
		}
	}

	if getMessageRequest == nil {
		return nil, errors.New("received nil getMessageRequest from MS Graph")
	}

	batchRequest := msgraphcore.NewBatchRequest(tc.client.GetAdapter())
	unsetReactionRequestItem, err := batchRequest.AddBatchRequestStep(*unsetReactionRequest)
	if err != nil {
		return nil, NormalizeGraphAPIError(err)
	}

	getMessageRequestItem, err := batchRequest.AddBatchRequestStep(*getMessageRequest)
	if err != nil {
		return nil, NormalizeGraphAPIError(err)
	}
	getMessageRequestItem.DependsOnItem(unsetReactionRequestItem)

	return tc.SendBatchRequestAndGetMessage(batchRequest, getMessageRequestItem)
}

func (tc *ClientImpl) ListUsers() ([]clientmodels.User, error) {
	requestParameters := &users.UsersRequestBuilderGetQueryParameters{
		Select: []string{"displayName", "id", "mail", "userPrincipalName", "userType", "accountEnabled"},
	}
	configuration := &users.UsersRequestBuilderGetRequestConfiguration{
		QueryParameters: requestParameters,
	}
	r, err := tc.client.Users().Get(tc.ctx, configuration)
	if err != nil {
		return nil, NormalizeGraphAPIError(err)
	}

	pageIterator, err := msgraphcore.NewPageIterator[models.Userable](r, tc.client.GetAdapter(), models.CreateUserCollectionResponseFromDiscriminatorValue)
	if err != nil {
		return nil, NormalizeGraphAPIError(err)
	}

	users := []clientmodels.User{}
	err = pageIterator.Iterate(context.Background(), func(u models.Userable) bool {
		user := clientmodels.User{}
		if u.GetDisplayName() != nil {
			user.DisplayName = *u.GetDisplayName()
		}
		if u.GetId() != nil {
			user.ID = *u.GetId()
		}
		if u.GetUserType() != nil {
			user.Type = *u.GetUserType()
		}
		if u.GetAccountEnabled() != nil {
			user.IsAccountEnabled = *u.GetAccountEnabled()
		}
		if u.GetMail() != nil {
			user.Mail = strings.ToLower(*u.GetMail())
		} else if u.GetUserPrincipalName() != nil {
			user.Mail = strings.ToLower(*u.GetUserPrincipalName())
		}
		users = append(users, user)
		return true
	})
	if err != nil {
		return nil, NormalizeGraphAPIError(err)
	}

	return users, nil
}

func (tc *ClientImpl) ListTeams() ([]clientmodels.Team, error) {
	requestParameters := &users.ItemJoinedTeamsRequestBuilderGetQueryParameters{
		Select: []string{"displayName", "id", "description"},
	}
	configuration := &users.ItemJoinedTeamsRequestBuilderGetRequestConfiguration{
		QueryParameters: requestParameters,
	}
	r, err := tc.client.Me().JoinedTeams().Get(tc.ctx, configuration)
	if err != nil {
		return nil, NormalizeGraphAPIError(err)
	}

	pageIterator, err := msgraphcore.NewPageIterator[models.Teamable](r, tc.client.GetAdapter(), models.CreateTeamCollectionResponseFromDiscriminatorValue)
	if err != nil {
		return nil, NormalizeGraphAPIError(err)
	}

	teams := []clientmodels.Team{}
	err = pageIterator.Iterate(context.Background(), func(t models.Teamable) bool {
		team := clientmodels.Team{}
		if t.GetId() != nil {
			team.ID = *t.GetId()
		}
		if t.GetDescription() != nil {
			team.Description = *t.GetDescription()
		}
		if t.GetDisplayName() != nil {
			team.DisplayName = *t.GetDisplayName()
		}

		teams = append(teams, team)
		return true
	})
	if err != nil {
		return nil, NormalizeGraphAPIError(err)
	}
	return teams, nil
}

func (tc *ClientImpl) ListChannels(teamID string) ([]clientmodels.Channel, error) {
	requestParameters := &teams.ItemChannelsRequestBuilderGetQueryParameters{
		Select: []string{"displayName", "id", "description"},
	}
	configuration := &teams.ItemChannelsRequestBuilderGetRequestConfiguration{
		QueryParameters: requestParameters,
	}
	r, err := tc.client.Teams().ByTeamId(teamID).Channels().Get(tc.ctx, configuration)
	if err != nil {
		return nil, NormalizeGraphAPIError(err)
	}

	pageIterator, err := msgraphcore.NewPageIterator[models.Channelable](r, tc.client.GetAdapter(), models.CreateChannelCollectionResponseFromDiscriminatorValue)
	if err != nil {
		return nil, NormalizeGraphAPIError(err)
	}

	channels := []clientmodels.Channel{}
	err = pageIterator.Iterate(context.Background(), func(c models.Channelable) bool {
		channel := clientmodels.Channel{}
		if c.GetId() != nil {
			channel.ID = *c.GetId()
		}
		if c.GetDescription() != nil {
			channel.Description = *c.GetDescription()
		}
		if c.GetDisplayName() != nil {
			channel.DisplayName = *c.GetDisplayName()
		}

		channels = append(channels, channel)
		return true
	})
	if err != nil {
		return nil, NormalizeGraphAPIError(err)
	}
	return channels, nil
}

func (tc *ClientImpl) SendBatchRequestAndGetMessage(batchRequest msgraphcore.BatchRequest, getMessageRequestItem msgraphcore.BatchItem) (*clientmodels.Message, error) {
	batchResponse, err := batchRequest.Send(tc.ctx, tc.client.GetAdapter())
	if err != nil {
		return nil, NormalizeGraphAPIError(err)
	}

	resp, err := msgraphcore.GetBatchResponseById[*models.ChatMessage](batchResponse, *getMessageRequestItem.GetId(), models.CreateChatMessageFromDiscriminatorValue)
	if err != nil {
		return nil, NormalizeGraphAPIError(err)
	}

	if resp == nil {
		return nil, errors.New("received nil response from MS Graph for the message")
	}

	if resp.GetLastModifiedDateTime() == nil {
		return nil, errors.New("received nil last modified date time from MS Graph for the message")
	}

	return &clientmodels.Message{LastUpdateAt: *resp.GetLastModifiedDateTime()}, nil
}

func GetAuthURL(redirectURL string, tenantID string, clientID string, clientSecret string, state string, codeVerifier string) string {
	conf := &oauth2.Config{
		ClientID:     clientID,
		ClientSecret: clientSecret,
		Scopes:       append(teamsDefaultScopes, "offline_access"),
		Endpoint: oauth2.Endpoint{
			AuthURL:  fmt.Sprintf("https://login.microsoftonline.com/%s/oauth2/v2.0/authorize", tenantID),
			TokenURL: fmt.Sprintf("https://login.microsoftonline.com/%s/oauth2/v2.0/token", tenantID),
		},
		RedirectURL: redirectURL,
	}

	sha2 := sha256.New()
	_, _ = io.WriteString(sha2, codeVerifier)
	codeChallenge := base64.RawURLEncoding.EncodeToString(sha2.Sum(nil))

	return conf.AuthCodeURL(state,
		oauth2.AccessTypeOffline,
		oauth2.SetAuthURLParam("prompt", "select_account"),
		oauth2.SetAuthURLParam("code_challenge_method", "S256"),
		oauth2.SetAuthURLParam("code_challenge", codeChallenge),
	)
}

// Function to match already existing group chats
func checkGroupChat(c models.Chatable, userIDs []string) *clientmodels.Chat {
	if c.GetId() == nil {
		return nil
	}

	if c.GetMembers() != nil && len(c.GetMembers()) == len(userIDs) {
		matches := map[string]bool{}
		members := []clientmodels.ChatMember{}
		for _, m := range c.GetMembers() {
			for _, u := range userIDs {
				userID, userErr := m.GetBackingStore().Get("userId")
				if userErr == nil && userID != nil && userID.(*string) != nil && *(userID.(*string)) == u {
					matches[u] = true
					userEmail, emailErr := m.GetBackingStore().Get("email")
					if emailErr == nil && userEmail != nil && userEmail.(*string) != nil {
						members = append(members, clientmodels.ChatMember{
							Email:  *(userEmail.(*string)),
							UserID: *(userID.(*string)),
						})
					}

					break
				}
			}
		}

		if len(matches) == len(userIDs) {
			return &clientmodels.Chat{
				ID:      *c.GetId(),
				Members: members,
				Type:    "G",
			}
		}
	}

	return nil
}<|MERGE_RESOLUTION|>--- conflicted
+++ resolved
@@ -751,11 +751,7 @@
 	return tc.SendBatchRequestAndGetMessage(batchRequest, getMessageRequestItem)
 }
 
-<<<<<<< HEAD
-func (tc *ClientImpl) subscribe(baseURL, webhookSecret, resource, changeType, certificate string) (*Subscription, error) {
-=======
-func (tc *ClientImpl) subscribe(baseURL, webhookSecret, resource, changeType string) (*clientmodels.Subscription, error) {
->>>>>>> df405e1e
+func (tc *ClientImpl) subscribe(baseURL, webhookSecret, resource, changeType, certificate string) (*clientmodels.Subscription, error) {
 	expirationDateTime := time.Now().Add(30 * time.Minute)
 
 	lifecycleNotificationURL := baseURL + "lifecycle"
@@ -795,11 +791,7 @@
 	}, nil
 }
 
-<<<<<<< HEAD
-func (tc *ClientImpl) SubscribeToChannels(baseURL, webhookSecret string, pay bool, certificate string) (*Subscription, error) {
-=======
-func (tc *ClientImpl) SubscribeToChannels(baseURL, webhookSecret string, pay bool) (*clientmodels.Subscription, error) {
->>>>>>> df405e1e
+func (tc *ClientImpl) SubscribeToChannels(baseURL, webhookSecret string, pay bool, certificate string) (*clientmodels.Subscription, error) {
 	resource := "teams/getAllMessages"
 	if pay {
 		resource = "teams/getAllMessages?model=B"
@@ -808,21 +800,13 @@
 	return tc.subscribe(baseURL, webhookSecret, resource, changeType, certificate)
 }
 
-<<<<<<< HEAD
-func (tc *ClientImpl) SubscribeToChannel(teamID, channelID, baseURL, webhookSecret string, certificate string) (*Subscription, error) {
-=======
-func (tc *ClientImpl) SubscribeToChannel(teamID, channelID, baseURL, webhookSecret string) (*clientmodels.Subscription, error) {
->>>>>>> df405e1e
+func (tc *ClientImpl) SubscribeToChannel(teamID, channelID, baseURL, webhookSecret string, certificate string) (*clientmodels.Subscription, error) {
 	resource := fmt.Sprintf("/teams/%s/channels/%s/messages", teamID, channelID)
 	changeType := "created,deleted,updated"
 	return tc.subscribe(baseURL, webhookSecret, resource, changeType, certificate)
 }
 
-<<<<<<< HEAD
-func (tc *ClientImpl) SubscribeToChats(baseURL, webhookSecret string, pay bool, certificate string) (*Subscription, error) {
-=======
-func (tc *ClientImpl) SubscribeToChats(baseURL, webhookSecret string, pay bool) (*clientmodels.Subscription, error) {
->>>>>>> df405e1e
+func (tc *ClientImpl) SubscribeToChats(baseURL, webhookSecret string, pay bool, certificate string) (*clientmodels.Subscription, error) {
 	resource := "chats/getAllMessages"
 	if pay {
 		resource = "chats/getAllMessages?model=B"
@@ -831,11 +815,7 @@
 	return tc.subscribe(baseURL, webhookSecret, resource, changeType, certificate)
 }
 
-<<<<<<< HEAD
-func (tc *ClientImpl) SubscribeToUserChats(userID, baseURL, webhookSecret string, pay bool, certificate string) (*Subscription, error) {
-=======
-func (tc *ClientImpl) SubscribeToUserChats(userID, baseURL, webhookSecret string, pay bool) (*clientmodels.Subscription, error) {
->>>>>>> df405e1e
+func (tc *ClientImpl) SubscribeToUserChats(userID, baseURL, webhookSecret string, pay bool, certificate string) (*clientmodels.Subscription, error) {
 	resource := fmt.Sprintf("/users/%s/chats/getAllMessages", userID)
 	if pay {
 		resource = fmt.Sprintf("/users/%s/chats/getAllMessages?model=B", userID)
@@ -1190,7 +1170,7 @@
 	return convertToMessage(res, teamID, channelID, ""), nil
 }
 
-func GetMessageFromJSON(data []byte, teamID, channelID, chatID string) (*Message, error) {
+func GetMessageFromJSON(data []byte, teamID, channelID, chatID string) (*clientmodels.Message, error) {
 	msg := struct {
 		ID   string
 		From struct {
@@ -1205,7 +1185,7 @@
 			Content string
 		}
 		LastModifiedDateTime time.Time
-		Attachments          []Attachment
+		Attachments          []clientmodels.Attachment
 		Mentions             []struct {
 			ID          int32
 			MentionText string
@@ -1239,9 +1219,9 @@
 
 	attachments := msg.Attachments
 
-	mentions := []Mention{}
+	mentions := []clientmodels.Mention{}
 	for _, m := range msg.Mentions {
-		mention := Mention{}
+		mention := clientmodels.Mention{}
 		if m.ID != 0 && m.MentionText != "" {
 			mention.ID = m.ID
 			mention.MentionedText = m.MentionText
@@ -1253,12 +1233,12 @@
 		mentions = append(mentions, mention)
 	}
 
-	reactions := []Reaction{}
+	reactions := []clientmodels.Reaction{}
 	for _, reaction := range msg.Reactions {
-		reactions = append(reactions, Reaction{UserID: reaction.User.User.ID, Reaction: reaction.ReactionType})
-	}
-
-	return &Message{
+		reactions = append(reactions, clientmodels.Reaction{UserID: reaction.User.User.ID, Reaction: reaction.ReactionType})
+	}
+
+	return &clientmodels.Message{
 		ID:              msgID,
 		UserID:          userID,
 		UserDisplayName: userDisplayName,

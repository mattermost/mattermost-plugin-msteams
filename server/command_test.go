package main

import (
	"fmt"
	"testing"
	"time"

<<<<<<< HEAD
	"github.com/pkg/errors"
	"golang.org/x/oauth2"

	"github.com/mattermost/mattermost-plugin-msteams/server/metrics"
	mockMetrics "github.com/mattermost/mattermost-plugin-msteams/server/metrics/mocks"
=======
>>>>>>> 0d14f688
	"github.com/mattermost/mattermost-plugin-msteams/server/msteams/clientmodels"
	"github.com/mattermost/mattermost-plugin-msteams/server/store/storemodels"
	"github.com/mattermost/mattermost/server/public/model"
<<<<<<< HEAD
	"github.com/mattermost/mattermost/server/public/plugin/plugintest"
=======
	"github.com/pkg/errors"
	"golang.org/x/oauth2"
>>>>>>> 0d14f688

	"github.com/stretchr/testify/assert"
	"github.com/stretchr/testify/mock"
	"github.com/stretchr/testify/require"
)

func assertNoCommandResponse(t *testing.T, actual *model.CommandResponse) {
	t.Helper()

	require.NotNil(t, actual)
	require.Equal(t, &model.CommandResponse{}, actual)
}

func assertEphemeralResponse(th *testHelper, t *testing.T, args *model.CommandArgs, message string) {
	t.Helper()

	th.assertEphemeralMessage(t, args.UserId, args.ChannelId, message)
}

func TestExecuteUnlinkCommand(t *testing.T) {
	th := setupTestHelper(t)

	team := th.SetupTeam(t)
	user1 := th.SetupUser(t, team)
	user2 := th.SetupUser(t, team)
	user3 := th.SetupUser(t, team)

	th.SetupWebsocketClientForUser(t, user1.Id)

	t.Run("invalid channel", func(t *testing.T) {
		th.p.configuration.DisableSyncMsg = true

		args := &model.CommandArgs{
			UserId:    user1.Id,
			ChannelId: model.NewId(),
		}
		commandResponse, appErr := th.p.executeUnlinkCommand(args)
		require.Nil(t, appErr)
		assertNoCommandResponse(t, commandResponse)
		assertEphemeralResponse(th, t, args, "Unable to get the current channel information.")
	})

	t.Run("channel is a dm", func(t *testing.T) {
		th.p.configuration.DisableSyncMsg = true
		channel, err := th.p.API.GetDirectChannel(user1.Id, user2.Id)
		require.Nil(t, err)

		args := &model.CommandArgs{
			UserId:    user1.Id,
			ChannelId: channel.Id,
		}
		commandResponse, appErr := th.p.executeUnlinkCommand(args)
		require.Nil(t, appErr)
		assertNoCommandResponse(t, commandResponse)
		assertEphemeralResponse(th, t, args, "Linking/unlinking a direct or group message is not allowed")
	})

	t.Run("channel is a gm", func(t *testing.T) {
		th.p.configuration.DisableSyncMsg = true
		channel, err := th.p.API.GetGroupChannel([]string{user1.Id, user2.Id, user3.Id})
		require.Nil(t, err)

		args := &model.CommandArgs{
			UserId:    user1.Id,
			ChannelId: channel.Id,
		}
		commandResponse, appErr := th.p.executeUnlinkCommand(args)
		require.Nil(t, appErr)
		assertNoCommandResponse(t, commandResponse)
		assertEphemeralResponse(th, t, args, "Linking/unlinking a direct or group message is not allowed")
	})

	t.Run("not a channel admin", func(t *testing.T) {
		th.p.configuration.DisableSyncMsg = true
		channel := th.SetupPublicChannel(t, team)

		args := &model.CommandArgs{
			UserId:    user1.Id,
			ChannelId: channel.Id,
		}
		commandResponse, appErr := th.p.executeUnlinkCommand(args)
		require.Nil(t, appErr)
		assertNoCommandResponse(t, commandResponse)
		assertEphemeralResponse(th, t, args, "Unable to unlink the channel, you have to be a channel admin to unlink it.")
	})

	t.Run("not a linked channel", func(t *testing.T) {
		th.p.configuration.DisableSyncMsg = true
		channel := th.SetupPublicChannel(t, team, WithMembers(user1))
		_, appErr := th.p.API.UpdateChannelMemberRoles(channel.Id, user1.Id, model.ChannelAdminRoleId)
		require.Nil(t, appErr)

		args := &model.CommandArgs{
			UserId:    user1.Id,
			ChannelId: channel.Id,
		}
		commandResponse, appErr := th.p.executeUnlinkCommand(args)
		require.Nil(t, appErr)
		assertNoCommandResponse(t, commandResponse)
		assertEphemeralResponse(th, t, args, "This Mattermost channel is not linked to any MS Teams channel.")
	})

	t.Run("successfully unlinked", func(t *testing.T) {
		th.p.configuration.DisableSyncMsg = true
		channel := th.SetupPublicChannel(t, team, WithMembers(user1))
		_, appErr := th.p.API.UpdateChannelMemberRoles(channel.Id, user1.Id, model.ChannelAdminRoleId)
		require.Nil(t, appErr)

		channelLink := storemodels.ChannelLink{
			MattermostTeamID:    team.Id,
			MattermostChannelID: channel.Id,
			MSTeamsTeam:         model.NewId(),
			MSTeamsChannel:      model.NewId(),
			Creator:             user1.Id,
		}

		err := th.p.store.StoreChannelLink(&channelLink)
		require.NoError(t, err)

		args := &model.CommandArgs{
			UserId:    user1.Id,
			ChannelId: channel.Id,
		}
		commandResponse, appErr := th.p.executeUnlinkCommand(args)
		require.Nil(t, appErr)
		assertNoCommandResponse(t, commandResponse)
		assertEphemeralResponse(th, t, args, "The MS Teams channel is no longer linked to this Mattermost channel.")
	})

	t.Run("successfully unlinked, sync msg enabled", func(t *testing.T) {
		th.p.configuration.DisableSyncMsg = false
		channel := th.SetupPublicChannel(t, team, WithMembers(user1))
		_, appErr := th.p.API.UpdateChannelMemberRoles(channel.Id, user1.Id, model.ChannelAdminRoleId)
		require.Nil(t, appErr)

		channelLink := storemodels.ChannelLink{
			MattermostTeamID:    team.Id,
			MattermostChannelID: channel.Id,
			MSTeamsTeam:         model.NewId(),
			MSTeamsChannel:      model.NewId(),
			Creator:             user1.Id,
		}

		err := th.p.store.StoreChannelLink(&channelLink)
		require.NoError(t, err)

		args := &model.CommandArgs{
			UserId:    user1.Id,
			ChannelId: channel.Id,
		}
		commandResponse, appErr := th.p.executeUnlinkCommand(args)
		require.Nil(t, appErr)
		assertNoCommandResponse(t, commandResponse)
		assertEphemeralResponse(th, t, args, "The MS Teams channel is no longer linked to this Mattermost channel.")
	})
}

func TestExecuteShowCommand(t *testing.T) {
	th := setupTestHelper(t)

	team := th.SetupTeam(t)
	user1 := th.SetupUser(t, team)

	th.SetupWebsocketClientForUser(t, user1.Id)

	t.Run("invalid channel id", func(t *testing.T) {
		th.Reset(t)

		args := &model.CommandArgs{
			UserId:    user1.Id,
			ChannelId: "",
		}

		commandResponse, appErr := th.p.executeShowCommand(args)
		require.Nil(t, appErr)
		assertNoCommandResponse(t, commandResponse)
		assertEphemeralResponse(th, t, args, "Link doesn't exist.")
	})

	t.Run("unlinked channel", func(t *testing.T) {
		th.Reset(t)

		args := &model.CommandArgs{
			UserId:    user1.Id,
			ChannelId: "unlinked",
		}

		commandResponse, appErr := th.p.executeShowCommand(args)
		require.Nil(t, appErr)
		assertNoCommandResponse(t, commandResponse)
		assertEphemeralResponse(th, t, args, "Link doesn't exist.")
	})

	t.Run("unable to get the MS Teams team", func(t *testing.T) {
		th.Reset(t)

		args := &model.CommandArgs{
			UserId:    user1.Id,
			ChannelId: model.NewId(),
		}

		// Setup a link in the database
		err := th.p.store.StoreChannelLink(&storemodels.ChannelLink{
			MattermostTeamID:      model.NewId(),
			MattermostTeamName:    "team_name",
			MattermostChannelID:   args.ChannelId,
			MattermostChannelName: "channel_name",
			MSTeamsTeam:           "invalid_team",
			MSTeamsChannel:        "invalid_channel",
			Creator:               "creator",
		})
		require.NoError(t, err)

		th.appClientMock.On("GetTeam", "invalid_team").Return(nil, fmt.Errorf("no such team")).Times(1)

		commandResponse, appErr := th.p.executeShowCommand(args)
		require.Nil(t, appErr)
		assertNoCommandResponse(t, commandResponse)
		assertEphemeralResponse(th, t, args, "Unable to get the MS Teams team information.")
	})

	t.Run("unable to get the MS Teams channel", func(t *testing.T) {
		th.Reset(t)

		args := &model.CommandArgs{
			UserId:    user1.Id,
			ChannelId: model.NewId(),
		}

		// Setup a link in the database
		err := th.p.store.StoreChannelLink(&storemodels.ChannelLink{
			MattermostTeamID:      model.NewId(),
			MattermostTeamName:    "team_name",
			MattermostChannelID:   args.ChannelId,
			MattermostChannelName: "channel_name",
			MSTeamsTeam:           "team",
			MSTeamsChannel:        "invalid_channel",
			Creator:               "creator",
		})
		require.NoError(t, err)

		th.appClientMock.On("GetTeam", "team").Return(&clientmodels.Team{DisplayName: "Team"}, nil).Times(1)
		th.appClientMock.On("GetChannelInTeam", "team", "invalid_channel").Return(nil, fmt.Errorf("no such channel")).Times(1)

		commandResponse, appErr := th.p.executeShowCommand(args)
		require.Nil(t, appErr)
		assertNoCommandResponse(t, commandResponse)
		assertEphemeralResponse(th, t, args, "Unable to get the MS Teams channel information.")
	})

	t.Run("successfully executed show command", func(t *testing.T) {
		th.Reset(t)

		args := &model.CommandArgs{
			UserId:    user1.Id,
			ChannelId: model.NewId(),
		}

		// Setup a link in the database
		err := th.p.store.StoreChannelLink(&storemodels.ChannelLink{
			MattermostTeamID:      model.NewId(),
			MattermostTeamName:    "team_name",
			MattermostChannelID:   args.ChannelId,
			MattermostChannelName: "channel_name",
			MSTeamsTeam:           "team",
			MSTeamsChannel:        "channel",
			Creator:               "creator",
		})
		require.NoError(t, err)

		th.appClientMock.On("GetTeam", "team").Return(&clientmodels.Team{DisplayName: "Team"}, nil).Times(1)
		th.appClientMock.On("GetChannelInTeam", "team", "channel").Return(&clientmodels.Channel{DisplayName: "Channel"}, nil).Times(1)

		commandResponse, appErr := th.p.executeShowCommand(args)
		require.Nil(t, appErr)
		assertNoCommandResponse(t, commandResponse)
		assertEphemeralResponse(th, t, args, "This channel is linked to the MS Teams Channel \"Channel\" in the Team \"Team\".")
	})
}

func TestExecuteShowLinksCommand(t *testing.T) {
	th := setupTestHelper(t)

	team := th.SetupTeam(t)
	channel1 := th.SetupPublicChannel(t, team)
	user1 := th.SetupUser(t, team)
	sysadmin1 := th.SetupSysadmin(t, team)

	th.SetupWebsocketClientForUser(t, user1.Id)
	th.SetupWebsocketClientForUser(t, sysadmin1.Id)

	t.Run("not a system admin", func(t *testing.T) {
		th.Reset(t)

		args := &model.CommandArgs{
			UserId:    user1.Id,
			ChannelId: model.NewId(),
		}

		commandResponse, appErr := th.p.executeShowLinksCommand(args)
		require.Nil(t, appErr)
		assertNoCommandResponse(t, commandResponse)
		assertEphemeralResponse(th, t, args, "Unable to execute the command, only system admins have access to execute this command.")
	})

	t.Run("no links", func(t *testing.T) {
		th.Reset(t)

		args := &model.CommandArgs{
			UserId:    sysadmin1.Id,
			ChannelId: "unlinked",
		}

		commandResponse, appErr := th.p.executeShowLinksCommand(args)
		require.Nil(t, appErr)
		assertNoCommandResponse(t, commandResponse)
		assertEphemeralResponse(th, t, args, "No links present.")
	})

	t.Run("failed fetching teams info", func(t *testing.T) {
		th.Reset(t)

		// Setup a single link in the database
		err := th.p.store.StoreChannelLink(&storemodels.ChannelLink{
			MattermostTeamID:      team.Id,
			MattermostTeamName:    "team_name",
			MattermostChannelID:   channel1.Id,
			MattermostChannelName: "channel_name",
			MSTeamsTeam:           "team",
			MSTeamsChannel:        "channel",
			Creator:               "creator",
		})
		require.NoError(t, err)

		args := &model.CommandArgs{
			UserId:    sysadmin1.Id,
			ChannelId: "unlinked",
		}

		th.appClientMock.On("GetTeams", "id in ('team')").Return(nil, fmt.Errorf("an error occurred")).Times(1)
		th.appClientMock.On("GetChannelsInTeam", "team", "id in ('channel')").Return([]*clientmodels.Channel{{ID: "channel", DisplayName: "Teams Channel"}}, nil).Times(1)

		commandResponse, appErr := th.p.executeShowLinksCommand(args)
		require.Nil(t, appErr)
		assertNoCommandResponse(t, commandResponse)

		assertEphemeralResponse(th, t, args, "Please wait while your request is being processed.")
		assertEphemeralResponse(th, t, args, fmt.Sprintf(`| Mattermost Team | Mattermost Channel | MS Teams Team | MS Teams Channel |
| :------|:--------|:-------|:-----------|
|%s|%s||Teams Channel|
There were some errors while fetching information. Please check the server logs.`, team.DisplayName, channel1.DisplayName))
	})

	t.Run("one link", func(t *testing.T) {
		th.Reset(t)

		// Setup a single link in the database
		err := th.p.store.StoreChannelLink(&storemodels.ChannelLink{
			MattermostTeamID:      team.Id,
			MattermostTeamName:    "team_name",
			MattermostChannelID:   channel1.Id,
			MattermostChannelName: "channel_name",
			MSTeamsTeam:           "team",
			MSTeamsChannel:        "channel",
			Creator:               "creator",
		})
		require.NoError(t, err)

		args := &model.CommandArgs{
			UserId:    sysadmin1.Id,
			ChannelId: "unlinked",
		}

		th.appClientMock.On("GetTeams", "id in ('team')").Return([]*clientmodels.Team{{ID: "team", DisplayName: "Teams Team"}}, nil).Times(1)
		th.appClientMock.On("GetChannelsInTeam", "team", "id in ('channel')").Return([]*clientmodels.Channel{{ID: "channel", DisplayName: "Teams Channel"}}, nil).Times(1)

		commandResponse, appErr := th.p.executeShowLinksCommand(args)
		require.Nil(t, appErr)
		assertNoCommandResponse(t, commandResponse)

		assertEphemeralResponse(th, t, args, "Please wait while your request is being processed.")
		assertEphemeralResponse(th, t, args, fmt.Sprintf(`| Mattermost Team | Mattermost Channel | MS Teams Team | MS Teams Channel |
| :------|:--------|:-------|:-----------|
|%s|%s|Teams Team|Teams Channel|`, team.DisplayName, channel1.DisplayName))
	})
}

func TestExecuteDisconnectCommand(t *testing.T) {
	th := setupTestHelper(t)

	team := th.SetupTeam(t)
	user1 := th.SetupUser(t, team)

	th.SetupWebsocketClientForUser(t, user1.Id)

	t.Run("not connected", func(t *testing.T) {
		th.Reset(t)

		args := &model.CommandArgs{
			UserId:    user1.Id,
			ChannelId: model.NewId(),
		}

		commandResponse, appErr := th.p.executeDisconnectCommand(args)
		require.Nil(t, appErr)
		assertNoCommandResponse(t, commandResponse)
		assertEphemeralResponse(th, t, args, "Error: the account is not connected")
	})

	t.Run("no token", func(t *testing.T) {
		th.Reset(t)

		args := &model.CommandArgs{
			UserId:    user1.Id,
			ChannelId: model.NewId(),
		}

		err := th.p.store.SetUserInfo(user1.Id, "team_user_id", nil)
		require.NoError(t, err)

		commandResponse, appErr := th.p.executeDisconnectCommand(args)
		require.Nil(t, appErr)
		assertNoCommandResponse(t, commandResponse)
		assertEphemeralResponse(th, t, args, "Error: the account is not connected")
	})

	t.Run("successfully disconnected", func(t *testing.T) {
		th.Reset(t)

		args := &model.CommandArgs{
			UserId:    user1.Id,
			ChannelId: model.NewId(),
		}

		err := th.p.store.SetUserInfo(user1.Id, "team_user_id", &oauth2.Token{AccessToken: "token", Expiry: time.Now().Add(10 * time.Minute)})
		require.NoError(t, err)

		commandResponse, appErr := th.p.executeDisconnectCommand(args)
		require.Nil(t, appErr)
		assertNoCommandResponse(t, commandResponse)
		assertEphemeralResponse(th, t, args, "Your account has been disconnected.")
	})
}

func TestExecuteDisconnectBotCommand(t *testing.T) {
	th := setupTestHelper(t)

	team := th.SetupTeam(t)
	user1 := th.SetupUser(t, team)
	sysadmin1 := th.SetupSysadmin(t, team)

	th.SetupWebsocketClientForUser(t, user1.Id)
	th.SetupWebsocketClientForUser(t, sysadmin1.Id)

	t.Run("not a system admin", func(t *testing.T) {
		th.Reset(t)

		args := &model.CommandArgs{
			UserId:    user1.Id,
			ChannelId: model.NewId(),
		}

		commandResponse, appErr := th.p.executeDisconnectBotCommand(args)
		require.Nil(t, appErr)
		assertNoCommandResponse(t, commandResponse)
		assertEphemeralResponse(th, t, args, "Unable to disconnect the bot account, only system admins can disconnect the bot account.")
	})

	t.Run("bot user is not connected", func(t *testing.T) {
		th.Reset(t)

		args := &model.CommandArgs{
			UserId:    sysadmin1.Id,
			ChannelId: model.NewId(),
		}

		commandResponse, appErr := th.p.executeDisconnectBotCommand(args)
		require.Nil(t, appErr)
		assertNoCommandResponse(t, commandResponse)
		assertEphemeralResponse(th, t, args, "Error: unable to find the connected bot account")
	})

	t.Run("successfully disconnected", func(t *testing.T) {
		th.Reset(t)

		args := &model.CommandArgs{
			UserId:    sysadmin1.Id,
			ChannelId: model.NewId(),
		}

		err := th.p.store.SetUserInfo(th.p.userID, "bot_team_user_id", &oauth2.Token{AccessToken: "token", Expiry: time.Now().Add(10 * time.Minute)})

		require.NoError(t, err)

		commandResponse, appErr := th.p.executeDisconnectBotCommand(args)
		require.Nil(t, appErr)
		assertNoCommandResponse(t, commandResponse)
		assertEphemeralResponse(th, t, args, "The bot account has been disconnected.")
	})
}

func TestExecuteLinkCommand(t *testing.T) {
	th := setupTestHelper(t)

	team := th.SetupTeam(t)
	user1 := th.SetupUser(t, team)
	user2 := th.SetupUser(t, team)
	user3 := th.SetupUser(t, team)

	th.SetupWebsocketClientForUser(t, user1.Id)

	t.Run("unknown channel", func(t *testing.T) {
		th.Reset(t)

		args := &model.CommandArgs{
			UserId:    user1.Id,
			ChannelId: model.NewId(),
		}

		commandResponse, appErr := th.p.executeLinkCommand(args, []string{})
		require.Nil(t, appErr)
		assertNoCommandResponse(t, commandResponse)
		assertEphemeralResponse(th, t, args, "Unable to get the current channel information.")
	})

	t.Run("direct message", func(t *testing.T) {
		th.Reset(t)

		channel, err := th.p.API.GetDirectChannel(user1.Id, user2.Id)
		require.Nil(t, err)

		args := &model.CommandArgs{
			UserId:    user1.Id,
			ChannelId: channel.Id,
		}

		commandResponse, appErr := th.p.executeLinkCommand(args, []string{})
		require.Nil(t, appErr)
		assertNoCommandResponse(t, commandResponse)
		assertEphemeralResponse(th, t, args, "Linking/unlinking a direct or group message is not allowed")
	})

	t.Run("group message", func(t *testing.T) {
		th.Reset(t)

		channel, err := th.p.API.GetGroupChannel([]string{user1.Id, user2.Id, user3.Id})
		require.Nil(t, err)

		args := &model.CommandArgs{
			UserId:    user1.Id,
			ChannelId: channel.Id,
		}

		commandResponse, appErr := th.p.executeLinkCommand(args, []string{})
		require.Nil(t, appErr)
		assertNoCommandResponse(t, commandResponse)
		assertEphemeralResponse(th, t, args, "Linking/unlinking a direct or group message is not allowed")
	})

	t.Run("not a channel admin", func(t *testing.T) {
		th.Reset(t)

		channel := th.SetupPublicChannel(t, team)

		args := &model.CommandArgs{
			UserId:    user1.Id,
			ChannelId: channel.Id,
		}

		commandResponse, appErr := th.p.executeLinkCommand(args, []string{})
		require.Nil(t, appErr)
		assertNoCommandResponse(t, commandResponse)
		assertEphemeralResponse(th, t, args, "Unable to link the channel. You have to be a channel admin to link it.")
	})

	t.Run("missing parameters", func(t *testing.T) {
		th.Reset(t)

		channel := th.SetupPublicChannel(t, team, WithMembers(user1))
		_, appErr := th.p.API.UpdateChannelMemberRoles(channel.Id, user1.Id, model.ChannelAdminRoleId)
		require.Nil(t, appErr)

		args := &model.CommandArgs{
			UserId:    user1.Id,
			ChannelId: channel.Id,
		}

		commandResponse, appErr := th.p.executeLinkCommand(args, []string{})
		require.Nil(t, appErr)
		assertNoCommandResponse(t, commandResponse)
		assertEphemeralResponse(th, t, args, "Invalid link command, please pass the MS Teams team id and channel id as parameters.")
	})

	t.Run("linking channel not allowed in this team", func(t *testing.T) {
		t.Skip("not yet implemented")
		th.Reset(t)

		channel := th.SetupPublicChannel(t, team, WithMembers(user1))
		_, appErr := th.p.API.UpdateChannelMemberRoles(channel.Id, user1.Id, model.ChannelAdminRoleId)
		require.Nil(t, appErr)

		args := &model.CommandArgs{
			UserId:    user1.Id,
			ChannelId: channel.Id,
		}

		commandResponse, appErr := th.p.executeLinkCommand(args, []string{"msteams_team_id", "msteams_channel_id"})
		require.Nil(t, appErr)
		assertNoCommandResponse(t, commandResponse)
		assertEphemeralResponse(th, t, args, "This team is not enabled for MS Teams sync.")
	})

	t.Run("already linked", func(t *testing.T) {
		th.Reset(t)

		channel := th.SetupPublicChannel(t, team, WithMembers(user1))
		_, appErr := th.p.API.UpdateChannelMemberRoles(channel.Id, user1.Id, model.ChannelAdminRoleId)
		require.Nil(t, appErr)

		channelLink := storemodels.ChannelLink{
			MattermostTeamID:    team.Id,
			MattermostChannelID: channel.Id,
			MSTeamsTeam:         model.NewId(),
			MSTeamsChannel:      model.NewId(),
			Creator:             user1.Id,
		}

		err := th.p.store.StoreChannelLink(&channelLink)
		require.NoError(t, err)

		args := &model.CommandArgs{
			UserId:    user1.Id,
			ChannelId: channel.Id,
		}

		commandResponse, appErr := th.p.executeLinkCommand(args, []string{channelLink.MSTeamsTeam, channelLink.MSTeamsChannel})
		require.Nil(t, appErr)
		assertNoCommandResponse(t, commandResponse)
		assertEphemeralResponse(th, t, args, "A link for this channel already exists. Please unlink the channel before you link again with another channel.")
	})

	t.Run("another channel already linked", func(t *testing.T) {
		th.Reset(t)

		channel := th.SetupPublicChannel(t, team, WithMembers(user1))
		_, appErr := th.p.API.UpdateChannelMemberRoles(channel.Id, user1.Id, model.ChannelAdminRoleId)
		require.Nil(t, appErr)

		otherChannel := th.SetupPublicChannel(t, team)

		channelLink := storemodels.ChannelLink{
			MattermostTeamID:    team.Id,
			MattermostChannelID: otherChannel.Id,
			MSTeamsTeam:         model.NewId(),
			MSTeamsChannel:      model.NewId(),
			Creator:             user1.Id,
		}

		err := th.p.store.StoreChannelLink(&channelLink)
		require.NoError(t, err)

		args := &model.CommandArgs{
			UserId:    user1.Id,
			ChannelId: channel.Id,
		}

		commandResponse, appErr := th.p.executeLinkCommand(args, []string{channelLink.MSTeamsTeam, channelLink.MSTeamsChannel})
		require.Nil(t, appErr)
		assertNoCommandResponse(t, commandResponse)
		assertEphemeralResponse(th, t, args, "A link for this channel already exists. Please unlink the channel before you link again with another channel.")
	})

	t.Run("user not connected", func(t *testing.T) {
		th.Reset(t)

		channel := th.SetupPublicChannel(t, team, WithMembers(user1))
		_, appErr := th.p.API.UpdateChannelMemberRoles(channel.Id, user1.Id, model.ChannelAdminRoleId)
		require.Nil(t, appErr)

		args := &model.CommandArgs{
			UserId:    user1.Id,
			ChannelId: channel.Id,
		}

		commandResponse, appErr := th.p.executeLinkCommand(args, []string{"msteams_team_id", "msteams_channel_id"})
		require.Nil(t, appErr)
		assertNoCommandResponse(t, commandResponse)
		assertEphemeralResponse(th, t, args, "Unable to link the channel, looks like your account is not connected to MS Teams")
	})

	t.Run("not found on Teams", func(t *testing.T) {
		th.Reset(t)

		channel := th.SetupPublicChannel(t, team, WithMembers(user1))
		_, appErr := th.p.API.UpdateChannelMemberRoles(channel.Id, user1.Id, model.ChannelAdminRoleId)
		require.Nil(t, appErr)

		err := th.p.store.SetUserInfo(user1.Id, "team_user_id", &oauth2.Token{AccessToken: "token", Expiry: time.Now().Add(10 * time.Minute)})
		require.NoError(t, err)

		th.clientMock.On("GetChannelInTeam", "msteams_team_id", "msteams_channel_id").Return(nil, fmt.Errorf("no such channel")).Times(1)

		args := &model.CommandArgs{
			UserId:    user1.Id,
			ChannelId: channel.Id,
		}

		commandResponse, appErr := th.p.executeLinkCommand(args, []string{"msteams_team_id", "msteams_channel_id"})
		require.Nil(t, appErr)
		assertNoCommandResponse(t, commandResponse)
		assertEphemeralResponse(th, t, args, "MS Teams channel not found or you don't have the permissions to access it.")
	})

	t.Run("failed to subscribe", func(t *testing.T) {
		th.Reset(t)

		channel := th.SetupPublicChannel(t, team, WithMembers(user1))
		_, appErr := th.p.API.UpdateChannelMemberRoles(channel.Id, user1.Id, model.ChannelAdminRoleId)
		require.Nil(t, appErr)

		args := &model.CommandArgs{
			UserId:    user1.Id,
			ChannelId: channel.Id,
		}

		err := th.p.store.SetUserInfo(user1.Id, "team_user_id", &oauth2.Token{AccessToken: "token", Expiry: time.Now().Add(10 * time.Minute)})
		require.NoError(t, err)

		th.clientMock.On("GetChannelInTeam", "msteams_team_id", "msteams_channel_id").Return(&clientmodels.Channel{}, nil).Times(1)
		th.appClientMock.
			On("SubscribeToChannel", "msteams_team_id", "msteams_channel_id", mock.AnythingOfType("string"), mock.AnythingOfType("string"), "").
			Return(nil, errors.New("an error occurred")).
			Times(1)

		commandResponse, appErr := th.p.executeLinkCommand(args, []string{"msteams_team_id", "msteams_channel_id"})
		require.Nil(t, appErr)
		assertNoCommandResponse(t, commandResponse)

		assertEphemeralResponse(th, t, args, commandWaitingMessage)
		assertEphemeralResponse(th, t, args, "Unable to subscribe to the channel")
	})

	t.Run("successfully linked", func(t *testing.T) {
		th.Reset(t)

		channel := th.SetupPublicChannel(t, team, WithMembers(user1))
		_, appErr := th.p.API.UpdateChannelMemberRoles(channel.Id, user1.Id, model.ChannelAdminRoleId)
		require.Nil(t, appErr)

		args := &model.CommandArgs{
			UserId:    user1.Id,
			ChannelId: channel.Id,
		}

		err := th.p.store.SetUserInfo(user1.Id, "team_user_id", &oauth2.Token{AccessToken: "token", Expiry: time.Now().Add(10 * time.Minute)})
		require.NoError(t, err)

		th.clientMock.On("GetChannelInTeam", "msteams_team_id", "msteams_channel_id").Return(&clientmodels.Channel{}, nil).Times(1)
		th.appClientMock.
			On("SubscribeToChannel", "msteams_team_id", "msteams_channel_id", mock.AnythingOfType("string"), mock.AnythingOfType("string"), "").
			Return(&clientmodels.Subscription{ID: model.NewId()}, nil).
			Times(1)

<<<<<<< HEAD
func TestExecuteLinkCommand(t *testing.T) {
	for _, testCase := range []struct {
		description  string
		parameters   []string
		args         *model.CommandArgs
		setupPlugin  func(p *Plugin)
		setupAPI     func(*plugintest.API)
		setupStore   func(*mockStore.Store)
		setupClient  func(*mockClient.Client, *mockClient.Client)
		setupMetrics func(mockmetrics *mockMetrics.Metrics)
	}{
		{
			description: "Successfully executed link command",
			parameters:  []string{testutils.GetTeamsUserID(), testutils.GetChannelID()},
			args: &model.CommandArgs{
				UserId:    testutils.GetUserID(),
				TeamId:    testutils.GetTeamsUserID(),
				ChannelId: testutils.GetChannelID(),
			},
			setupPlugin: func(p *Plugin) {
				p.configuration.DisableSyncMsg = true
			},
			setupAPI: func(api *plugintest.API) {
				api.On("GetChannel", testutils.GetChannelID()).Return(&model.Channel{
					Id:     testutils.GetChannelID(),
					TeamId: testutils.GetTeamID(),
					Type:   model.ChannelTypeOpen,
				}, nil).Times(1)
				api.On("GetConfig").Return(&model.Config{
					ServiceSettings: model.ServiceSettings{
						SiteURL: model.NewString("/"),
					},
				}, nil).Maybe()
				api.On("HasPermissionToChannel", testutils.GetUserID(), testutils.GetChannelID(), model.PermissionManageChannelRoles).Return(true).Times(1)
				api.On("SendEphemeralPost", testutils.GetUserID(), testutils.GetEphemeralPost("bot-user-id", testutils.GetChannelID(), commandWaitingMessage)).Return(testutils.GetPost(testutils.GetChannelID(), testutils.GetUserID(), time.Now().UnixMicro())).Times(1)
				api.On("SendEphemeralPost", testutils.GetUserID(), testutils.GetEphemeralPost("bot-user-id", testutils.GetChannelID(), "The MS Teams channel is now linked to this Mattermost channel.")).Return(testutils.GetPost(testutils.GetChannelID(), testutils.GetUserID(), time.Now().UnixMicro())).Times(1)
				api.On("GetChannelMembers", testutils.GetChannelID(), 0, 200).Return(model.ChannelMembers(nil), (*model.AppError)(nil)).Times(1)
			},
			setupStore: func(s *mockStore.Store) {
				s.On("CheckEnabledTeamByTeamID", testutils.GetTeamsUserID()).Return(true).Times(1)
				s.On("GetLinkByChannelID", testutils.GetChannelID()).Return(nil, nil).Times(1)
				s.On("GetLinkByMSTeamsChannelID", testutils.GetTeamsUserID(), testutils.GetChannelID()).Return(nil, nil).Times(1)
				s.On("GetTokenForMattermostUser", testutils.GetUserID()).Return(&fakeToken, nil).Times(1)
				s.On("StoreChannelLink", mock.AnythingOfType("*storemodels.ChannelLink")).Return(nil).Times(1)
				s.On("SaveChannelSubscription", mock.AnythingOfType("storemodels.ChannelSubscription")).Return(nil).Times(1)
			},
			setupClient: func(c *mockClient.Client, uc *mockClient.Client) {
				uc.On("GetChannelInTeam", testutils.GetTeamsUserID(), testutils.GetChannelID()).Return(&clientmodels.Channel{}, nil)
			},
			setupMetrics: func(mockmetrics *mockMetrics.Metrics) {
				mockmetrics.On("ObserveSubscription", metrics.SubscriptionConnected).Times(1)
				mockmetrics.On("ObserveMSGraphClientMethodDuration", "Client.GetChannelInTeam", "true", mock.AnythingOfType("float64")).Once()
			},
		},
		{
			description: "Successfully executed link command, sync msg enabled",
			parameters:  []string{testutils.GetTeamsUserID(), testutils.GetChannelID()},
			args: &model.CommandArgs{
				UserId:    testutils.GetUserID(),
				TeamId:    testutils.GetTeamsUserID(),
				ChannelId: testutils.GetChannelID(),
			},
			setupPlugin: func(p *Plugin) {
				p.configuration.DisableSyncMsg = false
			},
			setupAPI: func(api *plugintest.API) {
				api.On("GetChannel", testutils.GetChannelID()).Return(&model.Channel{
					Id:     testutils.GetChannelID(),
					TeamId: testutils.GetTeamID(),
					Type:   model.ChannelTypeOpen,
				}, nil).Times(1)
				api.On("GetConfig").Return(&model.Config{
					ServiceSettings: model.ServiceSettings{
						SiteURL: model.NewString("/"),
					},
				}, nil).Maybe()
				api.On("HasPermissionToChannel", testutils.GetUserID(), testutils.GetChannelID(), model.PermissionManageChannelRoles).Return(true).Times(1)
				api.On("SendEphemeralPost", testutils.GetUserID(), testutils.GetEphemeralPost("bot-user-id", testutils.GetChannelID(), commandWaitingMessage)).Return(testutils.GetPost(testutils.GetChannelID(), testutils.GetUserID(), time.Now().UnixMicro())).Times(1)
				api.On("SendEphemeralPost", testutils.GetUserID(), testutils.GetEphemeralPost("bot-user-id", testutils.GetChannelID(), "The MS Teams channel is now linked to this Mattermost channel.")).Return(testutils.GetPost(testutils.GetChannelID(), testutils.GetUserID(), time.Now().UnixMicro())).Times(1)
				api.On("GetChannelMembers", testutils.GetChannelID(), 0, 200).Return(model.ChannelMembers(nil), (*model.AppError)(nil)).Times(1)
			},
			setupStore: func(s *mockStore.Store) {
				s.On("CheckEnabledTeamByTeamID", testutils.GetTeamsUserID()).Return(true).Times(1)
				s.On("GetLinkByChannelID", testutils.GetChannelID()).Return(nil, nil).Times(1)
				s.On("GetLinkByMSTeamsChannelID", testutils.GetTeamsUserID(), testutils.GetChannelID()).Return(nil, nil).Times(1)
				s.On("GetTokenForMattermostUser", testutils.GetUserID()).Return(&fakeToken, nil).Times(1)
				s.On("StoreChannelLink", mock.AnythingOfType("*storemodels.ChannelLink")).Return(nil).Times(1)
				s.On("SaveChannelSubscription", mock.AnythingOfType("storemodels.ChannelSubscription")).Return(nil).Times(1)
			},
			setupClient: func(c *mockClient.Client, uc *mockClient.Client) {
				uc.On("GetChannelInTeam", testutils.GetTeamsUserID(), testutils.GetChannelID()).Return(&clientmodels.Channel{}, nil)
			},
			setupMetrics: func(mockmetrics *mockMetrics.Metrics) {
				mockmetrics.On("ObserveSubscription", metrics.SubscriptionConnected).Times(1)
				mockmetrics.On("ObserveMSGraphClientMethodDuration", "Client.GetChannelInTeam", "true", mock.AnythingOfType("float64")).Once()
			},
		},
		{
			description: "Unable to link a MS Teams channel to multiple channels",
			parameters:  []string{testutils.GetTeamsUserID(), testutils.GetChannelID()},
			args: &model.CommandArgs{
				UserId:    testutils.GetUserID(),
				TeamId:    testutils.GetTeamsUserID(),
				ChannelId: testutils.GetChannelID(),
			},
			setupPlugin: func(p *Plugin) {
				p.configuration.DisableSyncMsg = true
			},
			setupAPI: func(api *plugintest.API) {
				api.On("GetChannel", testutils.GetChannelID()).Return(&model.Channel{
					Type: model.ChannelTypeOpen,
				}, nil).Times(1)
				api.On("HasPermissionToChannel", testutils.GetUserID(), testutils.GetChannelID(), model.PermissionManageChannelRoles).Return(true).Times(1)
				api.On("SendEphemeralPost", testutils.GetUserID(), testutils.GetEphemeralPost("bot-user-id", testutils.GetChannelID(), "A link for this channel already exists. Please unlink the channel before you link again with another channel.")).Return(testutils.GetPost(testutils.GetChannelID(), testutils.GetUserID(), time.Now().UnixMicro())).Times(1)
			},
			setupStore: func(s *mockStore.Store) {
				s.On("CheckEnabledTeamByTeamID", testutils.GetTeamsUserID()).Return(true).Times(1)
				s.On("GetLinkByChannelID", testutils.GetChannelID()).Return(nil, nil).Times(1)
				s.On("GetLinkByMSTeamsChannelID", testutils.GetTeamsUserID(), testutils.GetChannelID()).Return(&storemodels.ChannelLink{}, nil).Times(1)
				s.On("GetTokenForMattermostUser", testutils.GetUserID()).Return(&fakeToken, nil).Times(1)
				s.On("StoreChannelLink", mock.Anything).Return(nil).Times(1)
			},
			setupClient: func(c *mockClient.Client, uc *mockClient.Client) {
				uc.On("GetChannelInTeam", testutils.GetTeamsUserID(), testutils.GetChannelID()).Return(&clientmodels.Channel{}, nil)
			},
			setupMetrics: func(metrics *mockMetrics.Metrics) {
				metrics.On("ObserveMSGraphClientMethodDuration", "Client.GetChannelInTeam", "true", mock.AnythingOfType("float64")).Once()
			},
		},
		{
			description: "Invalid link command",
			args: &model.CommandArgs{
				UserId:    testutils.GetUserID(),
				TeamId:    testutils.GetTeamsUserID(),
				ChannelId: testutils.GetChannelID(),
			},
			setupPlugin: func(p *Plugin) {
				p.configuration.DisableSyncMsg = true
			},
			setupAPI: func(api *plugintest.API) {
				api.On("GetChannel", testutils.GetChannelID()).Return(&model.Channel{
					Type: model.ChannelTypeOpen,
				}, nil).Times(1)
				api.On("HasPermissionToChannel", testutils.GetUserID(), testutils.GetChannelID(), model.PermissionManageChannelRoles).Return(true).Times(1)
				api.On("SendEphemeralPost", testutils.GetUserID(), testutils.GetEphemeralPost("bot-user-id", testutils.GetChannelID(), "Invalid link command, please pass the MS Teams team id and channel id as parameters.")).Return(testutils.GetPost(testutils.GetChannelID(), testutils.GetUserID(), time.Now().UnixMicro())).Times(1)
			},
			setupStore:   func(s *mockStore.Store) {},
			setupClient:  func(c *mockClient.Client, uc *mockClient.Client) {},
			setupMetrics: func(mockmetrics *mockMetrics.Metrics) {},
		},
		{
			description: "Team is not enabled for MS Teams sync",
			parameters:  []string{"", ""},
			args:        &model.CommandArgs{},
			setupPlugin: func(p *Plugin) {
				p.configuration.DisableSyncMsg = true
			},
			setupAPI: func(api *plugintest.API) {
				api.On("GetChannel", "").Return(&model.Channel{
					Type: model.ChannelTypeOpen,
				}, nil).Times(1)
				api.On("HasPermissionToChannel", "", "", model.PermissionManageChannelRoles).Return(true).Times(1)
				api.On("SendEphemeralPost", "", testutils.GetEphemeralPost("bot-user-id", "", "This team is not enabled for MS Teams sync.")).Return(testutils.GetPost("", "", time.Now().UnixMicro())).Times(1)
			},
			setupStore: func(s *mockStore.Store) {
				s.On("CheckEnabledTeamByTeamID", "").Return(false).Times(1)
			},
			setupClient:  func(c *mockClient.Client, uc *mockClient.Client) {},
			setupMetrics: func(mockmetrics *mockMetrics.Metrics) {},
		},
		{
			description: "Unable to get the current channel information",
			parameters:  []string{testutils.GetTeamsUserID(), ""},
			args: &model.CommandArgs{
				TeamId: testutils.GetTeamsUserID(),
			},
			setupPlugin: func(p *Plugin) {
				p.configuration.DisableSyncMsg = true
			},
			setupAPI: func(api *plugintest.API) {
				api.On("GetChannel", "").Return(nil, testutils.GetInternalServerAppError("Error while getting the current channel.")).Times(1)
				api.On("SendEphemeralPost", "", testutils.GetEphemeralPost("bot-user-id", "", "Unable to get the current channel information.")).Return(testutils.GetPost("", "", time.Now().UnixMicro())).Times(1)
			},
			setupStore: func(s *mockStore.Store) {
				s.On("CheckEnabledTeamByTeamID", testutils.GetTeamsUserID()).Return(true).Times(1)
			},
			setupClient:  func(c *mockClient.Client, uc *mockClient.Client) {},
			setupMetrics: func(mockmetrics *mockMetrics.Metrics) {},
		},
		{
			description: "Unable to link the channel as only channel admin can link it",
			parameters:  []string{testutils.GetTeamsUserID(), ""},
			args: &model.CommandArgs{
				TeamId:    testutils.GetTeamsUserID(),
				ChannelId: testutils.GetChannelID(),
			},
			setupPlugin: func(p *Plugin) {
				p.configuration.DisableSyncMsg = true
			},
			setupAPI: func(api *plugintest.API) {
				api.On("GetChannel", testutils.GetChannelID()).Return(&model.Channel{
					Type: model.ChannelTypeOpen,
				}, nil).Times(1)
				api.On("HasPermissionToChannel", "", testutils.GetChannelID(), model.PermissionManageChannelRoles).Return(false).Times(1)
				api.On("SendEphemeralPost", "", testutils.GetEphemeralPost("bot-user-id", testutils.GetChannelID(), "Unable to link the channel. You have to be a channel admin to link it.")).Return(testutils.GetPost(testutils.GetChannelID(), "", time.Now().UnixMicro())).Times(1)
			},
			setupStore: func(s *mockStore.Store) {
				s.On("CheckEnabledTeamByTeamID", testutils.GetTeamsUserID()).Return(true).Times(1)
			},
			setupClient:  func(c *mockClient.Client, uc *mockClient.Client) {},
			setupMetrics: func(mockmetrics *mockMetrics.Metrics) {},
		},
		{
			description: "Unable to link channel as channel is either a direct or group message",
			parameters:  []string{testutils.GetTeamsUserID(), ""},
			args: &model.CommandArgs{
				TeamId:    testutils.GetTeamsUserID(),
				ChannelId: testutils.GetChannelID(),
			},
			setupPlugin: func(p *Plugin) {
				p.configuration.DisableSyncMsg = true
			},
			setupAPI: func(api *plugintest.API) {
				api.On("GetChannel", testutils.GetChannelID()).Return(&model.Channel{
					Type: model.ChannelTypeGroup,
				}, nil).Times(1)
				api.On("SendEphemeralPost", "", testutils.GetEphemeralPost("bot-user-id", testutils.GetChannelID(), "Linking/unlinking a direct or group message is not allowed")).Return(testutils.GetPost(testutils.GetChannelID(), "", time.Now().UnixMicro())).Times(1)
			},
			setupStore: func(s *mockStore.Store) {
				s.On("CheckEnabledTeamByTeamID", testutils.GetTeamsUserID()).Return(true).Times(1)
			},
			setupClient:  func(c *mockClient.Client, uc *mockClient.Client) {},
			setupMetrics: func(mockmetrics *mockMetrics.Metrics) {},
		},
		{
			description: "Unable to find MS Teams channel as user don't have the permissions to access it",
			parameters:  []string{testutils.GetTeamsUserID(), ""},
			args: &model.CommandArgs{
				UserId:    testutils.GetUserID(),
				TeamId:    testutils.GetTeamsUserID(),
				ChannelId: testutils.GetChannelID(),
			},
			setupPlugin: func(p *Plugin) {
				p.configuration.DisableSyncMsg = true
			},
			setupAPI: func(api *plugintest.API) {
				api.On("GetChannel", testutils.GetChannelID()).Return(&model.Channel{
					Type: model.ChannelTypeOpen,
				}, nil).Times(1)
				api.On("GetConfig").Return(&model.Config{
					ServiceSettings: model.ServiceSettings{
						SiteURL: model.NewString("/"),
					},
				}, nil).Maybe()
				api.On("HasPermissionToChannel", testutils.GetUserID(), testutils.GetChannelID(), model.PermissionManageChannelRoles).Return(true).Times(1)
				api.On("SendEphemeralPost", testutils.GetUserID(), testutils.GetEphemeralPost("bot-user-id", testutils.GetChannelID(), "MS Teams channel not found or you don't have the permissions to access it.")).Return(testutils.GetPost(testutils.GetChannelID(), testutils.GetUserID(), time.Now().UnixMicro())).Times(1)
			},
			setupStore: func(s *mockStore.Store) {
				s.On("CheckEnabledTeamByTeamID", testutils.GetTeamsUserID()).Return(true).Times(1)
				s.On("GetLinkByChannelID", testutils.GetChannelID()).Return(nil, nil).Times(1)
				s.On("GetLinkByMSTeamsChannelID", testutils.GetTeamsUserID(), "").Return(nil, nil).Times(1)
				s.On("GetTokenForMattermostUser", testutils.GetUserID()).Return(&fakeToken, nil).Times(1)
			},
			setupClient: func(c *mockClient.Client, uc *mockClient.Client) {
				uc.On("GetChannelInTeam", testutils.GetTeamsUserID(), "").Return(nil, errors.New("Error while getting the channel"))
			},
			setupMetrics: func(metrics *mockMetrics.Metrics) {
				metrics.On("ObserveMSGraphClientMethodDuration", "Client.GetChannelInTeam", "false", mock.AnythingOfType("float64")).Once()
			},
		},
	} {
		t.Run(testCase.description, func(t *testing.T) {
			p := newTestPlugin(t)
			mockAPI := &plugintest.API{}

			p.SetAPI(mockAPI)
			testCase.setupPlugin(p)
			testCase.setupAPI(mockAPI)
			testutils.MockLogs(mockAPI)
			defer mockAPI.AssertExpectations(t)

			testCase.setupStore(p.store.(*mockStore.Store))
			testCase.setupClient(p.msteamsAppClient.(*mockClient.Client), p.clientBuilderWithToken("", "", "", "", nil, nil).(*mockClient.Client))
			testCase.setupMetrics(p.metricsService.(*mockMetrics.Metrics))
			_, _ = p.executeLinkCommand(testCase.args, testCase.parameters)
		})
	}
=======
		commandResponse, appErr := th.p.executeLinkCommand(args, []string{"msteams_team_id", "msteams_channel_id"})
		require.Nil(t, appErr)
		assertNoCommandResponse(t, commandResponse)
		assertEphemeralResponse(th, t, args, commandWaitingMessage)
		assertEphemeralResponse(th, t, args, "The MS Teams channel is now linked to this Mattermost channel.")
	})
>>>>>>> 0d14f688
}

func TestExecuteConnectCommand(t *testing.T) {
	th := setupTestHelper(t)

	team := th.SetupTeam(t)
	user1 := th.SetupUser(t, team)

	th.SetupWebsocketClientForUser(t, user1.Id)

	t.Run("already connected", func(t *testing.T) {
		th.Reset(t)

		args := &model.CommandArgs{
			UserId:    user1.Id,
			ChannelId: model.NewId(),
		}

		err := th.p.store.SetUserInfo(user1.Id, "team_user_id", &oauth2.Token{AccessToken: "token", Expiry: time.Now().Add(10 * time.Minute)})
		require.NoError(t, err)

		commandResponse, appErr := th.p.executeConnectCommand(args)
		require.Nil(t, appErr)
		assertNoCommandResponse(t, commandResponse)
		assertEphemeralResponse(th, t, args, "You are already connected to MS Teams. Please disconnect your account first before connecting again.")
	})

	t.Run("not in whitelist, already at limit", func(t *testing.T) {
		th.Reset(t)

		args := &model.CommandArgs{
			UserId:    user1.Id,
			ChannelId: model.NewId(),
		}

		configuration := th.p.configuration.Clone()
		configuration.ConnectedUsersAllowed = 0
		th.p.setConfiguration(configuration)
		defer func() {
			configuration := th.p.configuration.Clone()
			configuration.ConnectedUsersAllowed = 1000
			th.p.setConfiguration(configuration)
		}()

		commandResponse, appErr := th.p.executeConnectCommand(args)
		require.Nil(t, appErr)

		assertNoCommandResponse(t, commandResponse)
		assertEphemeralResponse(th, t, args, "You cannot connect your account because the maximum limit of users allowed to connect has been reached. Please contact your system administrator.")
	})

	t.Run("successfully started connection", func(t *testing.T) {
		th.Reset(t)

		args := &model.CommandArgs{
			UserId:    user1.Id,
			ChannelId: model.NewId(),
		}

		commandResponse, appErr := th.p.executeConnectCommand(args)
		require.Nil(t, appErr)

		assertNoCommandResponse(t, commandResponse)
		assertEphemeralResponse(th, t, args, fmt.Sprintf("[Click here to connect your account](%s/connect)", th.p.GetURL()))
	})
}

func TestExecuteConnectBotCommand(t *testing.T) {
	th := setupTestHelper(t)

	team := th.SetupTeam(t)
	user1 := th.SetupUser(t, team)
	sysadmin1 := th.SetupSysadmin(t, team)

	th.SetupWebsocketClientForUser(t, user1.Id)
	th.SetupWebsocketClientForUser(t, sysadmin1.Id)

	t.Run("not a system admin", func(t *testing.T) {
		th.Reset(t)

		args := &model.CommandArgs{
			UserId:    user1.Id,
			ChannelId: model.NewId(),
		}

		commandResponse, appErr := th.p.executeConnectBotCommand(args)
		require.Nil(t, appErr)
		assertNoCommandResponse(t, commandResponse)
		assertEphemeralResponse(th, t, args, "Unable to connect the bot account, only system admins can connect the bot account.")
	})

	t.Run("bot user already connected", func(t *testing.T) {
		th.Reset(t)

		args := &model.CommandArgs{
			UserId:    sysadmin1.Id,
			ChannelId: model.NewId(),
		}

		err := th.p.store.SetUserInfo(th.p.userID, "bot_team_user_id", &oauth2.Token{AccessToken: "token", Expiry: time.Now().Add(10 * time.Minute)})
		require.NoError(t, err)

		commandResponse, appErr := th.p.executeConnectBotCommand(args)
		require.Nil(t, appErr)
		assertNoCommandResponse(t, commandResponse)
		assertEphemeralResponse(th, t, args, "The bot account is already connected to MS Teams. Please disconnect the bot account first before connecting again.")
	})

	t.Run("not in whitelist, already at limit", func(t *testing.T) {
		th.Reset(t)

		args := &model.CommandArgs{
			UserId:    sysadmin1.Id,
			ChannelId: model.NewId(),
		}

		configuration := th.p.configuration.Clone()
		configuration.ConnectedUsersAllowed = 0
		th.p.setConfiguration(configuration)
		defer func() {
			configuration := th.p.configuration.Clone()
			configuration.ConnectedUsersAllowed = 1000
			th.p.setConfiguration(configuration)
		}()

		commandResponse, appErr := th.p.executeConnectBotCommand(args)
		require.Nil(t, appErr)

		assertNoCommandResponse(t, commandResponse)
		assertEphemeralResponse(th, t, args, "You cannot connect the bot account because the maximum limit of users allowed to connect has been reached.")
	})

	t.Run("successfully started connection", func(t *testing.T) {
		th.Reset(t)

		args := &model.CommandArgs{
			UserId:    sysadmin1.Id,
			ChannelId: model.NewId(),
		}

		commandResponse, appErr := th.p.executeConnectBotCommand(args)
		require.Nil(t, appErr)
		assertNoCommandResponse(t, commandResponse)
		assertEphemeralResponse(th, t, args, fmt.Sprintf("[Click here to connect the bot account](%s/connect?isBot)", th.p.GetURL()))
	})
}

func TestGetAutocompleteData(t *testing.T) {
	for _, testCase := range []struct {
		description        string
		syncLinkedChannels bool
		autocompleteData   *model.AutocompleteData
	}{
		{
			description:        "Successfully get all auto complete data",
			syncLinkedChannels: true,
			autocompleteData: &model.AutocompleteData{
				Trigger:   "msteams",
				Hint:      "[command]",
				HelpText:  "Manage MS Teams linked channels",
				RoleID:    model.SystemUserRoleId,
				Arguments: []*model.AutocompleteArg{},
				SubCommands: []*model.AutocompleteData{
					{
						Trigger:  "link",
						Hint:     "[msteams-team-id] [msteams-channel-id]",
						HelpText: "Link current channel to a MS Teams channel",
						RoleID:   model.SystemUserRoleId,
						Arguments: []*model.AutocompleteArg{
							{
								HelpText: "[msteams-team-id]",
								Type:     "DynamicList",
								Required: true,
								Data: &model.AutocompleteDynamicListArg{
									FetchURL: "plugins/com.mattermost.msteams-sync/autocomplete/teams",
								},
							},
							{
								HelpText: "[msteams-channel-id]",
								Type:     "DynamicList",
								Required: true,
								Data: &model.AutocompleteDynamicListArg{
									FetchURL: "plugins/com.mattermost.msteams-sync/autocomplete/channels",
								},
							},
						},
						SubCommands: []*model.AutocompleteData{},
					},
					{
						Trigger:     "unlink",
						HelpText:    "Unlink the current channel from the MS Teams channel",
						RoleID:      model.SystemUserRoleId,
						Arguments:   []*model.AutocompleteArg{},
						SubCommands: []*model.AutocompleteData{},
					},
					{
						Trigger:     "show",
						HelpText:    "Show MS Teams linked channel",
						RoleID:      model.SystemUserRoleId,
						Arguments:   []*model.AutocompleteArg{},
						SubCommands: []*model.AutocompleteData{},
					},
					{
						Trigger:     "show-links",
						HelpText:    "Show all MS Teams linked channels",
						RoleID:      model.SystemAdminRoleId,
						Arguments:   []*model.AutocompleteArg{},
						SubCommands: []*model.AutocompleteData{},
					},
					{
						Trigger:     "connect",
						HelpText:    "Connect your Mattermost account to your MS Teams account",
						RoleID:      model.SystemUserRoleId,
						Arguments:   []*model.AutocompleteArg{},
						SubCommands: []*model.AutocompleteData{},
					},
					{
						Trigger:     "disconnect",
						HelpText:    "Disconnect your Mattermost account from your MS Teams account",
						RoleID:      model.SystemUserRoleId,
						Arguments:   []*model.AutocompleteArg{},
						SubCommands: []*model.AutocompleteData{},
					},
					{
						Trigger:     "connect-bot",
						HelpText:    "Connect the bot account (only system admins can do this)",
						RoleID:      model.SystemAdminRoleId,
						Arguments:   []*model.AutocompleteArg{},
						SubCommands: []*model.AutocompleteData{},
					},
					{
						Trigger:     "disconnect-bot",
						HelpText:    "Disconnect the bot account (only system admins can do this)",
						RoleID:      model.SystemAdminRoleId,
						Arguments:   []*model.AutocompleteArg{},
						SubCommands: []*model.AutocompleteData{},
					},
					{
						Trigger:  "promote",
						HelpText: "Promote a user from synthetic user account to regular mattermost account",
						RoleID:   model.SystemAdminRoleId,
						Arguments: []*model.AutocompleteArg{
							{
								HelpText: "Username of the existing mattermost user",
								Type:     "TextInput",
								Required: true,
								Data: &model.AutocompleteTextArg{
									Hint:    "username",
									Pattern: `^[a-z0-9\.\-_:]+$`,
								},
							},
							{
								HelpText: "The new username after the user is promoted",
								Type:     "TextInput",
								Required: true,
								Data: &model.AutocompleteTextArg{
									Hint:    "new username",
									Pattern: `^[a-z0-9\.\-_:]+$`,
								},
							},
						},
						SubCommands: []*model.AutocompleteData{},
					},
				},
			},
		},
		{
			description:        "Successfully get all auto complete data",
			syncLinkedChannels: false,
			autocompleteData: &model.AutocompleteData{
				Trigger:   "msteams",
				Hint:      "[command]",
				HelpText:  "Manage MS Teams linked channels",
				RoleID:    model.SystemUserRoleId,
				Arguments: []*model.AutocompleteArg{},
				SubCommands: []*model.AutocompleteData{
					{
						Trigger:     "connect",
						HelpText:    "Connect your Mattermost account to your MS Teams account",
						RoleID:      model.SystemUserRoleId,
						Arguments:   []*model.AutocompleteArg{},
						SubCommands: []*model.AutocompleteData{},
					},
					{
						Trigger:     "disconnect",
						HelpText:    "Disconnect your Mattermost account from your MS Teams account",
						RoleID:      model.SystemUserRoleId,
						Arguments:   []*model.AutocompleteArg{},
						SubCommands: []*model.AutocompleteData{},
					},
					{
						Trigger:     "connect-bot",
						HelpText:    "Connect the bot account (only system admins can do this)",
						RoleID:      model.SystemAdminRoleId,
						Arguments:   []*model.AutocompleteArg{},
						SubCommands: []*model.AutocompleteData{},
					},
					{
						Trigger:     "disconnect-bot",
						HelpText:    "Disconnect the bot account (only system admins can do this)",
						RoleID:      model.SystemAdminRoleId,
						Arguments:   []*model.AutocompleteArg{},
						SubCommands: []*model.AutocompleteData{},
					},
					{
						Trigger:  "promote",
						HelpText: "Promote a user from synthetic user account to regular mattermost account",
						RoleID:   model.SystemAdminRoleId,
						Arguments: []*model.AutocompleteArg{
							{
								HelpText: "Username of the existing mattermost user",
								Type:     "TextInput",
								Required: true,
								Data: &model.AutocompleteTextArg{
									Hint:    "username",
									Pattern: `^[a-z0-9\.\-_:]+$`,
								},
							},
							{
								HelpText: "The new username after the user is promoted",
								Type:     "TextInput",
								Required: true,
								Data: &model.AutocompleteTextArg{
									Hint:    "new username",
									Pattern: `^[a-z0-9\.\-_:]+$`,
								},
							},
						},
						SubCommands: []*model.AutocompleteData{},
					},
				},
			},
		},
	} {
		t.Run(testCase.description, func(t *testing.T) {
			autocompleteData := getAutocompleteData(testCase.syncLinkedChannels)
			assert.Equal(t, testCase.autocompleteData, autocompleteData)
		})
	}
}

func TestExecutePromoteCommand(t *testing.T) {
	th := setupTestHelper(t)

	team := th.SetupTeam(t)
	sysadmin1 := th.SetupSysadmin(t, team)
	user1 := th.SetupUser(t, team)
	user2 := th.SetupUser(t, team)
	user3 := th.SetupUser(t, team)

	th.SetupWebsocketClientForUser(t, user1.Id)
	th.SetupWebsocketClientForUser(t, sysadmin1.Id)

	t.Run("no parameters", func(t *testing.T) {
		args := &model.CommandArgs{
			UserId:    user1.Id,
			ChannelId: model.NewId(),
		}
		commandResponse, appErr := th.p.executePromoteUserCommand(args, nil)
		require.Nil(t, appErr)
		assertNoCommandResponse(t, commandResponse)
		assertEphemeralResponse(th, t, args, "Invalid promote command, please pass the current username and promoted username as parameters.")
	})

	t.Run("too many parameters", func(t *testing.T) {
		args := &model.CommandArgs{
			UserId:    user1.Id,
			ChannelId: model.NewId(),
		}
		parameters := []string{"user1", "user2", "user3"}
		commandResponse, appErr := th.p.executePromoteUserCommand(args, parameters)
		require.Nil(t, appErr)
		assertNoCommandResponse(t, commandResponse)
		assertEphemeralResponse(th, t, args, "Invalid promote command, please pass the current username and promoted username as parameters.")
	})

	t.Run("not a system admin", func(t *testing.T) {
		args := &model.CommandArgs{
			UserId:    user1.Id,
			ChannelId: model.NewId(),
		}
		parameters := []string{"valid-user", "valid-user"}
		commandResponse, appErr := th.p.executePromoteUserCommand(args, parameters)
		require.Nil(t, appErr)
		assertNoCommandResponse(t, commandResponse)
		assertEphemeralResponse(th, t, args, "Unable to execute the command, only system admins have access to execute this command.")
	})

	t.Run("not an existing user", func(t *testing.T) {
		username := model.NewId()

		args := &model.CommandArgs{
			UserId:    sysadmin1.Id,
			ChannelId: model.NewId(),
		}
		parameters := []string{username, username}
		commandResponse, appErr := th.p.executePromoteUserCommand(args, parameters)
		require.Nil(t, appErr)
		assertNoCommandResponse(t, commandResponse)
		assertEphemeralResponse(th, t, args, fmt.Sprintf("Error: Unable to promote account %s, user not found", username))
	})

	t.Run("not a known ms teams remote user", func(t *testing.T) {
		args := &model.CommandArgs{
			UserId:    sysadmin1.Id,
			ChannelId: model.NewId(),
		}
		parameters := []string{user2.Username, "newUser2"}
		commandResponse, appErr := th.p.executePromoteUserCommand(args, parameters)
		require.Nil(t, appErr)
		assertNoCommandResponse(t, commandResponse)
		assertEphemeralResponse(th, t, args, fmt.Sprintf("Error: Unable to promote account %s, it is not a known msteams user account", user2.Username))
	})

	t.Run("not a remote user", func(t *testing.T) {
		err := th.p.store.SetUserInfo(user3.Id, "team_user_id_"+model.NewId(), nil)
		require.NoError(t, err)

		args := &model.CommandArgs{
			UserId:    sysadmin1.Id,
			ChannelId: model.NewId(),
		}
		parameters := []string{user3.Username, "newUser3"}
		commandResponse, appErr := th.p.executePromoteUserCommand(args, parameters)
		require.Nil(t, appErr)
		assertNoCommandResponse(t, commandResponse)
		assertEphemeralResponse(th, t, args, fmt.Sprintf("Error: Unable to promote account %s, it is already a regular account", user3.Username))
	})

	t.Run("new username already exists", func(t *testing.T) {
		remoteUser := th.SetupRemoteUser(t, team)

		err := th.p.store.SetUserInfo(remoteUser.Id, "team_user_id_"+model.NewId(), nil)
		require.NoError(t, err)

		args := &model.CommandArgs{
			UserId:    sysadmin1.Id,
			ChannelId: model.NewId(),
		}
		parameters := []string{remoteUser.Username, user3.Username}
		commandResponse, appErr := th.p.executePromoteUserCommand(args, parameters)
		require.Nil(t, appErr)
		assertNoCommandResponse(t, commandResponse)
		assertEphemeralResponse(th, t, args, "Error: the promoted username already exists, please use a different username.")
	})

	t.Run("successfully promoted to new username, without @ prefix", func(t *testing.T) {
		remoteUser := th.SetupRemoteUser(t, team)
		newUsername := model.NewId()

		err := th.p.store.SetUserInfo(remoteUser.Id, "team_user_id_"+model.NewId(), nil)
		require.NoError(t, err)

		args := &model.CommandArgs{
			UserId:    sysadmin1.Id,
			ChannelId: model.NewId(),
		}
		parameters := []string{remoteUser.Username, newUsername}
		commandResponse, appErr := th.p.executePromoteUserCommand(args, parameters)
		require.Nil(t, appErr)
		assertNoCommandResponse(t, commandResponse)
		assertEphemeralResponse(th, t, args, fmt.Sprintf("Account %s has been promoted and updated the username to %s", remoteUser.Username, newUsername))
	})

	t.Run("successfully promoted to new username, with @ prefix", func(t *testing.T) {
		remoteUser := th.SetupRemoteUser(t, team)
		newUsername := model.NewId()

		err := th.p.store.SetUserInfo(remoteUser.Id, "team_user_id_"+model.NewId(), nil)
		require.NoError(t, err)

		args := &model.CommandArgs{
			UserId:    sysadmin1.Id,
			ChannelId: model.NewId(),
		}
		parameters := []string{fmt.Sprintf("@%s", remoteUser.Username), fmt.Sprintf("@%s", newUsername)}
		commandResponse, appErr := th.p.executePromoteUserCommand(args, parameters)
		require.Nil(t, appErr)
		assertNoCommandResponse(t, commandResponse)
		assertEphemeralResponse(th, t, args, fmt.Sprintf("Account %s has been promoted and updated the username to %s", remoteUser.Username, newUsername))
	})

	t.Run("successfully promoted to same username, without @ prefix", func(t *testing.T) {
		remoteUser := th.SetupRemoteUser(t, team)

		err := th.p.store.SetUserInfo(remoteUser.Id, "team_user_id_"+model.NewId(), nil)
		require.NoError(t, err)

		args := &model.CommandArgs{
			UserId:    sysadmin1.Id,
			ChannelId: model.NewId(),
		}
		parameters := []string{remoteUser.Username, remoteUser.Username}
		commandResponse, appErr := th.p.executePromoteUserCommand(args, parameters)
		require.Nil(t, appErr)
		assertNoCommandResponse(t, commandResponse)
		assertEphemeralResponse(th, t, args, fmt.Sprintf("Account %s has been promoted and updated the username to %s", remoteUser.Username, remoteUser.Username))
	})

	t.Run("successfully promoted to same username, with @ prefix", func(t *testing.T) {
		remoteUser := th.SetupRemoteUser(t, team)

		err := th.p.store.SetUserInfo(remoteUser.Id, "team_user_id_"+model.NewId(), nil)
		require.NoError(t, err)

		args := &model.CommandArgs{
			UserId:    sysadmin1.Id,
			ChannelId: model.NewId(),
		}
		parameters := []string{fmt.Sprintf("@%s", remoteUser.Username), fmt.Sprintf("@%s", remoteUser.Username)}
		commandResponse, appErr := th.p.executePromoteUserCommand(args, parameters)
		require.Nil(t, appErr)
		assertNoCommandResponse(t, commandResponse)
		assertEphemeralResponse(th, t, args, fmt.Sprintf("Account %s has been promoted and updated the username to %s", remoteUser.Username, remoteUser.Username))
	})
}<|MERGE_RESOLUTION|>--- conflicted
+++ resolved
@@ -5,23 +5,12 @@
 	"testing"
 	"time"
 
-<<<<<<< HEAD
 	"github.com/pkg/errors"
 	"golang.org/x/oauth2"
 
-	"github.com/mattermost/mattermost-plugin-msteams/server/metrics"
-	mockMetrics "github.com/mattermost/mattermost-plugin-msteams/server/metrics/mocks"
-=======
->>>>>>> 0d14f688
 	"github.com/mattermost/mattermost-plugin-msteams/server/msteams/clientmodels"
 	"github.com/mattermost/mattermost-plugin-msteams/server/store/storemodels"
 	"github.com/mattermost/mattermost/server/public/model"
-<<<<<<< HEAD
-	"github.com/mattermost/mattermost/server/public/plugin/plugintest"
-=======
-	"github.com/pkg/errors"
-	"golang.org/x/oauth2"
->>>>>>> 0d14f688
 
 	"github.com/stretchr/testify/assert"
 	"github.com/stretchr/testify/mock"
@@ -785,302 +774,12 @@
 			Return(&clientmodels.Subscription{ID: model.NewId()}, nil).
 			Times(1)
 
-<<<<<<< HEAD
-func TestExecuteLinkCommand(t *testing.T) {
-	for _, testCase := range []struct {
-		description  string
-		parameters   []string
-		args         *model.CommandArgs
-		setupPlugin  func(p *Plugin)
-		setupAPI     func(*plugintest.API)
-		setupStore   func(*mockStore.Store)
-		setupClient  func(*mockClient.Client, *mockClient.Client)
-		setupMetrics func(mockmetrics *mockMetrics.Metrics)
-	}{
-		{
-			description: "Successfully executed link command",
-			parameters:  []string{testutils.GetTeamsUserID(), testutils.GetChannelID()},
-			args: &model.CommandArgs{
-				UserId:    testutils.GetUserID(),
-				TeamId:    testutils.GetTeamsUserID(),
-				ChannelId: testutils.GetChannelID(),
-			},
-			setupPlugin: func(p *Plugin) {
-				p.configuration.DisableSyncMsg = true
-			},
-			setupAPI: func(api *plugintest.API) {
-				api.On("GetChannel", testutils.GetChannelID()).Return(&model.Channel{
-					Id:     testutils.GetChannelID(),
-					TeamId: testutils.GetTeamID(),
-					Type:   model.ChannelTypeOpen,
-				}, nil).Times(1)
-				api.On("GetConfig").Return(&model.Config{
-					ServiceSettings: model.ServiceSettings{
-						SiteURL: model.NewString("/"),
-					},
-				}, nil).Maybe()
-				api.On("HasPermissionToChannel", testutils.GetUserID(), testutils.GetChannelID(), model.PermissionManageChannelRoles).Return(true).Times(1)
-				api.On("SendEphemeralPost", testutils.GetUserID(), testutils.GetEphemeralPost("bot-user-id", testutils.GetChannelID(), commandWaitingMessage)).Return(testutils.GetPost(testutils.GetChannelID(), testutils.GetUserID(), time.Now().UnixMicro())).Times(1)
-				api.On("SendEphemeralPost", testutils.GetUserID(), testutils.GetEphemeralPost("bot-user-id", testutils.GetChannelID(), "The MS Teams channel is now linked to this Mattermost channel.")).Return(testutils.GetPost(testutils.GetChannelID(), testutils.GetUserID(), time.Now().UnixMicro())).Times(1)
-				api.On("GetChannelMembers", testutils.GetChannelID(), 0, 200).Return(model.ChannelMembers(nil), (*model.AppError)(nil)).Times(1)
-			},
-			setupStore: func(s *mockStore.Store) {
-				s.On("CheckEnabledTeamByTeamID", testutils.GetTeamsUserID()).Return(true).Times(1)
-				s.On("GetLinkByChannelID", testutils.GetChannelID()).Return(nil, nil).Times(1)
-				s.On("GetLinkByMSTeamsChannelID", testutils.GetTeamsUserID(), testutils.GetChannelID()).Return(nil, nil).Times(1)
-				s.On("GetTokenForMattermostUser", testutils.GetUserID()).Return(&fakeToken, nil).Times(1)
-				s.On("StoreChannelLink", mock.AnythingOfType("*storemodels.ChannelLink")).Return(nil).Times(1)
-				s.On("SaveChannelSubscription", mock.AnythingOfType("storemodels.ChannelSubscription")).Return(nil).Times(1)
-			},
-			setupClient: func(c *mockClient.Client, uc *mockClient.Client) {
-				uc.On("GetChannelInTeam", testutils.GetTeamsUserID(), testutils.GetChannelID()).Return(&clientmodels.Channel{}, nil)
-			},
-			setupMetrics: func(mockmetrics *mockMetrics.Metrics) {
-				mockmetrics.On("ObserveSubscription", metrics.SubscriptionConnected).Times(1)
-				mockmetrics.On("ObserveMSGraphClientMethodDuration", "Client.GetChannelInTeam", "true", mock.AnythingOfType("float64")).Once()
-			},
-		},
-		{
-			description: "Successfully executed link command, sync msg enabled",
-			parameters:  []string{testutils.GetTeamsUserID(), testutils.GetChannelID()},
-			args: &model.CommandArgs{
-				UserId:    testutils.GetUserID(),
-				TeamId:    testutils.GetTeamsUserID(),
-				ChannelId: testutils.GetChannelID(),
-			},
-			setupPlugin: func(p *Plugin) {
-				p.configuration.DisableSyncMsg = false
-			},
-			setupAPI: func(api *plugintest.API) {
-				api.On("GetChannel", testutils.GetChannelID()).Return(&model.Channel{
-					Id:     testutils.GetChannelID(),
-					TeamId: testutils.GetTeamID(),
-					Type:   model.ChannelTypeOpen,
-				}, nil).Times(1)
-				api.On("GetConfig").Return(&model.Config{
-					ServiceSettings: model.ServiceSettings{
-						SiteURL: model.NewString("/"),
-					},
-				}, nil).Maybe()
-				api.On("HasPermissionToChannel", testutils.GetUserID(), testutils.GetChannelID(), model.PermissionManageChannelRoles).Return(true).Times(1)
-				api.On("SendEphemeralPost", testutils.GetUserID(), testutils.GetEphemeralPost("bot-user-id", testutils.GetChannelID(), commandWaitingMessage)).Return(testutils.GetPost(testutils.GetChannelID(), testutils.GetUserID(), time.Now().UnixMicro())).Times(1)
-				api.On("SendEphemeralPost", testutils.GetUserID(), testutils.GetEphemeralPost("bot-user-id", testutils.GetChannelID(), "The MS Teams channel is now linked to this Mattermost channel.")).Return(testutils.GetPost(testutils.GetChannelID(), testutils.GetUserID(), time.Now().UnixMicro())).Times(1)
-				api.On("GetChannelMembers", testutils.GetChannelID(), 0, 200).Return(model.ChannelMembers(nil), (*model.AppError)(nil)).Times(1)
-			},
-			setupStore: func(s *mockStore.Store) {
-				s.On("CheckEnabledTeamByTeamID", testutils.GetTeamsUserID()).Return(true).Times(1)
-				s.On("GetLinkByChannelID", testutils.GetChannelID()).Return(nil, nil).Times(1)
-				s.On("GetLinkByMSTeamsChannelID", testutils.GetTeamsUserID(), testutils.GetChannelID()).Return(nil, nil).Times(1)
-				s.On("GetTokenForMattermostUser", testutils.GetUserID()).Return(&fakeToken, nil).Times(1)
-				s.On("StoreChannelLink", mock.AnythingOfType("*storemodels.ChannelLink")).Return(nil).Times(1)
-				s.On("SaveChannelSubscription", mock.AnythingOfType("storemodels.ChannelSubscription")).Return(nil).Times(1)
-			},
-			setupClient: func(c *mockClient.Client, uc *mockClient.Client) {
-				uc.On("GetChannelInTeam", testutils.GetTeamsUserID(), testutils.GetChannelID()).Return(&clientmodels.Channel{}, nil)
-			},
-			setupMetrics: func(mockmetrics *mockMetrics.Metrics) {
-				mockmetrics.On("ObserveSubscription", metrics.SubscriptionConnected).Times(1)
-				mockmetrics.On("ObserveMSGraphClientMethodDuration", "Client.GetChannelInTeam", "true", mock.AnythingOfType("float64")).Once()
-			},
-		},
-		{
-			description: "Unable to link a MS Teams channel to multiple channels",
-			parameters:  []string{testutils.GetTeamsUserID(), testutils.GetChannelID()},
-			args: &model.CommandArgs{
-				UserId:    testutils.GetUserID(),
-				TeamId:    testutils.GetTeamsUserID(),
-				ChannelId: testutils.GetChannelID(),
-			},
-			setupPlugin: func(p *Plugin) {
-				p.configuration.DisableSyncMsg = true
-			},
-			setupAPI: func(api *plugintest.API) {
-				api.On("GetChannel", testutils.GetChannelID()).Return(&model.Channel{
-					Type: model.ChannelTypeOpen,
-				}, nil).Times(1)
-				api.On("HasPermissionToChannel", testutils.GetUserID(), testutils.GetChannelID(), model.PermissionManageChannelRoles).Return(true).Times(1)
-				api.On("SendEphemeralPost", testutils.GetUserID(), testutils.GetEphemeralPost("bot-user-id", testutils.GetChannelID(), "A link for this channel already exists. Please unlink the channel before you link again with another channel.")).Return(testutils.GetPost(testutils.GetChannelID(), testutils.GetUserID(), time.Now().UnixMicro())).Times(1)
-			},
-			setupStore: func(s *mockStore.Store) {
-				s.On("CheckEnabledTeamByTeamID", testutils.GetTeamsUserID()).Return(true).Times(1)
-				s.On("GetLinkByChannelID", testutils.GetChannelID()).Return(nil, nil).Times(1)
-				s.On("GetLinkByMSTeamsChannelID", testutils.GetTeamsUserID(), testutils.GetChannelID()).Return(&storemodels.ChannelLink{}, nil).Times(1)
-				s.On("GetTokenForMattermostUser", testutils.GetUserID()).Return(&fakeToken, nil).Times(1)
-				s.On("StoreChannelLink", mock.Anything).Return(nil).Times(1)
-			},
-			setupClient: func(c *mockClient.Client, uc *mockClient.Client) {
-				uc.On("GetChannelInTeam", testutils.GetTeamsUserID(), testutils.GetChannelID()).Return(&clientmodels.Channel{}, nil)
-			},
-			setupMetrics: func(metrics *mockMetrics.Metrics) {
-				metrics.On("ObserveMSGraphClientMethodDuration", "Client.GetChannelInTeam", "true", mock.AnythingOfType("float64")).Once()
-			},
-		},
-		{
-			description: "Invalid link command",
-			args: &model.CommandArgs{
-				UserId:    testutils.GetUserID(),
-				TeamId:    testutils.GetTeamsUserID(),
-				ChannelId: testutils.GetChannelID(),
-			},
-			setupPlugin: func(p *Plugin) {
-				p.configuration.DisableSyncMsg = true
-			},
-			setupAPI: func(api *plugintest.API) {
-				api.On("GetChannel", testutils.GetChannelID()).Return(&model.Channel{
-					Type: model.ChannelTypeOpen,
-				}, nil).Times(1)
-				api.On("HasPermissionToChannel", testutils.GetUserID(), testutils.GetChannelID(), model.PermissionManageChannelRoles).Return(true).Times(1)
-				api.On("SendEphemeralPost", testutils.GetUserID(), testutils.GetEphemeralPost("bot-user-id", testutils.GetChannelID(), "Invalid link command, please pass the MS Teams team id and channel id as parameters.")).Return(testutils.GetPost(testutils.GetChannelID(), testutils.GetUserID(), time.Now().UnixMicro())).Times(1)
-			},
-			setupStore:   func(s *mockStore.Store) {},
-			setupClient:  func(c *mockClient.Client, uc *mockClient.Client) {},
-			setupMetrics: func(mockmetrics *mockMetrics.Metrics) {},
-		},
-		{
-			description: "Team is not enabled for MS Teams sync",
-			parameters:  []string{"", ""},
-			args:        &model.CommandArgs{},
-			setupPlugin: func(p *Plugin) {
-				p.configuration.DisableSyncMsg = true
-			},
-			setupAPI: func(api *plugintest.API) {
-				api.On("GetChannel", "").Return(&model.Channel{
-					Type: model.ChannelTypeOpen,
-				}, nil).Times(1)
-				api.On("HasPermissionToChannel", "", "", model.PermissionManageChannelRoles).Return(true).Times(1)
-				api.On("SendEphemeralPost", "", testutils.GetEphemeralPost("bot-user-id", "", "This team is not enabled for MS Teams sync.")).Return(testutils.GetPost("", "", time.Now().UnixMicro())).Times(1)
-			},
-			setupStore: func(s *mockStore.Store) {
-				s.On("CheckEnabledTeamByTeamID", "").Return(false).Times(1)
-			},
-			setupClient:  func(c *mockClient.Client, uc *mockClient.Client) {},
-			setupMetrics: func(mockmetrics *mockMetrics.Metrics) {},
-		},
-		{
-			description: "Unable to get the current channel information",
-			parameters:  []string{testutils.GetTeamsUserID(), ""},
-			args: &model.CommandArgs{
-				TeamId: testutils.GetTeamsUserID(),
-			},
-			setupPlugin: func(p *Plugin) {
-				p.configuration.DisableSyncMsg = true
-			},
-			setupAPI: func(api *plugintest.API) {
-				api.On("GetChannel", "").Return(nil, testutils.GetInternalServerAppError("Error while getting the current channel.")).Times(1)
-				api.On("SendEphemeralPost", "", testutils.GetEphemeralPost("bot-user-id", "", "Unable to get the current channel information.")).Return(testutils.GetPost("", "", time.Now().UnixMicro())).Times(1)
-			},
-			setupStore: func(s *mockStore.Store) {
-				s.On("CheckEnabledTeamByTeamID", testutils.GetTeamsUserID()).Return(true).Times(1)
-			},
-			setupClient:  func(c *mockClient.Client, uc *mockClient.Client) {},
-			setupMetrics: func(mockmetrics *mockMetrics.Metrics) {},
-		},
-		{
-			description: "Unable to link the channel as only channel admin can link it",
-			parameters:  []string{testutils.GetTeamsUserID(), ""},
-			args: &model.CommandArgs{
-				TeamId:    testutils.GetTeamsUserID(),
-				ChannelId: testutils.GetChannelID(),
-			},
-			setupPlugin: func(p *Plugin) {
-				p.configuration.DisableSyncMsg = true
-			},
-			setupAPI: func(api *plugintest.API) {
-				api.On("GetChannel", testutils.GetChannelID()).Return(&model.Channel{
-					Type: model.ChannelTypeOpen,
-				}, nil).Times(1)
-				api.On("HasPermissionToChannel", "", testutils.GetChannelID(), model.PermissionManageChannelRoles).Return(false).Times(1)
-				api.On("SendEphemeralPost", "", testutils.GetEphemeralPost("bot-user-id", testutils.GetChannelID(), "Unable to link the channel. You have to be a channel admin to link it.")).Return(testutils.GetPost(testutils.GetChannelID(), "", time.Now().UnixMicro())).Times(1)
-			},
-			setupStore: func(s *mockStore.Store) {
-				s.On("CheckEnabledTeamByTeamID", testutils.GetTeamsUserID()).Return(true).Times(1)
-			},
-			setupClient:  func(c *mockClient.Client, uc *mockClient.Client) {},
-			setupMetrics: func(mockmetrics *mockMetrics.Metrics) {},
-		},
-		{
-			description: "Unable to link channel as channel is either a direct or group message",
-			parameters:  []string{testutils.GetTeamsUserID(), ""},
-			args: &model.CommandArgs{
-				TeamId:    testutils.GetTeamsUserID(),
-				ChannelId: testutils.GetChannelID(),
-			},
-			setupPlugin: func(p *Plugin) {
-				p.configuration.DisableSyncMsg = true
-			},
-			setupAPI: func(api *plugintest.API) {
-				api.On("GetChannel", testutils.GetChannelID()).Return(&model.Channel{
-					Type: model.ChannelTypeGroup,
-				}, nil).Times(1)
-				api.On("SendEphemeralPost", "", testutils.GetEphemeralPost("bot-user-id", testutils.GetChannelID(), "Linking/unlinking a direct or group message is not allowed")).Return(testutils.GetPost(testutils.GetChannelID(), "", time.Now().UnixMicro())).Times(1)
-			},
-			setupStore: func(s *mockStore.Store) {
-				s.On("CheckEnabledTeamByTeamID", testutils.GetTeamsUserID()).Return(true).Times(1)
-			},
-			setupClient:  func(c *mockClient.Client, uc *mockClient.Client) {},
-			setupMetrics: func(mockmetrics *mockMetrics.Metrics) {},
-		},
-		{
-			description: "Unable to find MS Teams channel as user don't have the permissions to access it",
-			parameters:  []string{testutils.GetTeamsUserID(), ""},
-			args: &model.CommandArgs{
-				UserId:    testutils.GetUserID(),
-				TeamId:    testutils.GetTeamsUserID(),
-				ChannelId: testutils.GetChannelID(),
-			},
-			setupPlugin: func(p *Plugin) {
-				p.configuration.DisableSyncMsg = true
-			},
-			setupAPI: func(api *plugintest.API) {
-				api.On("GetChannel", testutils.GetChannelID()).Return(&model.Channel{
-					Type: model.ChannelTypeOpen,
-				}, nil).Times(1)
-				api.On("GetConfig").Return(&model.Config{
-					ServiceSettings: model.ServiceSettings{
-						SiteURL: model.NewString("/"),
-					},
-				}, nil).Maybe()
-				api.On("HasPermissionToChannel", testutils.GetUserID(), testutils.GetChannelID(), model.PermissionManageChannelRoles).Return(true).Times(1)
-				api.On("SendEphemeralPost", testutils.GetUserID(), testutils.GetEphemeralPost("bot-user-id", testutils.GetChannelID(), "MS Teams channel not found or you don't have the permissions to access it.")).Return(testutils.GetPost(testutils.GetChannelID(), testutils.GetUserID(), time.Now().UnixMicro())).Times(1)
-			},
-			setupStore: func(s *mockStore.Store) {
-				s.On("CheckEnabledTeamByTeamID", testutils.GetTeamsUserID()).Return(true).Times(1)
-				s.On("GetLinkByChannelID", testutils.GetChannelID()).Return(nil, nil).Times(1)
-				s.On("GetLinkByMSTeamsChannelID", testutils.GetTeamsUserID(), "").Return(nil, nil).Times(1)
-				s.On("GetTokenForMattermostUser", testutils.GetUserID()).Return(&fakeToken, nil).Times(1)
-			},
-			setupClient: func(c *mockClient.Client, uc *mockClient.Client) {
-				uc.On("GetChannelInTeam", testutils.GetTeamsUserID(), "").Return(nil, errors.New("Error while getting the channel"))
-			},
-			setupMetrics: func(metrics *mockMetrics.Metrics) {
-				metrics.On("ObserveMSGraphClientMethodDuration", "Client.GetChannelInTeam", "false", mock.AnythingOfType("float64")).Once()
-			},
-		},
-	} {
-		t.Run(testCase.description, func(t *testing.T) {
-			p := newTestPlugin(t)
-			mockAPI := &plugintest.API{}
-
-			p.SetAPI(mockAPI)
-			testCase.setupPlugin(p)
-			testCase.setupAPI(mockAPI)
-			testutils.MockLogs(mockAPI)
-			defer mockAPI.AssertExpectations(t)
-
-			testCase.setupStore(p.store.(*mockStore.Store))
-			testCase.setupClient(p.msteamsAppClient.(*mockClient.Client), p.clientBuilderWithToken("", "", "", "", nil, nil).(*mockClient.Client))
-			testCase.setupMetrics(p.metricsService.(*mockMetrics.Metrics))
-			_, _ = p.executeLinkCommand(testCase.args, testCase.parameters)
-		})
-	}
-=======
 		commandResponse, appErr := th.p.executeLinkCommand(args, []string{"msteams_team_id", "msteams_channel_id"})
 		require.Nil(t, appErr)
 		assertNoCommandResponse(t, commandResponse)
 		assertEphemeralResponse(th, t, args, commandWaitingMessage)
 		assertEphemeralResponse(th, t, args, "The MS Teams channel is now linked to this Mattermost channel.")
 	})
->>>>>>> 0d14f688
 }
 
 func TestExecuteConnectCommand(t *testing.T) {

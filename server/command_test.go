package main

import (
	"testing"
	"time"

	"github.com/mattermost/mattermost-plugin-msteams-sync/server/msteams"
	mockClient "github.com/mattermost/mattermost-plugin-msteams-sync/server/msteams/mocks"
	mockStore "github.com/mattermost/mattermost-plugin-msteams-sync/server/store/mocks"
	"github.com/mattermost/mattermost-plugin-msteams-sync/server/store/storemodels"
	"github.com/mattermost/mattermost-plugin-msteams-sync/server/testutils"
	"github.com/mattermost/mattermost-server/v6/model"
	"github.com/mattermost/mattermost-server/v6/plugin/plugintest"
	"github.com/pkg/errors"
	"golang.org/x/oauth2"

	"github.com/stretchr/testify/assert"
	"github.com/stretchr/testify/mock"
)

func TestExecuteUnlinkCommand(t *testing.T) {
	p := newTestPlugin(t)
	mockAPI := &plugintest.API{}

	for _, testCase := range []struct {
		description string
		args        *model.CommandArgs
		setupAPI    func(*plugintest.API)
		setupStore  func(*mockStore.Store)
		setupClient func(*mockClient.Client)
	}{
		{
			description: "Successfully executed unlinked command",
			args: &model.CommandArgs{
				UserId:    testutils.GetUserID(),
				ChannelId: testutils.GetChannelID(),
			},
			setupAPI: func(api *plugintest.API) {
				api.On("GetChannel", testutils.GetChannelID()).Return(&model.Channel{
					Id:   testutils.GetChannelID(),
					Type: model.ChannelTypeOpen,
				}, nil).Times(1)
				api.On("HasPermissionToChannel", testutils.GetUserID(), testutils.GetChannelID(), model.PermissionManageChannelRoles).Return(true).Times(1)
				api.On("SendEphemeralPost", testutils.GetUserID(), &model.Post{
					UserId:    "bot-user-id",
					ChannelId: testutils.GetChannelID(),
					Message:   "The MS Teams channel is no longer linked to this Mattermost channel.",
				}).Return(testutils.GetPost(testutils.GetChannelID(), testutils.GetUserID())).Times(1)
				api.On("LogDebug", "Unable to delete the subscription on MS Teams", "subscriptionID", "testSubscriptionID", "error", "unable to delete the subscription").Return().Once()
			},
			setupStore: func(s *mockStore.Store) {
				s.On("GetLinkByChannelID", testutils.GetChannelID()).Return(&storemodels.ChannelLink{
					MSTeamsChannel: "Valid-MSTeamsChannel",
				}, nil).Once()
				s.On("DeleteLinkByChannelID", testutils.GetChannelID()).Return(nil).Times(1)
				s.On("GetChannelSubscriptionByTeamsChannelID", "Valid-MSTeamsChannel").Return(&storemodels.ChannelSubscription{
					SubscriptionID: "testSubscriptionID",
				}, nil).Once()
				s.On("DeleteSubscription", "testSubscriptionID").Return(nil).Once()
			},
			setupClient: func(c *mockClient.Client) {
				c.On("DeleteSubscription", "testSubscriptionID").Return(errors.New("unable to delete the subscription")).Once()
			},
		},
		{
			description: "Unable to get link.",
			args: &model.CommandArgs{
				UserId:    testutils.GetUserID(),
				ChannelId: "Mock-ChannelID",
			},
			setupAPI: func(api *plugintest.API) {
				api.On("GetChannel", "Mock-ChannelID").Return(&model.Channel{
					Id:   "Mock-ChannelID",
					Type: model.ChannelTypeOpen,
				}, nil).Times(1)
				api.On("HasPermissionToChannel", testutils.GetUserID(), "Mock-ChannelID", model.PermissionManageChannelRoles).Return(true).Times(1)
				api.On("SendEphemeralPost", testutils.GetUserID(), &model.Post{
					UserId:    "bot-user-id",
					ChannelId: "Mock-ChannelID",
					Message:   "This Mattermost channel is not linked to any MS Teams channel.",
				}).Return(testutils.GetPost("Mock-ChannelID", testutils.GetUserID())).Times(1)
				api.On("LogDebug", "Unable to get the link by channel ID", "error", "Error while getting link").Return().Once()
			},
			setupStore: func(s *mockStore.Store) {
				s.On("GetLinkByChannelID", "Mock-ChannelID").Return(nil, errors.New("Error while getting link")).Once()
			},
			setupClient: func(c *mockClient.Client) {},
		},
		{
			description: "Unable to delete link.",
			args: &model.CommandArgs{
				UserId:    testutils.GetUserID(),
				ChannelId: "Mock-ChannelID",
			},
			setupAPI: func(api *plugintest.API) {
				api.On("GetChannel", "Mock-ChannelID").Return(&model.Channel{
					Id:   "Mock-ChannelID",
					Type: model.ChannelTypeOpen,
				}, nil).Times(1)
				api.On("HasPermissionToChannel", testutils.GetUserID(), "Mock-ChannelID", model.PermissionManageChannelRoles).Return(true).Times(1)
				api.On("SendEphemeralPost", testutils.GetUserID(), &model.Post{
					UserId:    "bot-user-id",
					ChannelId: "Mock-ChannelID",
					Message:   "Unable to delete link.",
				}).Return(testutils.GetPost("Mock-ChannelID", testutils.GetUserID())).Times(1)
				api.On("LogDebug", "Unable to delete the link by channel ID", "error", "Error while deleting a link").Return().Once()
			},
			setupStore: func(s *mockStore.Store) {
				s.On("GetLinkByChannelID", "Mock-ChannelID").Return(nil, nil).Once()
				s.On("DeleteLinkByChannelID", "Mock-ChannelID").Return(errors.New("Error while deleting a link")).Times(1)
			},
			setupClient: func(c *mockClient.Client) {},
		},
		{
			description: "Unable to get the current channel",
			args:        &model.CommandArgs{},
			setupAPI: func(api *plugintest.API) {
				api.On("GetChannel", "").Return(nil, testutils.GetInternalServerAppError("Error while getting the current channel.")).Once()
				api.On("SendEphemeralPost", "", &model.Post{
					UserId:  "bot-user-id",
					Message: "Unable to get the current channel information.",
				}).Return(testutils.GetPost("", "")).Times(1)
			},
			setupStore:  func(s *mockStore.Store) {},
			setupClient: func(c *mockClient.Client) {},
		},
		{
			description: "Unable to unlink channel as user is not a channel admin.",
			args: &model.CommandArgs{
				UserId:    testutils.GetUserID(),
				ChannelId: testutils.GetChannelID(),
			},
			setupAPI: func(api *plugintest.API) {
				api.On("GetChannel", testutils.GetChannelID()).Return(&model.Channel{
					Id:   testutils.GetChannelID(),
					Type: model.ChannelTypeOpen,
				}, nil).Times(1)
				api.On("HasPermissionToChannel", testutils.GetUserID(), testutils.GetChannelID(), model.PermissionManageChannelRoles).Return(false).Times(1)
				api.On("SendEphemeralPost", testutils.GetUserID(), &model.Post{
					ChannelId: testutils.GetChannelID(),
					UserId:    "bot-user-id",
					Message:   "Unable to unlink the channel, you have to be a channel admin to unlink it.",
				}).Return(testutils.GetPost(testutils.GetChannelID(), "bot-user-id")).Times(1)
			},
			setupStore:  func(s *mockStore.Store) {},
			setupClient: func(c *mockClient.Client) {},
		},
		{
			description: "Unable to unlink channel as channel is either a direct or group message",
			args: &model.CommandArgs{
				UserId:    testutils.GetUserID(),
				ChannelId: testutils.GetChannelID(),
			},
			setupAPI: func(api *plugintest.API) {
				api.On("GetChannel", testutils.GetChannelID()).Return(&model.Channel{
					Id:   testutils.GetChannelID(),
					Type: model.ChannelTypeDirect,
				}, nil).Times(1)
				api.On("SendEphemeralPost", testutils.GetUserID(), &model.Post{
					ChannelId: testutils.GetChannelID(),
					UserId:    "bot-user-id",
					Message:   "Linking/unlinking a direct or group message is not allowed",
				}).Return(testutils.GetPost(testutils.GetChannelID(), "bot-user-id")).Times(1)
			},
			setupStore:  func(s *mockStore.Store) {},
			setupClient: func(c *mockClient.Client) {},
		},
		{
			description: "Unable to get subscription by Teams channel ID.",
			args: &model.CommandArgs{
				UserId:    testutils.GetUserID(),
				ChannelId: testutils.GetChannelID(),
			},
			setupAPI: func(api *plugintest.API) {
				api.On("GetChannel", testutils.GetChannelID()).Return(&model.Channel{
					Id:   testutils.GetChannelID(),
					Type: model.ChannelTypeOpen,
				}, nil).Times(1)
				api.On("HasPermissionToChannel", testutils.GetUserID(), testutils.GetChannelID(), model.PermissionManageChannelRoles).Return(true).Times(1)
				api.On("SendEphemeralPost", testutils.GetUserID(), &model.Post{
					UserId:    "bot-user-id",
					ChannelId: testutils.GetChannelID(),
					Message:   "The MS Teams channel is no longer linked to this Mattermost channel.",
				}).Return(testutils.GetPost(testutils.GetChannelID(), testutils.GetUserID())).Times(1)
				api.On("LogDebug", "Unable to get the subscription by MS Teams channel ID", "error", "unable to get the subscription").Return().Once()
			},
			setupStore: func(s *mockStore.Store) {
				s.On("GetLinkByChannelID", testutils.GetChannelID()).Return(&storemodels.ChannelLink{
					MSTeamsChannel: "Valid-MSTeamsChannel",
				}, nil).Once()
				s.On("DeleteLinkByChannelID", testutils.GetChannelID()).Return(nil).Times(1)
				s.On("GetChannelSubscriptionByTeamsChannelID", "Valid-MSTeamsChannel").Return(nil, errors.New("unable to get the subscription")).Once()
			},
			setupClient: func(c *mockClient.Client) {},
		},
		{
			description: "Unable to delete the subscription from the DB",
			args: &model.CommandArgs{
				UserId:    testutils.GetUserID(),
				ChannelId: testutils.GetChannelID(),
			},
			setupAPI: func(api *plugintest.API) {
				api.On("GetChannel", testutils.GetChannelID()).Return(&model.Channel{
					Id:   testutils.GetChannelID(),
					Type: model.ChannelTypeOpen,
				}, nil).Times(1)
				api.On("HasPermissionToChannel", testutils.GetUserID(), testutils.GetChannelID(), model.PermissionManageChannelRoles).Return(true).Times(1)
				api.On("SendEphemeralPost", testutils.GetUserID(), &model.Post{
					UserId:    "bot-user-id",
					ChannelId: testutils.GetChannelID(),
					Message:   "The MS Teams channel is no longer linked to this Mattermost channel.",
				}).Return(testutils.GetPost(testutils.GetChannelID(), testutils.GetUserID())).Times(1)
				api.On("LogDebug", "Unable to delete the subscription from the DB", "subscriptionID", "testSubscriptionID", "error", "unable to delete the subscription").Return().Once()
			},
			setupStore: func(s *mockStore.Store) {
				s.On("GetLinkByChannelID", testutils.GetChannelID()).Return(&storemodels.ChannelLink{
					MSTeamsChannel: "Valid-MSTeamsChannel",
				}, nil).Once()
				s.On("DeleteLinkByChannelID", testutils.GetChannelID()).Return(nil).Times(1)
				s.On("GetChannelSubscriptionByTeamsChannelID", "Valid-MSTeamsChannel").Return(&storemodels.ChannelSubscription{
					SubscriptionID: "testSubscriptionID",
				}, nil).Once()
				s.On("DeleteSubscription", "testSubscriptionID").Return(errors.New("unable to delete the subscription")).Once()
			},
			setupClient: func(c *mockClient.Client) {},
		},
	} {
		t.Run(testCase.description, func(t *testing.T) {
			testCase.setupAPI(mockAPI)
			p.SetAPI(mockAPI)
			defer mockAPI.AssertExpectations(t)
			testCase.setupStore(p.store.(*mockStore.Store))
			testCase.setupClient(p.msteamsAppClient.(*mockClient.Client))
			_, _ = p.executeUnlinkCommand(testCase.args)
		})
	}
}

func TestExecuteShowCommand(t *testing.T) {
	p := newTestPlugin(t)
	mockAPI := &plugintest.API{}

	for _, testCase := range []struct {
		description string
		args        *model.CommandArgs
		setupAPI    func(*plugintest.API)
		setupStore  func(*mockStore.Store)
		setupClient func(*mockClient.Client)
	}{
		{
			description: "Successfully executed show command",
			args: &model.CommandArgs{
				UserId:    testutils.GetUserID(),
				ChannelId: testutils.GetChannelID(),
			},
			setupAPI: func(api *plugintest.API) {
				api.On("SendEphemeralPost", testutils.GetUserID(), &model.Post{
					UserId:    "bot-user-id",
					ChannelId: testutils.GetChannelID(),
					Message:   "This channel is linked to the MS Teams Channel \"\" (with id: ) in the Team \"\" (with the id: ).",
				}).Return(testutils.GetPost(testutils.GetChannelID(), testutils.GetUserID())).Times(1)
			},
			setupStore: func(s *mockStore.Store) {
				s.On("GetLinkByChannelID", testutils.GetChannelID()).Return(&storemodels.ChannelLink{
					MSTeamsTeam: "Valid-MSTeamsTeam",
				}, nil).Times(1)
			},
			setupClient: func(c *mockClient.Client) {
				c.On("GetTeam", "Valid-MSTeamsTeam").Return(&msteams.Team{}, nil).Times(1)
				c.On("GetChannelInTeam", mock.AnythingOfType("string"), mock.AnythingOfType("string")).Return(&msteams.Channel{}, nil).Times(1)
			},
		},
		{
			description: "Unable to get the link",
			args:        &model.CommandArgs{},
			setupAPI: func(api *plugintest.API) {
				api.On("SendEphemeralPost", "", &model.Post{
					UserId:  "bot-user-id",
					Message: "Link doesn't exist.",
				}).Return(testutils.GetPost("", "")).Times(1)
			},
			setupStore: func(s *mockStore.Store) {
				s.On("GetLinkByChannelID", "").Return(nil, errors.New("Error while getting the link")).Times(1)
			},
			setupClient: func(c *mockClient.Client) {},
		},
		{
			description: "Unable to get the MS Teams team information",
			args: &model.CommandArgs{
				ChannelId: "Invalid-ChannelID",
			},
			setupAPI: func(api *plugintest.API) {
				api.On("SendEphemeralPost", "", &model.Post{
					UserId:    "bot-user-id",
					ChannelId: "Invalid-ChannelID",
					Message:   "Unable to get the MS Teams team information.",
				}).Return(testutils.GetPost("Invalid-ChannelID", "")).Times(1)
			},
			setupStore: func(s *mockStore.Store) {
				s.On("GetLinkByChannelID", "Invalid-ChannelID").Return(&storemodels.ChannelLink{
					MSTeamsTeam: "Invalid-MSTeamsTeam",
				}, nil).Times(1)
			},
			setupClient: func(c *mockClient.Client) {
				c.On("GetTeam", "Invalid-MSTeamsTeam").Return(nil, errors.New("Error while getting the MS Teams team information")).Times(1)
			},
		},
	} {
		t.Run(testCase.description, func(t *testing.T) {
			testCase.setupAPI(mockAPI)
			p.SetAPI(mockAPI)

			testCase.setupStore(p.store.(*mockStore.Store))
			testCase.setupClient(p.msteamsAppClient.(*mockClient.Client))
			_, _ = p.executeShowCommand(testCase.args)
		})
	}
}

func TestExecuteShowLinksCommand(t *testing.T) {
	p := newTestPlugin(t)
	mockAPI := &plugintest.API{}

	for _, testCase := range []struct {
		description string
		args        *model.CommandArgs
		setupAPI    func(*plugintest.API)
		setupStore  func(*mockStore.Store)
		setupClient func(*mockClient.Client)
	}{
		{
			description: "Successfully executed show-links command",
			args: &model.CommandArgs{
				UserId:    testutils.GetUserID(),
				ChannelId: testutils.GetChannelID(),
			},
			setupAPI: func(api *plugintest.API) {
				api.On("HasPermissionTo", testutils.GetUserID(), model.PermissionManageSystem).Return(true).Once()

				api.On("SendEphemeralPost", testutils.GetUserID(), &model.Post{
					UserId:    "bot-user-id",
					ChannelId: testutils.GetChannelID(),
					Message:   commandWaitingMessage,
				}).Return(testutils.GetPost(testutils.GetChannelID(), testutils.GetUserID())).Once()

				api.On("SendEphemeralPost", testutils.GetUserID(), &model.Post{
					UserId:    "bot-user-id",
					ChannelId: testutils.GetChannelID(),
					Message:   "| Mattermost Team | Mattermost Channel | MS Teams Team | MS Teams Channel | \n| :------|:--------|:-------|:-----------|\n|Test MM team|Test MM channel|Test MS team|Test MS channel|",
				}).Return(testutils.GetPost(testutils.GetChannelID(), testutils.GetUserID())).Once()
			},
			setupStore: func(s *mockStore.Store) {
				s.On("ListChannelLinksWithNames").Return(testutils.GetChannelLinks(1), nil).Times(1)
			},
			setupClient: func(c *mockClient.Client) {
				c.On("GetTeams", mock.AnythingOfType("string")).Return([]*msteams.Team{{ID: testutils.GetTeamsTeamID(), DisplayName: "Test MS team"}}, nil).Times(1)
				c.On("GetChannelsInTeam", testutils.GetTeamsTeamID(), mock.AnythingOfType("string")).Return([]*msteams.Channel{{ID: testutils.GetTeamsChannelID(), DisplayName: "Test MS channel"}}, nil).Times(1)
			},
		},
		{
			description: "User is not a system admin",
			args: &model.CommandArgs{
				UserId:    testutils.GetUserID(),
				ChannelId: testutils.GetChannelID(),
			},
			setupAPI: func(api *plugintest.API) {
				api.On("HasPermissionTo", testutils.GetUserID(), model.PermissionManageSystem).Return(false).Once()
				api.On("SendEphemeralPost", testutils.GetUserID(), &model.Post{
					UserId:    "bot-user-id",
					ChannelId: testutils.GetChannelID(),
					Message:   "Unable to execute the command, only system admins have access to execute this command.",
				}).Return(testutils.GetPost(testutils.GetChannelID(), testutils.GetUserID())).Once()
			},
			setupStore:  func(s *mockStore.Store) {},
			setupClient: func(c *mockClient.Client) {},
		},
		{
			description: "Error in getting links",
			args: &model.CommandArgs{
				UserId:    testutils.GetUserID(),
				ChannelId: testutils.GetChannelID(),
			},
			setupAPI: func(api *plugintest.API) {
				api.On("HasPermissionTo", testutils.GetUserID(), model.PermissionManageSystem).Return(true).Once()
				api.On("LogDebug", "Unable to get links from store", "Error", "error in getting links").Once()
				api.On("SendEphemeralPost", testutils.GetUserID(), &model.Post{
					UserId:    "bot-user-id",
					ChannelId: testutils.GetChannelID(),
					Message:   "Something went wrong.",
				}).Return(testutils.GetPost(testutils.GetChannelID(), testutils.GetUserID())).Once()
			},
			setupStore: func(s *mockStore.Store) {
				s.On("ListChannelLinksWithNames").Return(nil, errors.New("error in getting links")).Times(1)
			},
			setupClient: func(c *mockClient.Client) {},
		},
		{
			description: "No links present",
			args: &model.CommandArgs{
				UserId:    testutils.GetUserID(),
				ChannelId: testutils.GetChannelID(),
			},
			setupAPI: func(api *plugintest.API) {
				api.On("HasPermissionTo", testutils.GetUserID(), model.PermissionManageSystem).Return(true).Once()
				api.On("SendEphemeralPost", testutils.GetUserID(), &model.Post{
					UserId:    "bot-user-id",
					ChannelId: testutils.GetChannelID(),
					Message:   "No links present.",
				}).Return(testutils.GetPost(testutils.GetChannelID(), testutils.GetUserID())).Once()
			},
			setupStore: func(s *mockStore.Store) {
				s.On("ListChannelLinksWithNames").Return(nil, nil).Times(1)
			},
			setupClient: func(c *mockClient.Client) {},
		},
		{
			description: "Error in fetching info from MS Teams",
			args: &model.CommandArgs{
				UserId:    testutils.GetUserID(),
				ChannelId: testutils.GetChannelID(),
			},
			setupAPI: func(api *plugintest.API) {
				api.On("HasPermissionTo", testutils.GetUserID(), model.PermissionManageSystem).Return(true).Once()

				api.On("LogDebug", "Unable to get the MS Teams teams information", "Error", "error in getting teams info").Once()
				api.On("LogDebug", "Unable to get the MS Teams channel information for the team", "TeamID", testutils.GetTeamsTeamID(), "Error", "error in getting channels info").Once()

				api.On("SendEphemeralPost", testutils.GetUserID(), &model.Post{
					UserId:    "bot-user-id",
					ChannelId: testutils.GetChannelID(),
					Message:   commandWaitingMessage,
				}).Return(testutils.GetPost(testutils.GetChannelID(), testutils.GetUserID())).Once()

				api.On("SendEphemeralPost", testutils.GetUserID(), &model.Post{
					UserId:    "bot-user-id",
					ChannelId: testutils.GetChannelID(),
					Message:   "| Mattermost Team | Mattermost Channel | MS Teams Team | MS Teams Channel | \n| :------|:--------|:-------|:-----------|\n|Test MM team|Test MM channel|||\n|Test MM team|Test MM channel|||\n|Test MM team|Test MM channel|||\n|Test MM team|Test MM channel|||\nThere were some errors while fetching information. Please check the server logs.",
				}).Return(testutils.GetPost(testutils.GetChannelID(), testutils.GetUserID())).Once()
			},
			setupStore: func(s *mockStore.Store) {
				s.On("ListChannelLinksWithNames").Return(testutils.GetChannelLinks(4), nil).Times(1)
			},
			setupClient: func(c *mockClient.Client) {
				c.On("GetTeams", mock.AnythingOfType("string")).Return(nil, errors.New("error in getting teams info")).Times(4)
				c.On("GetChannelsInTeam", testutils.GetTeamsTeamID(), mock.AnythingOfType("string")).Return(nil, errors.New("error in getting channels info")).Times(4)
			},
		},
	} {
		t.Run(testCase.description, func(t *testing.T) {
			testCase.setupAPI(mockAPI)
			p.SetAPI(mockAPI)
			defer mockAPI.AssertExpectations(t)

			testCase.setupStore(p.store.(*mockStore.Store))
			testCase.setupClient(p.msteamsAppClient.(*mockClient.Client))
			_, _ = p.executeShowLinksCommand(testCase.args)
			time.Sleep(1 * time.Second)
		})
	}
}

func TestExecuteDisconnectCommand(t *testing.T) {
	p := newTestPlugin(t)
	mockAPI := &plugintest.API{}

	for _, testCase := range []struct {
		description string
		args        *model.CommandArgs
		setupAPI    func(*plugintest.API)
		setupStore  func(*mockStore.Store)
	}{
		{
			description: "Successfully account disconnected",
			args: &model.CommandArgs{
				UserId: testutils.GetUserID(),
			},
			setupAPI: func(api *plugintest.API) {
				api.On("SendEphemeralPost", testutils.GetUserID(), &model.Post{
					UserId:  "bot-user-id",
					Message: "Your account has been disconnected.",
				}).Return(testutils.GetPost("", testutils.GetUserID())).Times(1)

<<<<<<< HEAD
				api.On("LogDebug", "Unable to delete the last prompt timestamp for the user", "UserID", testutils.GetUserID(), "Error", "error in deleting prompt time")
				api.On("PublishWebSocketEvent", "disconnect", mock.AnythingOfType("map[string]interface {}"), &model.WebsocketBroadcast{UserId: testutils.GetUserID()}).Return().Once()
=======
				api.On("LogDebug", "Unable to delete the last prompt timestamp for the user", "MMUserID", testutils.GetUserID(), "Error", "error in deleting prompt time")
>>>>>>> 290a1f9f
			},
			setupStore: func(s *mockStore.Store) {
				s.On("MattermostToTeamsUserID", testutils.GetUserID()).Return(testutils.GetTeamsUserID(), nil).Times(1)
				s.On("GetTokenForMattermostUser", testutils.GetUserID()).Return(nil, nil).Once()
				var token *oauth2.Token
				s.On("SetUserInfo", testutils.GetUserID(), testutils.GetTeamsUserID(), token).Return(nil).Times(1)
				s.On("DeleteDMAndGMChannelPromptTime", testutils.GetUserID()).Return(errors.New("error in deleting prompt time")).Once()
			},
		},
		{
			description: "User account is not connected",
			args:        &model.CommandArgs{},
			setupAPI: func(api *plugintest.API) {
				api.On("SendEphemeralPost", "", &model.Post{
					UserId:  "bot-user-id",
					Message: "Error: the account is not connected",
				}).Return(testutils.GetPost("", "")).Times(1)
			},
			setupStore: func(s *mockStore.Store) {
				s.On("MattermostToTeamsUserID", "").Return("", errors.New("Unable to get team UserID")).Times(1)
			},
		},
		{
			description: "User account is not connected as token is not found",
			args:        &model.CommandArgs{},
			setupAPI: func(api *plugintest.API) {
				api.On("SendEphemeralPost", "", &model.Post{
					UserId:  "bot-user-id",
					Message: "Error: the account is not connected",
				}).Return(testutils.GetPost("", "")).Times(1)
			},
			setupStore: func(s *mockStore.Store) {
				s.On("MattermostToTeamsUserID", "").Return("", nil).Times(1)
				s.On("GetTokenForMattermostUser", "").Return(nil, errors.New("Unable to get token")).Once()
			},
		},
		{
			description: "Unable to disconnect your account",
			args: &model.CommandArgs{
				UserId: testutils.GetUserID(),
			},
			setupAPI: func(api *plugintest.API) {
				api.On("SendEphemeralPost", testutils.GetUserID(), &model.Post{
					UserId:  "bot-user-id",
					Message: "Error: unable to disconnect your account, Error while disconnecting your account",
				}).Return(testutils.GetPost("", testutils.GetUserID())).Times(1)
			},
			setupStore: func(s *mockStore.Store) {
				s.On("MattermostToTeamsUserID", testutils.GetUserID()).Return("", nil).Times(1)
				var token *oauth2.Token
				s.On("GetTokenForMattermostUser", testutils.GetUserID()).Return(nil, nil).Once()
				s.On("SetUserInfo", testutils.GetUserID(), "", token).Return(errors.New("Error while disconnecting your account")).Times(1)
			},
		},
	} {
		t.Run(testCase.description, func(t *testing.T) {
			testCase.setupAPI(mockAPI)
			p.SetAPI(mockAPI)

			testCase.setupStore(p.store.(*mockStore.Store))
			_, _ = p.executeDisconnectCommand(testCase.args)
		})
	}
}

func TestExecuteDisconnectBotCommand(t *testing.T) {
	p := newTestPlugin(t)
	mockAPI := &plugintest.API{}

	for _, testCase := range []struct {
		description string
		args        *model.CommandArgs
		setupAPI    func(*plugintest.API)
		setupStore  func(*mockStore.Store)
	}{
		{
			description: "Successfully bot account disconnected",
			args: &model.CommandArgs{
				UserId:    testutils.GetUserID(),
				ChannelId: testutils.GetChannelID(),
			},
			setupAPI: func(api *plugintest.API) {
				api.On("HasPermissionTo", testutils.GetUserID(), model.PermissionManageSystem).Return(true).Times(1)
				api.On("SendEphemeralPost", testutils.GetUserID(), &model.Post{
					UserId:    "bot-user-id",
					ChannelId: testutils.GetChannelID(),
					Message:   "The bot account has been disconnected.",
				}).Return(testutils.GetPost(testutils.GetChannelID(), testutils.GetUserID())).Times(1)
			},
			setupStore: func(s *mockStore.Store) {
				s.On("MattermostToTeamsUserID", "bot-user-id").Return(testutils.GetUserID(), nil).Times(1)
				s.On("DeleteUserInfo", "bot-user-id").Return(nil).Once()
			},
		},
		{
			description: "Unable to find the connected bot account",
			args: &model.CommandArgs{
				UserId:    testutils.GetUserID(),
				ChannelId: testutils.GetChannelID(),
			},
			setupAPI: func(api *plugintest.API) {
				api.On("HasPermissionTo", testutils.GetUserID(), model.PermissionManageSystem).Return(true).Times(1)
				api.On("SendEphemeralPost", testutils.GetUserID(), &model.Post{
					UserId:    "bot-user-id",
					ChannelId: testutils.GetChannelID(),
					Message:   "Error: unable to find the connected bot account",
				}).Return(testutils.GetPost(testutils.GetChannelID(), testutils.GetUserID())).Times(1)
			},
			setupStore: func(s *mockStore.Store) {
				s.On("MattermostToTeamsUserID", "bot-user-id").Return("", errors.New("Error: unable to find the connected bot account")).Times(1)
			},
		},
		{
			description: "Unable to disconnect the bot account",
			args: &model.CommandArgs{
				UserId:    testutils.GetUserID(),
				ChannelId: testutils.GetChannelID(),
			},
			setupAPI: func(api *plugintest.API) {
				api.On("HasPermissionTo", testutils.GetUserID(), model.PermissionManageSystem).Return(true).Times(1)
				api.On("SendEphemeralPost", testutils.GetUserID(), &model.Post{
					UserId:    "bot-user-id",
					ChannelId: testutils.GetChannelID(),
					Message:   "Error: unable to disconnect the bot account, Error while disconnecting the bot account",
				}).Return(testutils.GetPost(testutils.GetChannelID(), testutils.GetUserID())).Times(1)
			},
			setupStore: func(s *mockStore.Store) {
				s.On("MattermostToTeamsUserID", "bot-user-id").Return(testutils.GetUserID(), nil).Times(1)
				s.On("DeleteUserInfo", "bot-user-id").Return(errors.New("Error while disconnecting the bot account")).Once()
			},
		},
		{
			description: "Unable to disconnect the bot account due to bad permissions",
			args:        &model.CommandArgs{},
			setupAPI: func(api *plugintest.API) {
				api.On("HasPermissionTo", "", model.PermissionManageSystem).Return(false).Times(1)
				api.On("SendEphemeralPost", "", &model.Post{
					UserId:  "bot-user-id",
					Message: "Unable to disconnect the bot account, only system admins can disconnect the bot account.",
				}).Return(testutils.GetPost("", "")).Times(1)
			},
			setupStore: func(s *mockStore.Store) {},
		},
	} {
		t.Run(testCase.description, func(t *testing.T) {
			p.SetAPI(mockAPI)
			testCase.setupAPI(mockAPI)
			testCase.setupStore(p.store.(*mockStore.Store))

			_, _ = p.executeDisconnectBotCommand(testCase.args)
		})
	}
}

func TestExecuteLinkCommand(t *testing.T) {
	p := newTestPlugin(t)
	mockAPI := &plugintest.API{}

	for _, testCase := range []struct {
		description string
		parameters  []string
		args        *model.CommandArgs
		setupAPI    func(*plugintest.API)
		setupStore  func(*mockStore.Store)
		setupClient func(*mockClient.Client, *mockClient.Client)
	}{
		{
			description: "Successfully executed link command",
			parameters:  []string{testutils.GetTeamsUserID(), testutils.GetChannelID()},
			args: &model.CommandArgs{
				UserId:    testutils.GetUserID(),
				TeamId:    testutils.GetTeamsUserID(),
				ChannelId: testutils.GetChannelID(),
			},
			setupAPI: func(api *plugintest.API) {
				api.On("GetChannel", testutils.GetChannelID()).Return(&model.Channel{
					Type: model.ChannelTypeOpen,
				}, nil).Times(1)
				api.On("GetConfig").Return(&model.Config{
					ServiceSettings: model.ServiceSettings{
						SiteURL: model.NewString("/"),
					},
				}, nil).Times(2)
				api.On("HasPermissionToChannel", testutils.GetUserID(), testutils.GetChannelID(), model.PermissionManageChannelRoles).Return(true).Times(1)
				api.On("SendEphemeralPost", testutils.GetUserID(), &model.Post{
					UserId:    "bot-user-id",
					ChannelId: testutils.GetChannelID(),
					Message:   "The MS Teams channel is now linked to this Mattermost channel.",
				}).Return(testutils.GetPost(testutils.GetChannelID(), testutils.GetUserID())).Times(1)
			},
			setupStore: func(s *mockStore.Store) {
				s.On("CheckEnabledTeamByTeamID", testutils.GetTeamsUserID()).Return(true).Times(1)
				s.On("GetLinkByChannelID", testutils.GetChannelID()).Return(nil, nil).Times(1)
				s.On("GetLinkByMSTeamsChannelID", testutils.GetTeamsUserID(), testutils.GetChannelID()).Return(nil, nil).Times(1)
				s.On("GetTokenForMattermostUser", testutils.GetUserID()).Return(&oauth2.Token{}, nil).Times(1)
				s.On("StoreChannelLink", mock.Anything).Return(nil).Times(1)
				s.On("SaveChannelSubscription", mock.Anything).Return(nil).Times(1)
			},
			setupClient: func(c *mockClient.Client, uc *mockClient.Client) {
				uc.On("GetChannelInTeam", testutils.GetTeamsUserID(), testutils.GetChannelID()).Return(&msteams.Channel{}, nil)
			},
		},
		{
			description: "Unable to link a MS Teams channel to multiple channels",
			parameters:  []string{testutils.GetTeamsUserID(), testutils.GetChannelID()},
			args: &model.CommandArgs{
				UserId:    testutils.GetUserID(),
				TeamId:    testutils.GetTeamsUserID(),
				ChannelId: testutils.GetChannelID(),
			},
			setupAPI: func(api *plugintest.API) {
				api.On("GetChannel", testutils.GetChannelID()).Return(&model.Channel{
					Type: model.ChannelTypeOpen,
				}, nil).Times(1)
				api.On("HasPermissionToChannel", testutils.GetUserID(), testutils.GetChannelID(), model.PermissionManageChannelRoles).Return(true).Times(1)
				api.On("SendEphemeralPost", testutils.GetUserID(), &model.Post{
					UserId:    "bot-user-id",
					ChannelId: testutils.GetChannelID(),
					Message:   "A link for this channel already exists. Please unlink the channel before you link again with another channel.",
				}).Return(testutils.GetPost(testutils.GetChannelID(), testutils.GetUserID())).Times(1)
			},
			setupStore: func(s *mockStore.Store) {
				s.On("CheckEnabledTeamByTeamID", testutils.GetTeamsUserID()).Return(true).Times(1)
				s.On("GetLinkByChannelID", testutils.GetChannelID()).Return(nil, nil).Times(1)
				s.On("GetLinkByMSTeamsChannelID", testutils.GetTeamsUserID(), testutils.GetChannelID()).Return(&storemodels.ChannelLink{}, nil).Times(1)
				s.On("GetTokenForMattermostUser", testutils.GetUserID()).Return(&oauth2.Token{}, nil).Times(1)
				s.On("StoreChannelLink", mock.Anything).Return(nil).Times(1)
			},
			setupClient: func(c *mockClient.Client, uc *mockClient.Client) {
				uc.On("GetChannelInTeam", testutils.GetTeamsUserID(), testutils.GetChannelID()).Return(&msteams.Channel{}, nil)
			},
		},
		{
			description: "Invalid link command",
			args: &model.CommandArgs{
				UserId:    testutils.GetUserID(),
				TeamId:    testutils.GetTeamsUserID(),
				ChannelId: testutils.GetChannelID(),
			},
			setupAPI: func(api *plugintest.API) {
				api.On("GetChannel", testutils.GetChannelID()).Return(&model.Channel{
					Type: model.ChannelTypeOpen,
				}, nil).Times(1)
				api.On("HasPermissionToChannel", testutils.GetUserID(), testutils.GetChannelID(), model.PermissionManageChannelRoles).Return(true).Times(1)
				api.On("SendEphemeralPost", testutils.GetUserID(), &model.Post{
					UserId:    "bot-user-id",
					ChannelId: testutils.GetChannelID(),
					Message:   "Invalid link command, please pass the MS Teams team id and channel id as parameters.",
				}).Return(testutils.GetPost(testutils.GetChannelID(), testutils.GetUserID())).Times(1)
			},
			setupStore:  func(s *mockStore.Store) {},
			setupClient: func(c *mockClient.Client, uc *mockClient.Client) {},
		},
		{
			description: "Team is not enabled for MS Teams sync",
			parameters:  []string{"", ""},
			args:        &model.CommandArgs{},
			setupAPI: func(api *plugintest.API) {
				api.On("GetChannel", "").Return(&model.Channel{
					Type: model.ChannelTypeOpen,
				}, nil).Times(1)
				api.On("HasPermissionToChannel", "", "", model.PermissionManageChannelRoles).Return(true).Times(1)
				api.On("SendEphemeralPost", "", &model.Post{
					UserId:  "bot-user-id",
					Message: "This team is not enabled for MS Teams sync.",
				}).Return(testutils.GetPost("", "")).Times(1)
			},
			setupStore: func(s *mockStore.Store) {
				s.On("CheckEnabledTeamByTeamID", "").Return(false).Times(1)
			},
			setupClient: func(c *mockClient.Client, uc *mockClient.Client) {},
		},
		{
			description: "Unable to get the current channel information",
			parameters:  []string{testutils.GetTeamsUserID(), ""},
			args: &model.CommandArgs{
				TeamId: testutils.GetTeamsUserID(),
			},
			setupAPI: func(api *plugintest.API) {
				api.On("GetChannel", "").Return(nil, testutils.GetInternalServerAppError("Error while getting the current channel.")).Times(1)
				api.On("SendEphemeralPost", "", &model.Post{
					UserId:  "bot-user-id",
					Message: "Unable to get the current channel information.",
				}).Return(testutils.GetPost("", "")).Times(1)
			},
			setupStore: func(s *mockStore.Store) {
				s.On("CheckEnabledTeamByTeamID", testutils.GetTeamsUserID()).Return(true).Times(1)
			},
			setupClient: func(c *mockClient.Client, uc *mockClient.Client) {},
		},
		{
			description: "Unable to link the channel as only channel admin can link it",
			parameters:  []string{testutils.GetTeamsUserID(), ""},
			args: &model.CommandArgs{
				TeamId:    testutils.GetTeamsUserID(),
				ChannelId: testutils.GetChannelID(),
			},
			setupAPI: func(api *plugintest.API) {
				api.On("GetChannel", testutils.GetChannelID()).Return(&model.Channel{
					Type: model.ChannelTypeOpen,
				}, nil).Times(1)
				api.On("HasPermissionToChannel", "", testutils.GetChannelID(), model.PermissionManageChannelRoles).Return(false).Times(1)
				api.On("SendEphemeralPost", "", &model.Post{
					UserId:    "bot-user-id",
					ChannelId: testutils.GetChannelID(),
					Message:   "Unable to link the channel. You have to be a channel admin to link it.",
				}).Return(testutils.GetPost(testutils.GetChannelID(), "")).Times(1)
			},
			setupStore: func(s *mockStore.Store) {
				s.On("CheckEnabledTeamByTeamID", testutils.GetTeamsUserID()).Return(true).Times(1)
			},
			setupClient: func(c *mockClient.Client, uc *mockClient.Client) {},
		},
		{
			description: "Unable to link channel as channel is either a direct or group message",
			parameters:  []string{testutils.GetTeamsUserID(), ""},
			args: &model.CommandArgs{
				TeamId:    testutils.GetTeamsUserID(),
				ChannelId: testutils.GetChannelID(),
			},
			setupAPI: func(api *plugintest.API) {
				api.On("GetChannel", testutils.GetChannelID()).Return(&model.Channel{
					Type: model.ChannelTypeGroup,
				}, nil).Times(1)
				api.On("SendEphemeralPost", "", &model.Post{
					UserId:    "bot-user-id",
					ChannelId: testutils.GetChannelID(),
					Message:   "Linking/unlinking a direct or group message is not allowed",
				}).Return(testutils.GetPost(testutils.GetChannelID(), "")).Times(1)
			},
			setupStore: func(s *mockStore.Store) {
				s.On("CheckEnabledTeamByTeamID", testutils.GetTeamsUserID()).Return(true).Times(1)
			},
			setupClient: func(c *mockClient.Client, uc *mockClient.Client) {},
		},
		{
			description: "Unable to find MS Teams channel as user don't have the permissions to access it",
			parameters:  []string{testutils.GetTeamsUserID(), ""},
			args: &model.CommandArgs{
				UserId:    testutils.GetUserID(),
				TeamId:    testutils.GetTeamsUserID(),
				ChannelId: testutils.GetChannelID(),
			},
			setupAPI: func(api *plugintest.API) {
				api.On("GetChannel", testutils.GetChannelID()).Return(&model.Channel{
					Type: model.ChannelTypeOpen,
				}, nil).Times(1)
				api.On("GetConfig").Return(&model.Config{
					ServiceSettings: model.ServiceSettings{
						SiteURL: model.NewString("/"),
					},
				}, nil).Times(1)
				api.On("HasPermissionToChannel", testutils.GetUserID(), testutils.GetChannelID(), model.PermissionManageChannelRoles).Return(true).Times(1)
				api.On("SendEphemeralPost", testutils.GetUserID(), &model.Post{
					UserId:    "bot-user-id",
					ChannelId: testutils.GetChannelID(),
					Message:   "MS Teams channel not found or you don't have the permissions to access it.",
				}).Return(testutils.GetPost(testutils.GetChannelID(), testutils.GetUserID())).Times(1)
			},
			setupStore: func(s *mockStore.Store) {
				s.On("CheckEnabledTeamByTeamID", testutils.GetTeamsUserID()).Return(true).Times(1)
				s.On("GetLinkByChannelID", testutils.GetChannelID()).Return(nil, nil).Times(1)
				s.On("GetLinkByMSTeamsChannelID", testutils.GetTeamsUserID(), "").Return(nil, nil).Times(1)
				s.On("GetTokenForMattermostUser", testutils.GetUserID()).Return(&oauth2.Token{}, nil).Times(1)
			},
			setupClient: func(c *mockClient.Client, uc *mockClient.Client) {
				uc.On("GetChannelInTeam", testutils.GetTeamsUserID(), "").Return(nil, errors.New("Error while getting the channel"))
			},
		},
	} {
		t.Run(testCase.description, func(t *testing.T) {
			p.SetAPI(mockAPI)
			testCase.setupAPI(mockAPI)

			testCase.setupStore(p.store.(*mockStore.Store))
			testCase.setupClient(p.msteamsAppClient.(*mockClient.Client), p.clientBuilderWithToken("", "", "", "", nil, nil).(*mockClient.Client))
			_, _ = p.executeLinkCommand(testCase.args, testCase.parameters)
		})
	}
}

func TestExecuteConnectCommand(t *testing.T) {
	p := newTestPlugin(t)
	mockAPI := &plugintest.API{}

	for _, testCase := range []struct {
		description string
		setupAPI    func(*plugintest.API)
		setupStore  func(*mockStore.Store)
	}{
		{
			description: "Unable to store OAuth state",
			setupAPI: func(api *plugintest.API) {
				api.On("LogError", "Error in storing the OAuth state", "error", "error in storing oauth state")
				api.On("SendEphemeralPost", testutils.GetUserID(), &model.Post{
					UserId:    p.userID,
					ChannelId: testutils.GetChannelID(),
					Message:   "Error trying to connect the account, please try again.",
				}).Return(testutils.GetPost(testutils.GetChannelID(), testutils.GetUserID())).Once()
			},
			setupStore: func(s *mockStore.Store) {
				s.On("StoreOAuth2State", mock.AnythingOfType("string")).Return(errors.New("error in storing oauth state"))
			},
		},
		{
			description: "Unable to set in KV store",
			setupAPI: func(api *plugintest.API) {
				api.On("KVSet", "_code_verifier_"+testutils.GetUserID(), mock.Anything).Return(testutils.GetInternalServerAppError("unable to set in KV store")).Once()
				api.On("SendEphemeralPost", testutils.GetUserID(), &model.Post{
					UserId:    p.userID,
					ChannelId: testutils.GetChannelID(),
					Message:   "Error trying to connect the account, please try again.",
				}).Return(testutils.GetPost(testutils.GetChannelID(), testutils.GetUserID())).Once()
			},
			setupStore: func(s *mockStore.Store) {
				s.On("StoreOAuth2State", mock.AnythingOfType("string")).Return(nil)
			},
		},
		{
			description: "Successful execution of the command",
			setupAPI: func(api *plugintest.API) {
				api.On("KVSet", "_code_verifier_"+testutils.GetUserID(), mock.Anything).Return(nil).Once()
				api.On("SendEphemeralPost", testutils.GetUserID(), mock.AnythingOfType("*model.Post")).Return(testutils.GetPost(testutils.GetChannelID(), testutils.GetUserID())).Once()
				api.On("GetConfig").Return(&model.Config{
					ServiceSettings: model.ServiceSettings{
						SiteURL: model.NewString("/"),
					},
				}, nil).Once()
			},
			setupStore: func(s *mockStore.Store) {
				s.On("StoreOAuth2State", mock.AnythingOfType("string")).Return(nil)
			},
		},
	} {
		t.Run(testCase.description, func(t *testing.T) {
			p.SetAPI(mockAPI)
			testCase.setupAPI(mockAPI)
			testCase.setupStore(p.store.(*mockStore.Store))

			_, _ = p.executeConnectCommand(&model.CommandArgs{
				UserId:    testutils.GetUserID(),
				ChannelId: testutils.GetChannelID(),
			})
		})
	}
}

func TestExecuteConnectBotCommand(t *testing.T) {
	p := newTestPlugin(t)
	mockAPI := &plugintest.API{}

	for _, testCase := range []struct {
		description string
		setupAPI    func(*plugintest.API)
		setupStore  func(*mockStore.Store)
	}{
		{
			description: "User don't have permission to execute the command",
			setupAPI: func(api *plugintest.API) {
				api.On("HasPermissionTo", testutils.GetUserID(), model.PermissionManageSystem).Return(false).Once()
				api.On("SendEphemeralPost", testutils.GetUserID(), &model.Post{
					UserId:    p.userID,
					ChannelId: testutils.GetChannelID(),
					Message:   "Unable to connect the bot account, only system admins can connect the bot account.",
				}).Return(testutils.GetPost(testutils.GetChannelID(), testutils.GetUserID())).Once()
			},
			setupStore: func(_ *mockStore.Store) {},
		},
		{
			description: "Unable to store OAuth state",
			setupAPI: func(api *plugintest.API) {
				api.On("HasPermissionTo", testutils.GetUserID(), model.PermissionManageSystem).Return(true).Once()
				api.On("LogError", "Error in storing the OAuth state", "error", "error in storing oauth state")
				api.On("SendEphemeralPost", testutils.GetUserID(), &model.Post{
					UserId:    p.userID,
					ChannelId: testutils.GetChannelID(),
					Message:   "Error trying to connect the bot account, please try again.",
				}).Return(testutils.GetPost(testutils.GetChannelID(), testutils.GetUserID())).Once()
			},
			setupStore: func(s *mockStore.Store) {
				s.On("StoreOAuth2State", mock.AnythingOfType("string")).Return(errors.New("error in storing oauth state"))
			},
		},
		{
			description: "Unable to set in KV store",
			setupAPI: func(api *plugintest.API) {
				api.On("HasPermissionTo", testutils.GetUserID(), model.PermissionManageSystem).Return(true).Once()
				api.On("KVSet", "_code_verifier_"+p.userID, mock.Anything).Return(testutils.GetInternalServerAppError("unable to set in KV store")).Once()
				api.On("SendEphemeralPost", testutils.GetUserID(), &model.Post{
					UserId:    p.userID,
					ChannelId: testutils.GetChannelID(),
					Message:   "Error trying to connect the bot account, please try again.",
				}).Return(testutils.GetPost(testutils.GetChannelID(), testutils.GetUserID())).Once()
			},
			setupStore: func(s *mockStore.Store) {
				s.On("StoreOAuth2State", mock.AnythingOfType("string")).Return(nil)
			},
		},
		{
			description: "Successful execution of the command",
			setupAPI: func(api *plugintest.API) {
				api.On("HasPermissionTo", testutils.GetUserID(), model.PermissionManageSystem).Return(true).Once()
				api.On("KVSet", "_code_verifier_"+p.userID, mock.Anything).Return(nil).Once()
				api.On("SendEphemeralPost", testutils.GetUserID(), mock.AnythingOfType("*model.Post")).Return(testutils.GetPost(testutils.GetChannelID(), testutils.GetUserID())).Once()
				api.On("GetConfig").Return(&model.Config{
					ServiceSettings: model.ServiceSettings{
						SiteURL: model.NewString("/"),
					},
				}, nil).Once()
			},
			setupStore: func(s *mockStore.Store) {
				s.On("StoreOAuth2State", mock.AnythingOfType("string")).Return(nil)
			},
		},
	} {
		t.Run(testCase.description, func(t *testing.T) {
			p.SetAPI(mockAPI)
			testCase.setupAPI(mockAPI)
			testCase.setupStore(p.store.(*mockStore.Store))

			_, _ = p.executeConnectBotCommand(&model.CommandArgs{
				UserId:    testutils.GetUserID(),
				ChannelId: testutils.GetChannelID(),
			})
		})
	}
}

func TestGetAutocompleteData(t *testing.T) {
	for _, testCase := range []struct {
		description      string
		autocompleteData *model.AutocompleteData
	}{
		{
			description: "Successfully get all auto complete data",
			autocompleteData: &model.AutocompleteData{
				Trigger:   "msteams-sync",
				Hint:      "[command]",
				HelpText:  "Manage MS Teams linked channels",
				RoleID:    model.SystemUserRoleId,
				Arguments: []*model.AutocompleteArg{},
				SubCommands: []*model.AutocompleteData{
					{
						Trigger:  "link",
						Hint:     "[msteams-team-id] [msteams-channel-id]",
						HelpText: "Link current channel to a MS Teams channel",
						RoleID:   model.SystemUserRoleId,
						Arguments: []*model.AutocompleteArg{
							{
								HelpText: "[msteams-team-id]",
								Type:     "DynamicList",
								Required: true,
								Data: &model.AutocompleteDynamicListArg{
									FetchURL: "plugins/com.mattermost.msteams-sync/autocomplete/teams",
								},
							},
							{
								HelpText: "[msteams-channel-id]",
								Type:     "DynamicList",
								Required: true,
								Data: &model.AutocompleteDynamicListArg{
									FetchURL: "plugins/com.mattermost.msteams-sync/autocomplete/channels",
								},
							},
						},
						SubCommands: []*model.AutocompleteData{},
					},
					{
						Trigger:     "unlink",
						HelpText:    "Unlink the current channel from the MS Teams channel",
						RoleID:      model.SystemUserRoleId,
						Arguments:   []*model.AutocompleteArg{},
						SubCommands: []*model.AutocompleteData{},
					},
					{
						Trigger:     "show",
						HelpText:    "Show MS Teams linked channel",
						RoleID:      model.SystemUserRoleId,
						Arguments:   []*model.AutocompleteArg{},
						SubCommands: []*model.AutocompleteData{},
					},
					{
						Trigger:     "show-links",
						HelpText:    "Show all MS Teams linked channels",
						RoleID:      model.SystemAdminRoleId,
						Arguments:   []*model.AutocompleteArg{},
						SubCommands: []*model.AutocompleteData{},
					},
					{
						Trigger:     "connect",
						HelpText:    "Connect your Mattermost account to your MS Teams account",
						RoleID:      model.SystemUserRoleId,
						Arguments:   []*model.AutocompleteArg{},
						SubCommands: []*model.AutocompleteData{},
					},
					{
						Trigger:     "disconnect",
						HelpText:    "Disconnect your Mattermost account from your MS Teams account",
						RoleID:      model.SystemUserRoleId,
						Arguments:   []*model.AutocompleteArg{},
						SubCommands: []*model.AutocompleteData{},
					},
					{
						Trigger:     "connect-bot",
						HelpText:    "Connect the bot account (only system admins can do this)",
						RoleID:      model.SystemAdminRoleId,
						Arguments:   []*model.AutocompleteArg{},
						SubCommands: []*model.AutocompleteData{},
					},
					{
						Trigger:     "disconnect-bot",
						HelpText:    "Disconnect the bot account (only system admins can do this)",
						RoleID:      model.SystemAdminRoleId,
						Arguments:   []*model.AutocompleteArg{},
						SubCommands: []*model.AutocompleteData{},
					},
					{
						Trigger:  "promote",
						HelpText: "Promote a user from synthetic user account to regular mattermost account",
						RoleID:   model.SystemAdminRoleId,
						Arguments: []*model.AutocompleteArg{
							{
								HelpText: "Username of the existing mattermost user",
								Type:     "TextInput",
								Required: true,
								Data: &model.AutocompleteTextArg{
									Hint:    "username",
									Pattern: `^[a-z0-9\.\-_:]+$`,
								},
							},
							{
								HelpText: "The new username after the user is promoted",
								Type:     "TextInput",
								Required: true,
								Data: &model.AutocompleteTextArg{
									Hint:    "new username",
									Pattern: `^[a-z0-9\.\-_:]+$`,
								},
							},
						},
						SubCommands: []*model.AutocompleteData{},
					},
				},
			},
		},
	} {
		t.Run(testCase.description, func(t *testing.T) {
			autocompleteData := getAutocompleteData()
			assert.Equal(t, testCase.autocompleteData, autocompleteData)
		})
	}
}

func TestExecutePromoteCommand(t *testing.T) {
	p := newTestPlugin(t)

	for _, testCase := range []struct {
		description string
		params      []string
		setupAPI    func(*plugintest.API)
		setupStore  func(*mockStore.Store)
	}{
		{
			description: "No params",
			params:      []string{},
			setupAPI: func(api *plugintest.API) {
				api.On("SendEphemeralPost", testutils.GetUserID(), &model.Post{
					UserId:    p.userID,
					ChannelId: testutils.GetChannelID(),
					Message:   "Invalid promote command, please pass the current username and promoted username as parameters.",
				}).Return(testutils.GetPost(testutils.GetChannelID(), testutils.GetUserID())).Once()
			},
			setupStore: func(s *mockStore.Store) {},
		},
		{
			description: "Too many params",
			params:      []string{"user1", "user2", "user3"},
			setupAPI: func(api *plugintest.API) {
				api.On("SendEphemeralPost", testutils.GetUserID(), &model.Post{
					UserId:    p.userID,
					ChannelId: testutils.GetChannelID(),
					Message:   "Invalid promote command, please pass the current username and promoted username as parameters.",
				}).Return(testutils.GetPost(testutils.GetChannelID(), testutils.GetUserID())).Once()
			},
			setupStore: func(s *mockStore.Store) {},
		},
		{

			description: "Not admin permissions",
			params:      []string{"valid-user", "valid-user"},
			setupAPI: func(api *plugintest.API) {
				api.On("HasPermissionTo", testutils.GetUserID(), model.PermissionManageSystem).Return(false).Times(1)
				api.On("SendEphemeralPost", testutils.GetUserID(), &model.Post{
					UserId:    p.userID,
					ChannelId: testutils.GetChannelID(),
					Message:   "Unable to execute the command, only system admins have access to execute this command.",
				}).Return(testutils.GetPost(testutils.GetChannelID(), testutils.GetUserID())).Once()
			},
			setupStore: func(s *mockStore.Store) {},
		},
		{
			description: "Not existing user",
			params:      []string{"not-existing-user", "not-existing-user"},
			setupAPI: func(api *plugintest.API) {
				api.On("HasPermissionTo", testutils.GetUserID(), model.PermissionManageSystem).Return(true).Times(1)
				api.On("GetUserByUsername", "not-existing-user").Return(nil, &model.AppError{}).Once()
				api.On("SendEphemeralPost", testutils.GetUserID(), &model.Post{
					UserId:    p.userID,
					ChannelId: testutils.GetChannelID(),
					Message:   "Error: Unable to promote account not-existing-user, user not found",
				}).Return(testutils.GetPost(testutils.GetChannelID(), testutils.GetUserID())).Once()
			},
			setupStore: func(s *mockStore.Store) {},
		},
		{
			description: "Existing user but not without msteams relation",
			params:      []string{"existing-user", "existing-user"},
			setupAPI: func(api *plugintest.API) {
				api.On("HasPermissionTo", testutils.GetUserID(), model.PermissionManageSystem).Return(true).Times(1)
				api.On("GetUserByUsername", "existing-user").Return(&model.User{Id: "test", Username: "existing-user", RemoteId: model.NewString("test")}, nil).Once()
				api.On("SendEphemeralPost", testutils.GetUserID(), &model.Post{
					UserId:    p.userID,
					ChannelId: testutils.GetChannelID(),
					Message:   "Error: Unable to promote account existing-user, it is not a known msteams user account",
				}).Return(testutils.GetPost(testutils.GetChannelID(), testutils.GetUserID())).Once()
			},
			setupStore: func(s *mockStore.Store) {
				s.On("MattermostToTeamsUserID", "test").Return("", errors.New("not-found")).Times(1)
			},
		},
		{
			description: "Existing user, with msteams relation but without remote id",
			params:      []string{"existing-user", "existing-user"},
			setupAPI: func(api *plugintest.API) {
				api.On("HasPermissionTo", testutils.GetUserID(), model.PermissionManageSystem).Return(true).Times(1)
				api.On("GetUserByUsername", "existing-user").Return(&model.User{Id: "test", Username: "existing-user", RemoteId: nil}, nil).Once()
				api.On("SendEphemeralPost", testutils.GetUserID(), &model.Post{
					UserId:    p.userID,
					ChannelId: testutils.GetChannelID(),
					Message:   "Error: Unable to promote account existing-user, it is already a regular account",
				}).Return(testutils.GetPost(testutils.GetChannelID(), testutils.GetUserID())).Once()
			},
			setupStore: func(s *mockStore.Store) {
				s.On("MattermostToTeamsUserID", "test").Return("ms-test", nil).Times(1)
			},
		},
		{
			description: "Valid user, but new username is already taken",
			params:      []string{"valid-user", "new-user"},
			setupAPI: func(api *plugintest.API) {
				api.On("HasPermissionTo", testutils.GetUserID(), model.PermissionManageSystem).Return(true).Times(1)
				api.On("GetUserByUsername", "valid-user").Return(&model.User{Id: "test", Username: "valid-user", RemoteId: model.NewString("test")}, nil).Once()
				api.On("GetUserByUsername", "new-user").Return(&model.User{Id: "test2", Username: "new-user", RemoteId: nil}, nil).Once()
				api.On("SendEphemeralPost", testutils.GetUserID(), &model.Post{
					UserId:    p.userID,
					ChannelId: testutils.GetChannelID(),
					Message:   "Error: the promoted username already exists, please use a different username.",
				}).Return(testutils.GetPost(testutils.GetChannelID(), testutils.GetUserID())).Once()
			},
			setupStore: func(s *mockStore.Store) {
				s.On("MattermostToTeamsUserID", "test").Return("ms-test", nil).Times(1)
			},
		},
		{
			description: "Valid user and valid new username, but error on update",
			params:      []string{"valid-user", "new-user"},
			setupAPI: func(api *plugintest.API) {
				api.On("HasPermissionTo", testutils.GetUserID(), model.PermissionManageSystem).Return(true).Times(1)
				api.On("GetUserByUsername", "valid-user").Return(&model.User{Id: "test", Username: "valid-user", RemoteId: model.NewString("test")}, nil).Once()
				api.On("GetUserByUsername", "new-user").Return(nil, &model.AppError{}).Once()
				api.On("UpdateUser", mock.Anything).Return(nil, &model.AppError{}).Once()
				api.On("SendEphemeralPost", testutils.GetUserID(), &model.Post{
					UserId:    p.userID,
					ChannelId: testutils.GetChannelID(),
					Message:   "Error: Unable to promote account valid-user",
				}).Return(testutils.GetPost(testutils.GetChannelID(), testutils.GetUserID())).Once()
			},
			setupStore: func(s *mockStore.Store) {
				s.On("MattermostToTeamsUserID", "test").Return("ms-test", nil).Times(1)
			},
		},
		{
			description: "Valid user and valid new username",
			params:      []string{"valid-user", "new-user"},
			setupAPI: func(api *plugintest.API) {
				api.On("HasPermissionTo", testutils.GetUserID(), model.PermissionManageSystem).Return(true).Times(1)
				api.On("GetUserByUsername", "valid-user").Return(&model.User{Id: "test", Username: "valid-user", RemoteId: model.NewString("test")}, nil).Once()
				api.On("GetUserByUsername", "new-user").Return(nil, &model.AppError{}).Once()
				api.On("UpdateUser", &model.User{Id: "test", Username: "new-user", RemoteId: nil}).Return(&model.User{Id: "test", Username: "new-user", RemoteId: nil}, nil).Once()
				api.On("SendEphemeralPost", testutils.GetUserID(), &model.Post{
					UserId:    p.userID,
					ChannelId: testutils.GetChannelID(),
					Message:   "Account valid-user has been promoted and updated the username to new-user",
				}).Return(testutils.GetPost(testutils.GetChannelID(), testutils.GetUserID())).Once()
			},
			setupStore: func(s *mockStore.Store) {
				s.On("MattermostToTeamsUserID", "test").Return("ms-test", nil).Times(1)
			},
		},
		{
			description: "Valid user and valid new username with same username",
			params:      []string{"valid-user", "valid-user"},
			setupAPI: func(api *plugintest.API) {
				api.On("HasPermissionTo", testutils.GetUserID(), model.PermissionManageSystem).Return(true).Times(1)
				api.On("GetUserByUsername", "valid-user").Return(&model.User{Id: "test", Username: "valid-user", RemoteId: model.NewString("test")}, nil).Times(2)
				api.On("UpdateUser", &model.User{Id: "test", Username: "valid-user", RemoteId: nil}).Return(&model.User{Id: "test", Username: "valid-user", RemoteId: nil}, nil).Times(1)
				api.On("SendEphemeralPost", testutils.GetUserID(), &model.Post{
					UserId:    p.userID,
					ChannelId: testutils.GetChannelID(),
					Message:   "Account valid-user has been promoted and updated the username to valid-user",
				}).Return(testutils.GetPost(testutils.GetChannelID(), testutils.GetUserID())).Once()
			},
			setupStore: func(s *mockStore.Store) {
				s.On("MattermostToTeamsUserID", "test").Return("ms-test", nil).Times(1)
			},
		},
	} {
		t.Run(testCase.description, func(t *testing.T) {
			mockAPI := &plugintest.API{}

			p.SetAPI(mockAPI)
			testCase.setupAPI(mockAPI)
			testCase.setupStore(p.store.(*mockStore.Store))

			_, _ = p.executePromoteUserCommand(&model.CommandArgs{
				UserId:    testutils.GetUserID(),
				ChannelId: testutils.GetChannelID(),
			}, testCase.params)
		})
	}
}<|MERGE_RESOLUTION|>--- conflicted
+++ resolved
@@ -480,12 +480,8 @@
 					Message: "Your account has been disconnected.",
 				}).Return(testutils.GetPost("", testutils.GetUserID())).Times(1)
 
-<<<<<<< HEAD
-				api.On("LogDebug", "Unable to delete the last prompt timestamp for the user", "UserID", testutils.GetUserID(), "Error", "error in deleting prompt time")
+				api.On("LogDebug", "Unable to delete the last prompt timestamp for the user", "MMUserID", testutils.GetUserID(), "Error", "error in deleting prompt time")
 				api.On("PublishWebSocketEvent", "disconnect", mock.AnythingOfType("map[string]interface {}"), &model.WebsocketBroadcast{UserId: testutils.GetUserID()}).Return().Once()
-=======
-				api.On("LogDebug", "Unable to delete the last prompt timestamp for the user", "MMUserID", testutils.GetUserID(), "Error", "error in deleting prompt time")
->>>>>>> 290a1f9f
 			},
 			setupStore: func(s *mockStore.Store) {
 				s.On("MattermostToTeamsUserID", testutils.GetUserID()).Return(testutils.GetTeamsUserID(), nil).Times(1)

package main

import (
	"testing"
	"time"

	"github.com/mattermost/mattermost-plugin-msteams-sync/server/metrics"
	mockMetrics "github.com/mattermost/mattermost-plugin-msteams-sync/server/metrics/mocks"
	"github.com/mattermost/mattermost-plugin-msteams-sync/server/msteams/clientmodels"
	mockClient "github.com/mattermost/mattermost-plugin-msteams-sync/server/msteams/mocks"
	mockStore "github.com/mattermost/mattermost-plugin-msteams-sync/server/store/mocks"
	"github.com/mattermost/mattermost-plugin-msteams-sync/server/store/storemodels"
	"github.com/mattermost/mattermost-plugin-msteams-sync/server/testutils"
	"github.com/mattermost/mattermost/server/public/model"
	"github.com/mattermost/mattermost/server/public/plugin/plugintest"
	"github.com/pkg/errors"
	"golang.org/x/oauth2"

	"github.com/stretchr/testify/assert"
	"github.com/stretchr/testify/mock"
)

func TestExecuteUnlinkCommand(t *testing.T) {
	p := newTestPlugin(t)
	mockAPI := &plugintest.API{}

	for _, testCase := range []struct {
		description string
		args        *model.CommandArgs
		setupAPI    func(*plugintest.API)
		setupStore  func(*mockStore.Store)
		setupClient func(*mockClient.Client)
	}{
		{
			description: "Successfully executed unlinked command",
			args: &model.CommandArgs{
				UserId:    testutils.GetUserID(),
				ChannelId: testutils.GetChannelID(),
			},
			setupAPI: func(api *plugintest.API) {
				api.On("GetChannel", testutils.GetChannelID()).Return(&model.Channel{
					Id:   testutils.GetChannelID(),
					Type: model.ChannelTypeOpen,
				}, nil).Times(1)
				api.On("HasPermissionToChannel", testutils.GetUserID(), testutils.GetChannelID(), model.PermissionManageChannelRoles).Return(true).Times(1)
				api.On("SendEphemeralPost", testutils.GetUserID(), testutils.GetEphemeralPost("bot-user-id", testutils.GetChannelID(), "The MS Teams channel is no longer linked to this Mattermost channel.")).Return(testutils.GetPost(testutils.GetChannelID(), testutils.GetUserID(), time.Now().UnixMicro())).Times(1)
			},
			setupStore: func(s *mockStore.Store) {
				s.On("GetLinkByChannelID", testutils.GetChannelID()).Return(&storemodels.ChannelLink{
					MSTeamsChannel: "Valid-MSTeamsChannel",
				}, nil).Once()
				s.On("DeleteLinkByChannelID", testutils.GetChannelID()).Return(nil).Times(1)
				s.On("GetChannelSubscriptionByTeamsChannelID", "Valid-MSTeamsChannel").Return(&storemodels.ChannelSubscription{
					SubscriptionID: "testSubscriptionID",
				}, nil).Once()
				s.On("DeleteSubscription", "testSubscriptionID").Return(nil).Once()
			},
			setupClient: func(c *mockClient.Client) {
				c.On("DeleteSubscription", "testSubscriptionID").Return(errors.New("unable to delete the subscription")).Once()
			},
		},
		{
			description: "Unable to get link.",
			args: &model.CommandArgs{
				UserId:    testutils.GetUserID(),
				ChannelId: "Mock-ChannelID",
			},
			setupAPI: func(api *plugintest.API) {
				api.On("GetChannel", "Mock-ChannelID").Return(&model.Channel{
					Id:   "Mock-ChannelID",
					Type: model.ChannelTypeOpen,
				}, nil).Times(1)
				api.On("HasPermissionToChannel", testutils.GetUserID(), "Mock-ChannelID", model.PermissionManageChannelRoles).Return(true).Times(1)
				api.On("SendEphemeralPost", testutils.GetUserID(), testutils.GetEphemeralPost("bot-user-id", "Mock-ChannelID", "This Mattermost channel is not linked to any MS Teams channel.")).Return(testutils.GetPost("Mock-ChannelID", testutils.GetUserID(), time.Now().UnixMicro())).Times(1)
			},
			setupStore: func(s *mockStore.Store) {
				s.On("GetLinkByChannelID", "Mock-ChannelID").Return(nil, errors.New("Error while getting link")).Once()
			},
			setupClient: func(c *mockClient.Client) {},
		},
		{
			description: "Unable to delete link.",
			args: &model.CommandArgs{
				UserId:    testutils.GetUserID(),
				ChannelId: "Mock-ChannelID",
			},
			setupAPI: func(api *plugintest.API) {
				api.On("GetChannel", "Mock-ChannelID").Return(&model.Channel{
					Id:   "Mock-ChannelID",
					Type: model.ChannelTypeOpen,
				}, nil).Times(1)
				api.On("HasPermissionToChannel", testutils.GetUserID(), "Mock-ChannelID", model.PermissionManageChannelRoles).Return(true).Times(1)
				api.On("SendEphemeralPost", testutils.GetUserID(), testutils.GetEphemeralPost("bot-user-id", "Mock-ChannelID", "Unable to delete link.")).Return(testutils.GetPost("Mock-ChannelID", testutils.GetUserID(), time.Now().UnixMicro())).Times(1)
			},
			setupStore: func(s *mockStore.Store) {
				s.On("GetLinkByChannelID", "Mock-ChannelID").Return(nil, nil).Once()
				s.On("DeleteLinkByChannelID", "Mock-ChannelID").Return(errors.New("Error while deleting a link")).Times(1)
			},
			setupClient: func(c *mockClient.Client) {},
		},
		{
			description: "Unable to get the current channel",
			args:        &model.CommandArgs{},
			setupAPI: func(api *plugintest.API) {
				api.On("GetChannel", "").Return(nil, testutils.GetInternalServerAppError("Error while getting the current channel.")).Once()
				api.On("SendEphemeralPost", "", testutils.GetEphemeralPost("bot-user-id", "", "Unable to get the current channel information.")).Return(testutils.GetPost(testutils.GetChannelID(), "bot-user-id", time.Now().UnixMicro())).Times(1)
			},
			setupStore:  func(s *mockStore.Store) {},
			setupClient: func(c *mockClient.Client) {},
		},
		{
			description: "Unable to unlink channel as user is not a channel admin.",
			args: &model.CommandArgs{
				UserId:    testutils.GetUserID(),
				ChannelId: testutils.GetChannelID(),
			},
			setupAPI: func(api *plugintest.API) {
				api.On("GetChannel", testutils.GetChannelID()).Return(&model.Channel{
					Id:   testutils.GetChannelID(),
					Type: model.ChannelTypeOpen,
				}, nil).Times(1)
				api.On("HasPermissionToChannel", testutils.GetUserID(), testutils.GetChannelID(), model.PermissionManageChannelRoles).Return(false).Times(1)
				api.On("SendEphemeralPost", testutils.GetUserID(), testutils.GetEphemeralPost("bot-user-id", testutils.GetChannelID(), "Unable to unlink the channel, you have to be a channel admin to unlink it.")).Return(testutils.GetPost(testutils.GetChannelID(), "bot-user-id", time.Now().UnixMicro())).Times(1)
			},
			setupStore:  func(s *mockStore.Store) {},
			setupClient: func(c *mockClient.Client) {},
		},
		{
			description: "Unable to unlink channel as channel is either a direct or group message",
			args: &model.CommandArgs{
				UserId:    testutils.GetUserID(),
				ChannelId: testutils.GetChannelID(),
			},
			setupAPI: func(api *plugintest.API) {
				api.On("GetChannel", testutils.GetChannelID()).Return(&model.Channel{
					Id:   testutils.GetChannelID(),
					Type: model.ChannelTypeDirect,
				}, nil).Times(1)
				api.On("SendEphemeralPost", testutils.GetUserID(), testutils.GetEphemeralPost("bot-user-id", testutils.GetChannelID(), "Linking/unlinking a direct or group message is not allowed")).Return(testutils.GetPost(testutils.GetChannelID(), "bot-user-id", time.Now().UnixMicro())).Times(1)
			},
			setupStore:  func(s *mockStore.Store) {},
			setupClient: func(c *mockClient.Client) {},
		},
		{
			description: "Unable to get subscription by Teams channel ID.",
			args: &model.CommandArgs{
				UserId:    testutils.GetUserID(),
				ChannelId: testutils.GetChannelID(),
			},
			setupAPI: func(api *plugintest.API) {
				api.On("GetChannel", testutils.GetChannelID()).Return(&model.Channel{
					Id:   testutils.GetChannelID(),
					Type: model.ChannelTypeOpen,
				}, nil).Times(1)
				api.On("HasPermissionToChannel", testutils.GetUserID(), testutils.GetChannelID(), model.PermissionManageChannelRoles).Return(true).Times(1)
				api.On("SendEphemeralPost", testutils.GetUserID(), testutils.GetEphemeralPost("bot-user-id", testutils.GetChannelID(), "The MS Teams channel is no longer linked to this Mattermost channel.")).Return(testutils.GetPost(testutils.GetChannelID(), testutils.GetUserID(), time.Now().UnixMicro())).Times(1)
			},
			setupStore: func(s *mockStore.Store) {
				s.On("GetLinkByChannelID", testutils.GetChannelID()).Return(&storemodels.ChannelLink{
					MSTeamsChannel: "Valid-MSTeamsChannel",
				}, nil).Once()
				s.On("DeleteLinkByChannelID", testutils.GetChannelID()).Return(nil).Times(1)
				s.On("GetChannelSubscriptionByTeamsChannelID", "Valid-MSTeamsChannel").Return(nil, errors.New("unable to get the subscription")).Once()
			},
			setupClient: func(c *mockClient.Client) {},
		},
		{
			description: "Unable to delete the subscription from the DB",
			args: &model.CommandArgs{
				UserId:    testutils.GetUserID(),
				ChannelId: testutils.GetChannelID(),
			},
			setupAPI: func(api *plugintest.API) {
				api.On("GetChannel", testutils.GetChannelID()).Return(&model.Channel{
					Id:   testutils.GetChannelID(),
					Type: model.ChannelTypeOpen,
				}, nil).Times(1)
				api.On("HasPermissionToChannel", testutils.GetUserID(), testutils.GetChannelID(), model.PermissionManageChannelRoles).Return(true).Times(1)
				api.On("SendEphemeralPost", testutils.GetUserID(), testutils.GetEphemeralPost("bot-user-id", testutils.GetChannelID(), "The MS Teams channel is no longer linked to this Mattermost channel.")).Return(testutils.GetPost(testutils.GetChannelID(), testutils.GetUserID(), time.Now().UnixMicro())).Times(1)
			},
			setupStore: func(s *mockStore.Store) {
				s.On("GetLinkByChannelID", testutils.GetChannelID()).Return(&storemodels.ChannelLink{
					MSTeamsChannel: "Valid-MSTeamsChannel",
				}, nil).Once()
				s.On("DeleteLinkByChannelID", testutils.GetChannelID()).Return(nil).Times(1)
				s.On("GetChannelSubscriptionByTeamsChannelID", "Valid-MSTeamsChannel").Return(&storemodels.ChannelSubscription{
					SubscriptionID: "testSubscriptionID",
				}, nil).Once()
				s.On("DeleteSubscription", "testSubscriptionID").Return(errors.New("unable to delete the subscription")).Once()
			},
			setupClient: func(c *mockClient.Client) {},
		},
	} {
		t.Run(testCase.description, func(t *testing.T) {
			testCase.setupAPI(mockAPI)
			p.SetAPI(mockAPI)
			testutils.MockLogs(mockAPI)
			defer mockAPI.AssertExpectations(t)
			testCase.setupStore(p.store.(*mockStore.Store))
			testCase.setupClient(p.msteamsAppClient.(*mockClient.Client))
			_, _ = p.executeUnlinkCommand(testCase.args)
		})
	}
}

func TestExecuteShowCommand(t *testing.T) {
	p := newTestPlugin(t)
	mockAPI := &plugintest.API{}

	for _, testCase := range []struct {
		description string
		args        *model.CommandArgs
		setupAPI    func(*plugintest.API)
		setupStore  func(*mockStore.Store)
		setupClient func(*mockClient.Client)
	}{
		{
			description: "Successfully executed show command",
			args: &model.CommandArgs{
				UserId:    testutils.GetUserID(),
				ChannelId: testutils.GetChannelID(),
			},
			setupAPI: func(api *plugintest.API) {
				api.On("SendEphemeralPost", testutils.GetUserID(), testutils.GetEphemeralPost("bot-user-id", testutils.GetChannelID(), "This channel is linked to the MS Teams Channel \"\" in the Team \"\".")).Return(testutils.GetPost(testutils.GetChannelID(), testutils.GetUserID(), time.Now().UnixMicro())).Times(1)
			},
			setupStore: func(s *mockStore.Store) {
				s.On("GetLinkByChannelID", testutils.GetChannelID()).Return(&storemodels.ChannelLink{
					MSTeamsTeam: "Valid-MSTeamsTeam",
				}, nil).Times(1)
			},
			setupClient: func(c *mockClient.Client) {
				c.On("GetTeam", "Valid-MSTeamsTeam").Return(&clientmodels.Team{}, nil).Times(1)
				c.On("GetChannelInTeam", mock.AnythingOfType("string"), mock.AnythingOfType("string")).Return(&clientmodels.Channel{}, nil).Times(1)
			},
		},
		{
			description: "Unable to get the link",
			args:        &model.CommandArgs{},
			setupAPI: func(api *plugintest.API) {
				api.On("SendEphemeralPost", "", testutils.GetEphemeralPost("bot-user-id", "", "Link doesn't exist.")).Return(testutils.GetPost("", "", time.Now().UnixMicro())).Times(1)
			},
			setupStore: func(s *mockStore.Store) {
				s.On("GetLinkByChannelID", "").Return(nil, errors.New("Error while getting the link")).Times(1)
			},
			setupClient: func(c *mockClient.Client) {},
		},
		{
			description: "Unable to get the MS Teams team information",
			args: &model.CommandArgs{
				ChannelId: "Invalid-ChannelID",
			},
			setupAPI: func(api *plugintest.API) {
				api.On("SendEphemeralPost", "", testutils.GetEphemeralPost("bot-user-id", "Invalid-ChannelID", "Unable to get the MS Teams team information.")).Return(testutils.GetPost("Invalid-ChannelID", "", time.Now().UnixMicro())).Times(1)
			},
			setupStore: func(s *mockStore.Store) {
				s.On("GetLinkByChannelID", "Invalid-ChannelID").Return(&storemodels.ChannelLink{
					MSTeamsTeam: "Invalid-MSTeamsTeam",
				}, nil).Times(1)
			},
			setupClient: func(c *mockClient.Client) {
				c.On("GetTeam", "Invalid-MSTeamsTeam").Return(nil, errors.New("Error while getting the MS Teams team information")).Times(1)
			},
		},
	} {
		t.Run(testCase.description, func(t *testing.T) {
			testCase.setupAPI(mockAPI)
			p.SetAPI(mockAPI)

			testCase.setupStore(p.store.(*mockStore.Store))
			testCase.setupClient(p.msteamsAppClient.(*mockClient.Client))
			_, _ = p.executeShowCommand(testCase.args)
		})
	}
}

func TestExecuteShowLinksCommand(t *testing.T) {
	p := newTestPlugin(t)
	mockAPI := &plugintest.API{}

	for _, testCase := range []struct {
		description string
		args        *model.CommandArgs
		setupAPI    func(*plugintest.API)
		setupStore  func(*mockStore.Store)
		setupClient func(*mockClient.Client)
	}{
		{
			description: "Successfully executed show-links command",
			args: &model.CommandArgs{
				UserId:    testutils.GetUserID(),
				ChannelId: testutils.GetChannelID(),
			},
			setupAPI: func(api *plugintest.API) {
				api.On("HasPermissionTo", testutils.GetUserID(), model.PermissionManageSystem).Return(true).Once()

				api.On("SendEphemeralPost", testutils.GetUserID(), testutils.GetEphemeralPost("bot-user-id", testutils.GetChannelID(), commandWaitingMessage)).Return(testutils.GetPost(testutils.GetChannelID(), testutils.GetUserID(), time.Now().UnixMicro())).Once()

				api.On("SendEphemeralPost", testutils.GetUserID(), testutils.GetEphemeralPost("bot-user-id", testutils.GetChannelID(), "| Mattermost Team | Mattermost Channel | MS Teams Team | MS Teams Channel | \n| :------|:--------|:-------|:-----------|\n|Test MM team|Test MM channel|Test MS team|Test MS channel|")).Return(testutils.GetPost(testutils.GetChannelID(), testutils.GetUserID(), time.Now().UnixMicro())).Once()
			},
			setupStore: func(s *mockStore.Store) {
				s.On("ListChannelLinksWithNames").Return(testutils.GetChannelLinks(1), nil).Times(1)
			},
			setupClient: func(c *mockClient.Client) {
				c.On("GetTeams", mock.AnythingOfType("string")).Return([]*clientmodels.Team{{ID: testutils.GetTeamsTeamID(), DisplayName: "Test MS team"}}, nil).Times(1)
				c.On("GetChannelsInTeam", testutils.GetTeamsTeamID(), mock.AnythingOfType("string")).Return([]*clientmodels.Channel{{ID: testutils.GetTeamsChannelID(), DisplayName: "Test MS channel"}}, nil).Times(1)
			},
		},
		{
			description: "User is not a system admin",
			args: &model.CommandArgs{
				UserId:    testutils.GetUserID(),
				ChannelId: testutils.GetChannelID(),
			},
			setupAPI: func(api *plugintest.API) {
				api.On("HasPermissionTo", testutils.GetUserID(), model.PermissionManageSystem).Return(false).Once()
				api.On("SendEphemeralPost", testutils.GetUserID(), testutils.GetEphemeralPost("bot-user-id", testutils.GetChannelID(), "Unable to execute the command, only system admins have access to execute this command.")).Return(testutils.GetPost(testutils.GetChannelID(), testutils.GetUserID(), time.Now().UnixMicro())).Once()
			},
			setupStore:  func(s *mockStore.Store) {},
			setupClient: func(c *mockClient.Client) {},
		},
		{
			description: "Error in getting links",
			args: &model.CommandArgs{
				UserId:    testutils.GetUserID(),
				ChannelId: testutils.GetChannelID(),
			},
			setupAPI: func(api *plugintest.API) {
				api.On("HasPermissionTo", testutils.GetUserID(), model.PermissionManageSystem).Return(true).Once()
				api.On("SendEphemeralPost", testutils.GetUserID(), testutils.GetEphemeralPost("bot-user-id", testutils.GetChannelID(), "Something went wrong.")).Return(testutils.GetPost(testutils.GetChannelID(), testutils.GetUserID(), time.Now().UnixMicro())).Once()
			},
			setupStore: func(s *mockStore.Store) {
				s.On("ListChannelLinksWithNames").Return(nil, errors.New("error in getting links")).Times(1)
			},
			setupClient: func(c *mockClient.Client) {},
		},
		{
			description: "No links present",
			args: &model.CommandArgs{
				UserId:    testutils.GetUserID(),
				ChannelId: testutils.GetChannelID(),
			},
			setupAPI: func(api *plugintest.API) {
				api.On("HasPermissionTo", testutils.GetUserID(), model.PermissionManageSystem).Return(true).Once()
				api.On("SendEphemeralPost", testutils.GetUserID(), testutils.GetEphemeralPost("bot-user-id", testutils.GetChannelID(), "No links present.")).Return(testutils.GetPost(testutils.GetChannelID(), testutils.GetUserID(), time.Now().UnixMicro())).Once()
			},
			setupStore: func(s *mockStore.Store) {
				s.On("ListChannelLinksWithNames").Return(nil, nil).Times(1)
			},
			setupClient: func(c *mockClient.Client) {},
		},
		{
			description: "Error in fetching info from MS Teams",
			args: &model.CommandArgs{
				UserId:    testutils.GetUserID(),
				ChannelId: testutils.GetChannelID(),
			},
			setupAPI: func(api *plugintest.API) {
				api.On("HasPermissionTo", testutils.GetUserID(), model.PermissionManageSystem).Return(true).Once()

				api.On("SendEphemeralPost", testutils.GetUserID(), testutils.GetEphemeralPost("bot-user-id", testutils.GetChannelID(), commandWaitingMessage)).Return(testutils.GetPost(testutils.GetChannelID(), testutils.GetUserID(), time.Now().UnixMicro())).Once()

				api.On("SendEphemeralPost", testutils.GetUserID(), testutils.GetEphemeralPost("bot-user-id", testutils.GetChannelID(), "| Mattermost Team | Mattermost Channel | MS Teams Team | MS Teams Channel | \n| :------|:--------|:-------|:-----------|\n|Test MM team|Test MM channel|||\n|Test MM team|Test MM channel|||\n|Test MM team|Test MM channel|||\n|Test MM team|Test MM channel|||\nThere were some errors while fetching information. Please check the server logs.")).Return(testutils.GetPost(testutils.GetChannelID(), testutils.GetUserID(), time.Now().UnixMicro())).Once()
			},
			setupStore: func(s *mockStore.Store) {
				s.On("ListChannelLinksWithNames").Return(testutils.GetChannelLinks(4), nil).Times(1)
			},
			setupClient: func(c *mockClient.Client) {
				c.On("GetTeams", mock.AnythingOfType("string")).Return(nil, errors.New("error in getting teams info")).Times(4)
				c.On("GetChannelsInTeam", testutils.GetTeamsTeamID(), mock.AnythingOfType("string")).Return(nil, errors.New("error in getting channels info")).Times(4)
			},
		},
	} {
		t.Run(testCase.description, func(t *testing.T) {
			testCase.setupAPI(mockAPI)
			p.SetAPI(mockAPI)
			testutils.MockLogs(mockAPI)
			defer mockAPI.AssertExpectations(t)

			testCase.setupStore(p.store.(*mockStore.Store))
			testCase.setupClient(p.msteamsAppClient.(*mockClient.Client))
			_, _ = p.executeShowLinksCommand(testCase.args)
			time.Sleep(1 * time.Second)
		})
	}
}

func TestExecuteDisconnectCommand(t *testing.T) {
	p := newTestPlugin(t)
	mockAPI := &plugintest.API{}

	for _, testCase := range []struct {
		description string
		args        *model.CommandArgs
		setupAPI    func(*plugintest.API)
		setupStore  func(*mockStore.Store)
	}{
		{
			description: "Successfully account disconnected",
			args: &model.CommandArgs{
				UserId: testutils.GetUserID(),
			},
			setupAPI: func(api *plugintest.API) {
				api.On("SendEphemeralPost", testutils.GetUserID(), testutils.GetEphemeralPost("bot-user-id", "", "Your account has been disconnected.")).Return(testutils.GetPost("", testutils.GetUserID(), time.Now().UnixMicro())).Times(1)
<<<<<<< HEAD

				api.On("LogDebug", "Unable to delete the last prompt timestamp for the user", "MMUserID", testutils.GetUserID(), "Error", "error in deleting prompt time")

				api.On("GetPreferenceForUser", testutils.GetUserID(), PreferenceCategoryPlugin, PreferenceNameAutomuteEnabled).Return(model.Preference{}, &model.AppError{Message: "no preference found"})
				api.On("LogDebug", "User disconnected without automuting enabled", "UserID", testutils.GetUserID())
=======
>>>>>>> 9387b124
			},
			setupStore: func(s *mockStore.Store) {
				s.On("MattermostToTeamsUserID", testutils.GetUserID()).Return(testutils.GetTeamsUserID(), nil).Times(1)
				s.On("GetTokenForMattermostUser", testutils.GetUserID()).Return(nil, nil).Once()
				var token *oauth2.Token
				s.On("SetUserInfo", testutils.GetUserID(), testutils.GetTeamsUserID(), token).Return(nil).Times(1)
				s.On("DeleteDMAndGMChannelPromptTime", testutils.GetUserID()).Return(errors.New("error in deleting prompt time")).Once()
			},
		},
		{
			description: "User account is not connected",
			args:        &model.CommandArgs{},
			setupAPI: func(api *plugintest.API) {
				api.On("SendEphemeralPost", "", testutils.GetEphemeralPost("bot-user-id", "", "Error: the account is not connected")).Return(testutils.GetPost("", "", time.Now().UnixMicro())).Times(1)
			},
			setupStore: func(s *mockStore.Store) {
				s.On("MattermostToTeamsUserID", "").Return("", errors.New("Unable to get team UserID")).Times(1)
			},
		},
		{
			description: "User account is not connected as token is not found",
			args:        &model.CommandArgs{},
			setupAPI: func(api *plugintest.API) {
				api.On("SendEphemeralPost", "", testutils.GetEphemeralPost("bot-user-id", "", "Error: the account is not connected")).Return(testutils.GetPost("", "", time.Now().UnixMicro())).Times(1)
			},
			setupStore: func(s *mockStore.Store) {
				s.On("MattermostToTeamsUserID", "").Return("", nil).Times(1)
				s.On("GetTokenForMattermostUser", "").Return(nil, errors.New("Unable to get token")).Once()
			},
		},
		{
			description: "Unable to disconnect your account",
			args: &model.CommandArgs{
				UserId: testutils.GetUserID(),
			},
			setupAPI: func(api *plugintest.API) {
				api.On("SendEphemeralPost", testutils.GetUserID(), testutils.GetEphemeralPost("bot-user-id", "", "Error: unable to disconnect your account, Error while disconnecting your account")).Return(testutils.GetPost("", testutils.GetUserID(), time.Now().UnixMicro())).Times(1)
			},
			setupStore: func(s *mockStore.Store) {
				s.On("MattermostToTeamsUserID", testutils.GetUserID()).Return("", nil).Times(1)
				var token *oauth2.Token
				s.On("GetTokenForMattermostUser", testutils.GetUserID()).Return(nil, nil).Once()
				s.On("SetUserInfo", testutils.GetUserID(), "", token).Return(errors.New("Error while disconnecting your account")).Times(1)
			},
		},
	} {
		t.Run(testCase.description, func(t *testing.T) {
			testCase.setupAPI(mockAPI)
			p.SetAPI(mockAPI)
			testutils.MockLogs(mockAPI)

			testCase.setupStore(p.store.(*mockStore.Store))
			_, _ = p.executeDisconnectCommand(testCase.args)
		})
	}
}

func TestExecuteDisconnectBotCommand(t *testing.T) {
	p := newTestPlugin(t)
	mockAPI := &plugintest.API{}

	for _, testCase := range []struct {
		description string
		args        *model.CommandArgs
		setupAPI    func(*plugintest.API)
		setupStore  func(*mockStore.Store)
	}{
		{
			description: "Successfully bot account disconnected",
			args: &model.CommandArgs{
				UserId:    testutils.GetUserID(),
				ChannelId: testutils.GetChannelID(),
			},
			setupAPI: func(api *plugintest.API) {
				api.On("HasPermissionTo", testutils.GetUserID(), model.PermissionManageSystem).Return(true).Times(1)
				api.On("SendEphemeralPost", testutils.GetUserID(), testutils.GetEphemeralPost("bot-user-id", testutils.GetChannelID(), "The bot account has been disconnected.")).Return(testutils.GetPost(testutils.GetChannelID(), testutils.GetUserID(), time.Now().UnixMicro())).Times(1)
			},
			setupStore: func(s *mockStore.Store) {
				s.On("MattermostToTeamsUserID", "bot-user-id").Return(testutils.GetUserID(), nil).Times(1)
				s.On("DeleteUserInfo", "bot-user-id").Return(nil).Once()
			},
		},
		{
			description: "Unable to find the connected bot account",
			args: &model.CommandArgs{
				UserId:    testutils.GetUserID(),
				ChannelId: testutils.GetChannelID(),
			},
			setupAPI: func(api *plugintest.API) {
				api.On("HasPermissionTo", testutils.GetUserID(), model.PermissionManageSystem).Return(true).Times(1)
				api.On("SendEphemeralPost", testutils.GetUserID(), testutils.GetEphemeralPost("bot-user-id", testutils.GetChannelID(), "Error: unable to find the connected bot account")).Return(testutils.GetPost(testutils.GetChannelID(), testutils.GetUserID(), time.Now().UnixMicro())).Times(1)
			},
			setupStore: func(s *mockStore.Store) {
				s.On("MattermostToTeamsUserID", "bot-user-id").Return("", errors.New("Error: unable to find the connected bot account")).Times(1)
			},
		},
		{
			description: "Unable to disconnect the bot account",
			args: &model.CommandArgs{
				UserId:    testutils.GetUserID(),
				ChannelId: testutils.GetChannelID(),
			},
			setupAPI: func(api *plugintest.API) {
				api.On("HasPermissionTo", testutils.GetUserID(), model.PermissionManageSystem).Return(true).Times(1)
				api.On("SendEphemeralPost", testutils.GetUserID(), testutils.GetEphemeralPost("bot-user-id", testutils.GetChannelID(), "Error: unable to disconnect the bot account, Error while disconnecting the bot account")).Return(testutils.GetPost(testutils.GetChannelID(), testutils.GetUserID(), time.Now().UnixMicro())).Times(1)
			},
			setupStore: func(s *mockStore.Store) {
				s.On("MattermostToTeamsUserID", "bot-user-id").Return(testutils.GetUserID(), nil).Times(1)
				s.On("DeleteUserInfo", "bot-user-id").Return(errors.New("Error while disconnecting the bot account")).Once()
			},
		},
		{
			description: "Unable to disconnect the bot account due to bad permissions",
			args:        &model.CommandArgs{},
			setupAPI: func(api *plugintest.API) {
				api.On("HasPermissionTo", "", model.PermissionManageSystem).Return(false).Times(1)
				api.On("SendEphemeralPost", "", testutils.GetEphemeralPost("bot-user-id", "", "Unable to disconnect the bot account, only system admins can disconnect the bot account.")).Return(testutils.GetPost("", "", time.Now().UnixMicro())).Times(1)
			},
			setupStore: func(s *mockStore.Store) {},
		},
	} {
		t.Run(testCase.description, func(t *testing.T) {
			p.SetAPI(mockAPI)
			testCase.setupAPI(mockAPI)
			testutils.MockLogs(mockAPI)
			testCase.setupStore(p.store.(*mockStore.Store))

			_, _ = p.executeDisconnectBotCommand(testCase.args)
		})
	}
}

func TestExecuteLinkCommand(t *testing.T) {
	p := newTestPlugin(t)
	mockAPI := &plugintest.API{}

	for _, testCase := range []struct {
		description  string
		parameters   []string
		args         *model.CommandArgs
		setupAPI     func(*plugintest.API)
		setupStore   func(*mockStore.Store)
		setupClient  func(*mockClient.Client, *mockClient.Client)
		setupMetrics func(mockmetrics *mockMetrics.Metrics)
	}{
		{
			description: "Successfully executed link command",
			parameters:  []string{testutils.GetTeamsUserID(), testutils.GetChannelID()},
			args: &model.CommandArgs{
				UserId:    testutils.GetUserID(),
				TeamId:    testutils.GetTeamsUserID(),
				ChannelId: testutils.GetChannelID(),
			},
			setupAPI: func(api *plugintest.API) {
				api.On("GetChannel", testutils.GetChannelID()).Return(&model.Channel{
					Type: model.ChannelTypeOpen,
				}, nil).Times(1)
				api.On("GetConfig").Return(&model.Config{
					ServiceSettings: model.ServiceSettings{
						SiteURL: model.NewString("/"),
					},
				}, nil).Times(2)
				api.On("HasPermissionToChannel", testutils.GetUserID(), testutils.GetChannelID(), model.PermissionManageChannelRoles).Return(true).Times(1)
				api.On("SendEphemeralPost", testutils.GetUserID(), testutils.GetEphemeralPost("bot-user-id", testutils.GetChannelID(), commandWaitingMessage)).Return(testutils.GetPost(testutils.GetChannelID(), testutils.GetUserID(), time.Now().UnixMicro())).Times(1)
				api.On("SendEphemeralPost", testutils.GetUserID(), testutils.GetEphemeralPost("bot-user-id", testutils.GetChannelID(), "The MS Teams channel is now linked to this Mattermost channel.")).Return(testutils.GetPost(testutils.GetChannelID(), testutils.GetUserID(), time.Now().UnixMicro())).Times(1)
			},
			setupStore: func(s *mockStore.Store) {
				s.On("CheckEnabledTeamByTeamID", testutils.GetTeamsUserID()).Return(true).Times(1)
				s.On("GetLinkByChannelID", testutils.GetChannelID()).Return(nil, nil).Times(1)
				s.On("GetLinkByMSTeamsChannelID", testutils.GetTeamsUserID(), testutils.GetChannelID()).Return(nil, nil).Times(1)
				s.On("GetTokenForMattermostUser", testutils.GetUserID()).Return(&fakeToken, nil).Times(1)
				s.On("StoreChannelLink", mock.AnythingOfType("*storemodels.ChannelLink")).Return(nil).Times(1)
				s.On("SaveChannelSubscription", mock.AnythingOfType("storemodels.ChannelSubscription")).Return(nil).Times(1)
			},
			setupClient: func(c *mockClient.Client, uc *mockClient.Client) {
				uc.On("GetChannelInTeam", testutils.GetTeamsUserID(), testutils.GetChannelID()).Return(&clientmodels.Channel{}, nil)
			},
			setupMetrics: func(mockmetrics *mockMetrics.Metrics) {
				mockmetrics.On("ObserveSubscription", metrics.SubscriptionConnected).Times(1)
				mockmetrics.On("ObserveMSGraphClientMethodDuration", "Client.GetChannelInTeam", "true", mock.AnythingOfType("float64")).Once()
			},
		},
		{
			description: "Unable to link a MS Teams channel to multiple channels",
			parameters:  []string{testutils.GetTeamsUserID(), testutils.GetChannelID()},
			args: &model.CommandArgs{
				UserId:    testutils.GetUserID(),
				TeamId:    testutils.GetTeamsUserID(),
				ChannelId: testutils.GetChannelID(),
			},
			setupAPI: func(api *plugintest.API) {
				api.On("GetChannel", testutils.GetChannelID()).Return(&model.Channel{
					Type: model.ChannelTypeOpen,
				}, nil).Times(1)
				api.On("HasPermissionToChannel", testutils.GetUserID(), testutils.GetChannelID(), model.PermissionManageChannelRoles).Return(true).Times(1)
				api.On("SendEphemeralPost", testutils.GetUserID(), testutils.GetEphemeralPost("bot-user-id", testutils.GetChannelID(), "A link for this channel already exists. Please unlink the channel before you link again with another channel.")).Return(testutils.GetPost(testutils.GetChannelID(), testutils.GetUserID(), time.Now().UnixMicro())).Times(1)
			},
			setupStore: func(s *mockStore.Store) {
				s.On("CheckEnabledTeamByTeamID", testutils.GetTeamsUserID()).Return(true).Times(1)
				s.On("GetLinkByChannelID", testutils.GetChannelID()).Return(nil, nil).Times(1)
				s.On("GetLinkByMSTeamsChannelID", testutils.GetTeamsUserID(), testutils.GetChannelID()).Return(&storemodels.ChannelLink{}, nil).Times(1)
				s.On("GetTokenForMattermostUser", testutils.GetUserID()).Return(&fakeToken, nil).Times(1)
				s.On("StoreChannelLink", mock.Anything).Return(nil).Times(1)
			},
			setupClient: func(c *mockClient.Client, uc *mockClient.Client) {
				uc.On("GetChannelInTeam", testutils.GetTeamsUserID(), testutils.GetChannelID()).Return(&clientmodels.Channel{}, nil)
			},
			setupMetrics: func(metrics *mockMetrics.Metrics) {
				metrics.On("ObserveMSGraphClientMethodDuration", "Client.GetChannelInTeam", "true", mock.AnythingOfType("float64")).Once()
			},
		},
		{
			description: "Invalid link command",
			args: &model.CommandArgs{
				UserId:    testutils.GetUserID(),
				TeamId:    testutils.GetTeamsUserID(),
				ChannelId: testutils.GetChannelID(),
			},
			setupAPI: func(api *plugintest.API) {
				api.On("GetChannel", testutils.GetChannelID()).Return(&model.Channel{
					Type: model.ChannelTypeOpen,
				}, nil).Times(1)
				api.On("HasPermissionToChannel", testutils.GetUserID(), testutils.GetChannelID(), model.PermissionManageChannelRoles).Return(true).Times(1)
				api.On("SendEphemeralPost", testutils.GetUserID(), testutils.GetEphemeralPost("bot-user-id", testutils.GetChannelID(), "Invalid link command, please pass the MS Teams team id and channel id as parameters.")).Return(testutils.GetPost(testutils.GetChannelID(), testutils.GetUserID(), time.Now().UnixMicro())).Times(1)
			},
			setupStore:   func(s *mockStore.Store) {},
			setupClient:  func(c *mockClient.Client, uc *mockClient.Client) {},
			setupMetrics: func(mockmetrics *mockMetrics.Metrics) {},
		},
		{
			description: "Team is not enabled for MS Teams sync",
			parameters:  []string{"", ""},
			args:        &model.CommandArgs{},
			setupAPI: func(api *plugintest.API) {
				api.On("GetChannel", "").Return(&model.Channel{
					Type: model.ChannelTypeOpen,
				}, nil).Times(1)
				api.On("HasPermissionToChannel", "", "", model.PermissionManageChannelRoles).Return(true).Times(1)
				api.On("SendEphemeralPost", "", testutils.GetEphemeralPost("bot-user-id", "", "This team is not enabled for MS Teams sync.")).Return(testutils.GetPost("", "", time.Now().UnixMicro())).Times(1)
			},
			setupStore: func(s *mockStore.Store) {
				s.On("CheckEnabledTeamByTeamID", "").Return(false).Times(1)
			},
			setupClient:  func(c *mockClient.Client, uc *mockClient.Client) {},
			setupMetrics: func(mockmetrics *mockMetrics.Metrics) {},
		},
		{
			description: "Unable to get the current channel information",
			parameters:  []string{testutils.GetTeamsUserID(), ""},
			args: &model.CommandArgs{
				TeamId: testutils.GetTeamsUserID(),
			},
			setupAPI: func(api *plugintest.API) {
				api.On("GetChannel", "").Return(nil, testutils.GetInternalServerAppError("Error while getting the current channel.")).Times(1)
				api.On("SendEphemeralPost", "", testutils.GetEphemeralPost("bot-user-id", "", "Unable to get the current channel information.")).Return(testutils.GetPost("", "", time.Now().UnixMicro())).Times(1)
			},
			setupStore: func(s *mockStore.Store) {
				s.On("CheckEnabledTeamByTeamID", testutils.GetTeamsUserID()).Return(true).Times(1)
			},
			setupClient:  func(c *mockClient.Client, uc *mockClient.Client) {},
			setupMetrics: func(mockmetrics *mockMetrics.Metrics) {},
		},
		{
			description: "Unable to link the channel as only channel admin can link it",
			parameters:  []string{testutils.GetTeamsUserID(), ""},
			args: &model.CommandArgs{
				TeamId:    testutils.GetTeamsUserID(),
				ChannelId: testutils.GetChannelID(),
			},
			setupAPI: func(api *plugintest.API) {
				api.On("GetChannel", testutils.GetChannelID()).Return(&model.Channel{
					Type: model.ChannelTypeOpen,
				}, nil).Times(1)
				api.On("HasPermissionToChannel", "", testutils.GetChannelID(), model.PermissionManageChannelRoles).Return(false).Times(1)
				api.On("SendEphemeralPost", "", testutils.GetEphemeralPost("bot-user-id", testutils.GetChannelID(), "Unable to link the channel. You have to be a channel admin to link it.")).Return(testutils.GetPost(testutils.GetChannelID(), "", time.Now().UnixMicro())).Times(1)
			},
			setupStore: func(s *mockStore.Store) {
				s.On("CheckEnabledTeamByTeamID", testutils.GetTeamsUserID()).Return(true).Times(1)
			},
			setupClient:  func(c *mockClient.Client, uc *mockClient.Client) {},
			setupMetrics: func(mockmetrics *mockMetrics.Metrics) {},
		},
		{
			description: "Unable to link channel as channel is either a direct or group message",
			parameters:  []string{testutils.GetTeamsUserID(), ""},
			args: &model.CommandArgs{
				TeamId:    testutils.GetTeamsUserID(),
				ChannelId: testutils.GetChannelID(),
			},
			setupAPI: func(api *plugintest.API) {
				api.On("GetChannel", testutils.GetChannelID()).Return(&model.Channel{
					Type: model.ChannelTypeGroup,
				}, nil).Times(1)
				api.On("SendEphemeralPost", "", testutils.GetEphemeralPost("bot-user-id", testutils.GetChannelID(), "Linking/unlinking a direct or group message is not allowed")).Return(testutils.GetPost(testutils.GetChannelID(), "", time.Now().UnixMicro())).Times(1)
			},
			setupStore: func(s *mockStore.Store) {
				s.On("CheckEnabledTeamByTeamID", testutils.GetTeamsUserID()).Return(true).Times(1)
			},
			setupClient:  func(c *mockClient.Client, uc *mockClient.Client) {},
			setupMetrics: func(mockmetrics *mockMetrics.Metrics) {},
		},
		{
			description: "Unable to find MS Teams channel as user don't have the permissions to access it",
			parameters:  []string{testutils.GetTeamsUserID(), ""},
			args: &model.CommandArgs{
				UserId:    testutils.GetUserID(),
				TeamId:    testutils.GetTeamsUserID(),
				ChannelId: testutils.GetChannelID(),
			},
			setupAPI: func(api *plugintest.API) {
				api.On("GetChannel", testutils.GetChannelID()).Return(&model.Channel{
					Type: model.ChannelTypeOpen,
				}, nil).Times(1)
				api.On("GetConfig").Return(&model.Config{
					ServiceSettings: model.ServiceSettings{
						SiteURL: model.NewString("/"),
					},
				}, nil).Times(1)
				api.On("HasPermissionToChannel", testutils.GetUserID(), testutils.GetChannelID(), model.PermissionManageChannelRoles).Return(true).Times(1)
				api.On("SendEphemeralPost", testutils.GetUserID(), testutils.GetEphemeralPost("bot-user-id", testutils.GetChannelID(), "MS Teams channel not found or you don't have the permissions to access it.")).Return(testutils.GetPost(testutils.GetChannelID(), testutils.GetUserID(), time.Now().UnixMicro())).Times(1)
			},
			setupStore: func(s *mockStore.Store) {
				s.On("CheckEnabledTeamByTeamID", testutils.GetTeamsUserID()).Return(true).Times(1)
				s.On("GetLinkByChannelID", testutils.GetChannelID()).Return(nil, nil).Times(1)
				s.On("GetLinkByMSTeamsChannelID", testutils.GetTeamsUserID(), "").Return(nil, nil).Times(1)
				s.On("GetTokenForMattermostUser", testutils.GetUserID()).Return(&fakeToken, nil).Times(1)
			},
			setupClient: func(c *mockClient.Client, uc *mockClient.Client) {
				uc.On("GetChannelInTeam", testutils.GetTeamsUserID(), "").Return(nil, errors.New("Error while getting the channel"))
			},
			setupMetrics: func(metrics *mockMetrics.Metrics) {
				metrics.On("ObserveMSGraphClientMethodDuration", "Client.GetChannelInTeam", "false", mock.AnythingOfType("float64")).Once()
			},
		},
	} {
		t.Run(testCase.description, func(t *testing.T) {
			p.SetAPI(mockAPI)
			testCase.setupAPI(mockAPI)
			testutils.MockLogs(mockAPI)

			testCase.setupStore(p.store.(*mockStore.Store))
			testCase.setupClient(p.msteamsAppClient.(*mockClient.Client), p.clientBuilderWithToken("", "", "", "", nil, nil).(*mockClient.Client))
			testCase.setupMetrics(p.metricsService.(*mockMetrics.Metrics))
			_, _ = p.executeLinkCommand(testCase.args, testCase.parameters)
		})
	}
}

func TestExecuteConnectCommand(t *testing.T) {
	p := newTestPlugin(t)
	mockAPI := &plugintest.API{}
	for _, testCase := range []struct {
		description string
		setupAPI    func(*plugintest.API)
		setupStore  func(*mockStore.Store)
	}{
		{
			description: "User already connected",
			setupAPI: func(api *plugintest.API) {
				api.On("SendEphemeralPost", testutils.GetUserID(), testutils.GetEphemeralPost(p.userID, testutils.GetChannelID(), "You are already connected to MS Teams. Please disconnect your account first before connecting again.")).Return(testutils.GetPost(testutils.GetChannelID(), testutils.GetUserID(), time.Now().UnixMicro())).Once()
			},
			setupStore: func(s *mockStore.Store) {
				s.On("GetTokenForMattermostUser", testutils.GetUserID()).Return(&fakeToken, nil).Once()
			},
		},
		{
			description: "Error in checking if the user is present in whitelist",
			setupAPI: func(api *plugintest.API) {
				api.On("SendEphemeralPost", testutils.GetUserID(), &model.Post{
					UserId:    p.userID,
					ChannelId: testutils.GetChannelID(),
					Message:   "Error in trying to connect the account, please try again.",
				}).Return(testutils.GetPost(testutils.GetChannelID(), testutils.GetUserID(), time.Now().UnixMicro())).Once()
			},
			setupStore: func(s *mockStore.Store) {
				s.On("GetTokenForMattermostUser", testutils.GetUserID()).Return(nil, nil).Once()
				s.On("IsUserPresentInWhitelist", testutils.GetUserID()).Return(false, errors.New("error in accessing whitelist")).Once()
			},
		},
		{
			description: "Error in getting the size of whitelist",
			setupAPI: func(api *plugintest.API) {
				api.On("SendEphemeralPost", testutils.GetUserID(), &model.Post{
					UserId:    p.userID,
					ChannelId: testutils.GetChannelID(),
					Message:   "Error in trying to connect the account, please try again.",
				}).Return(testutils.GetPost(testutils.GetChannelID(), testutils.GetUserID(), time.Now().UnixMicro())).Once()
			},
			setupStore: func(s *mockStore.Store) {
				s.On("GetTokenForMattermostUser", testutils.GetUserID()).Return(nil, nil).Once()
				s.On("IsUserPresentInWhitelist", testutils.GetUserID()).Return(false, nil).Once()
				s.On("GetSizeOfWhitelist").Return(0, errors.New("unable to get size of whitelist")).Once()
			},
		},
		{
			description: "Size of whitelist has reached maximum limit",
			setupAPI: func(api *plugintest.API) {
				api.On("SendEphemeralPost", testutils.GetUserID(), &model.Post{
					UserId:    p.userID,
					ChannelId: testutils.GetChannelID(),
					Message:   "You cannot connect your account because the maximum limit of users allowed to connect has been reached. Please contact your system administrator.",
				}).Return(testutils.GetPost(testutils.GetChannelID(), testutils.GetUserID(), time.Now().UnixMicro())).Once()
				api.On("KVSetWithOptions", "mutex_whitelist_cluster_mutex", []byte(nil), model.PluginKVSetOptions{ExpireInSeconds: 0}).Return(true, nil).Times(1)
				api.On("KVSetWithOptions", "mutex_whitelist_cluster_mutex", []byte{0x1}, model.PluginKVSetOptions{Atomic: true, ExpireInSeconds: 15}).Return(true, nil).Times(1)
			},
			setupStore: func(s *mockStore.Store) {
				s.On("GetTokenForMattermostUser", testutils.GetUserID()).Return(nil, nil).Once()
				s.On("IsUserPresentInWhitelist", testutils.GetUserID()).Return(false, nil).Once()
				s.On("GetSizeOfWhitelist").Return(0, nil).Once()
			},
		},
		{
			description: "Unable to store OAuth state",
			setupAPI: func(api *plugintest.API) {
				api.On("SendEphemeralPost", testutils.GetUserID(), testutils.GetEphemeralPost(p.userID, testutils.GetChannelID(), "Error in trying to connect the account, please try again.")).Return(testutils.GetPost(testutils.GetChannelID(), testutils.GetUserID(), time.Now().UnixMicro())).Once()
			},
			setupStore: func(s *mockStore.Store) {
				s.On("GetTokenForMattermostUser", testutils.GetUserID()).Return(nil, errors.New("token not found")).Once()
				s.On("IsUserPresentInWhitelist", testutils.GetUserID()).Return(true, nil).Once()
				s.On("StoreOAuth2State", mock.AnythingOfType("string")).Return(errors.New("error in storing oauth state"))
			},
		},
		{
			description: "Unable to set in KV store",
			setupAPI: func(api *plugintest.API) {
				api.On("KVSet", "_code_verifier_"+testutils.GetUserID(), mock.Anything).Return(testutils.GetInternalServerAppError("unable to set in KV store")).Once()
				api.On("SendEphemeralPost", testutils.GetUserID(), testutils.GetEphemeralPost(p.userID, testutils.GetChannelID(), "Error in trying to connect the account, please try again.")).Return(testutils.GetPost(testutils.GetChannelID(), testutils.GetUserID(), time.Now().UnixMicro())).Once()
				api.On("KVSetWithOptions", "mutex_whitelist_cluster_mutex", []byte(nil), model.PluginKVSetOptions{ExpireInSeconds: 0}).Return(true, nil).Times(1)
				api.On("KVSetWithOptions", "mutex_whitelist_cluster_mutex", []byte{0x1}, model.PluginKVSetOptions{Atomic: true, ExpireInSeconds: 15}).Return(true, nil).Times(1)
			},
			setupStore: func(s *mockStore.Store) {
				s.On("GetTokenForMattermostUser", testutils.GetUserID()).Return(nil, errors.New("token not found")).Once()
				s.On("IsUserPresentInWhitelist", testutils.GetUserID()).Return(true, nil).Once()
				s.On("StoreOAuth2State", mock.AnythingOfType("string")).Return(nil)
			},
		},
		{
			description: "Successful execution of the command",
			setupAPI: func(api *plugintest.API) {
				api.On("KVSet", "_code_verifier_"+testutils.GetUserID(), mock.Anything).Return(nil).Once()
				api.On("SendEphemeralPost", testutils.GetUserID(), mock.AnythingOfType("*model.Post")).Return(testutils.GetPost(testutils.GetChannelID(), testutils.GetUserID(), time.Now().UnixMicro())).Once()
				api.On("GetConfig").Return(&model.Config{
					ServiceSettings: model.ServiceSettings{
						SiteURL: model.NewString("/"),
					},
				}, nil).Once()
			},
			setupStore: func(s *mockStore.Store) {
				s.On("GetTokenForMattermostUser", testutils.GetUserID()).Return(nil, errors.New("token not found")).Once()
				s.On("IsUserPresentInWhitelist", testutils.GetUserID()).Return(true, nil).Once()
				s.On("StoreOAuth2State", mock.AnythingOfType("string")).Return(nil)
			},
		},
	} {
		t.Run(testCase.description, func(t *testing.T) {
			p.SetAPI(mockAPI)
			testCase.setupAPI(mockAPI)
			testutils.MockLogs(mockAPI)
			testCase.setupStore(p.store.(*mockStore.Store))

			_, _ = p.executeConnectCommand(&model.CommandArgs{
				UserId:    testutils.GetUserID(),
				ChannelId: testutils.GetChannelID(),
			})
		})
	}
}

func TestExecuteConnectBotCommand(t *testing.T) {
	p := newTestPlugin(t)
	mockAPI := &plugintest.API{}
	for _, testCase := range []struct {
		description string
		setupAPI    func(*plugintest.API)
		setupStore  func(*mockStore.Store)
	}{
		{
			description: "User don't have permission to execute the command",
			setupAPI: func(api *plugintest.API) {
				api.On("HasPermissionTo", testutils.GetUserID(), model.PermissionManageSystem).Return(false).Once()
				api.On("SendEphemeralPost", testutils.GetUserID(), testutils.GetEphemeralPost(p.userID, testutils.GetChannelID(), "Unable to connect the bot account, only system admins can connect the bot account.")).Return(testutils.GetPost(testutils.GetChannelID(), testutils.GetUserID(), time.Now().UnixMicro())).Once()
			},
			setupStore: func(_ *mockStore.Store) {},
		},
		{
			description: "Bot user already connected",
			setupAPI: func(api *plugintest.API) {
				api.On("HasPermissionTo", testutils.GetUserID(), model.PermissionManageSystem).Return(true).Once()
				api.On("SendEphemeralPost", testutils.GetUserID(), testutils.GetEphemeralPost(p.userID, testutils.GetChannelID(), "The bot account is already connected to MS Teams. Please disconnect the bot account first before connecting again.")).Return(testutils.GetPost(testutils.GetChannelID(), testutils.GetUserID(), time.Now().UnixMicro())).Once()
			},
			setupStore: func(s *mockStore.Store) {
				s.On("GetTokenForMattermostUser", p.userID).Return(&fakeToken, nil).Once()
			},
		},
		{
			description: "Error in checking if the bot user is present in whitelist",
			setupAPI: func(api *plugintest.API) {
				api.On("HasPermissionTo", testutils.GetUserID(), model.PermissionManageSystem).Return(true).Once()
				api.On("SendEphemeralPost", testutils.GetUserID(), &model.Post{
					UserId:    p.userID,
					ChannelId: testutils.GetChannelID(),
					Message:   "Error in trying to connect the bot account, please try again.",
				}).Return(testutils.GetPost(testutils.GetChannelID(), testutils.GetUserID(), time.Now().UnixMicro())).Once()
			},
			setupStore: func(s *mockStore.Store) {
				s.On("GetTokenForMattermostUser", p.userID).Return(nil, nil).Once()
				s.On("IsUserPresentInWhitelist", p.userID).Return(false, errors.New("error in accessing whitelist")).Once()
			},
		},
		{
			description: "Error in getting the size of whitelist",
			setupAPI: func(api *plugintest.API) {
				api.On("HasPermissionTo", testutils.GetUserID(), model.PermissionManageSystem).Return(true).Once()
				api.On("SendEphemeralPost", testutils.GetUserID(), &model.Post{
					UserId:    p.userID,
					ChannelId: testutils.GetChannelID(),
					Message:   "Error in trying to connect the bot account, please try again.",
				}).Return(testutils.GetPost(testutils.GetChannelID(), testutils.GetUserID(), time.Now().UnixMicro())).Once()
			},
			setupStore: func(s *mockStore.Store) {
				s.On("GetTokenForMattermostUser", p.userID).Return(nil, nil).Once()
				s.On("IsUserPresentInWhitelist", p.userID).Return(false, nil).Once()
				s.On("GetSizeOfWhitelist").Return(0, errors.New("unable to get size of whitelist")).Once()
			},
		},
		{
			description: "Size of whitelist has reached maximum limit",
			setupAPI: func(api *plugintest.API) {
				api.On("HasPermissionTo", testutils.GetUserID(), model.PermissionManageSystem).Return(true).Once()
				api.On("SendEphemeralPost", testutils.GetUserID(), &model.Post{
					UserId:    p.userID,
					ChannelId: testutils.GetChannelID(),
					Message:   "You cannot connect the bot account because the maximum limit of users allowed to connect has been reached.",
				}).Return(testutils.GetPost(testutils.GetChannelID(), testutils.GetUserID(), time.Now().UnixMicro())).Once()
			},
			setupStore: func(s *mockStore.Store) {
				s.On("GetTokenForMattermostUser", p.userID).Return(nil, nil).Once()
				s.On("IsUserPresentInWhitelist", p.userID).Return(false, nil).Once()
				s.On("GetSizeOfWhitelist").Return(0, nil).Once()
			},
		},
		{
			description: "Unable to store OAuth state",
			setupAPI: func(api *plugintest.API) {
				api.On("HasPermissionTo", testutils.GetUserID(), model.PermissionManageSystem).Return(true).Once()
				api.On("SendEphemeralPost", testutils.GetUserID(), testutils.GetEphemeralPost(p.userID, testutils.GetChannelID(), "Error in trying to connect the bot account, please try again.")).Return(testutils.GetPost(testutils.GetChannelID(), testutils.GetUserID(), time.Now().UnixMicro())).Once()
			},
			setupStore: func(s *mockStore.Store) {
				s.On("GetTokenForMattermostUser", p.userID).Return(nil, errors.New("token not found")).Once()
				s.On("IsUserPresentInWhitelist", p.userID).Return(true, nil).Once()
				s.On("StoreOAuth2State", mock.AnythingOfType("string")).Return(errors.New("error in storing oauth state"))
			},
		},
		{
			description: "Unable to set in KV store",
			setupAPI: func(api *plugintest.API) {
				api.On("HasPermissionTo", testutils.GetUserID(), model.PermissionManageSystem).Return(true).Once()
				api.On("KVSet", "_code_verifier_"+p.userID, mock.Anything).Return(testutils.GetInternalServerAppError("unable to set in KV store")).Once()
				api.On("SendEphemeralPost", testutils.GetUserID(), testutils.GetEphemeralPost(p.userID, testutils.GetChannelID(), "Error in trying to connect the bot account, please try again.")).Return(testutils.GetPost(testutils.GetChannelID(), testutils.GetUserID(), time.Now().UnixMicro())).Once()
			},
			setupStore: func(s *mockStore.Store) {
				s.On("GetTokenForMattermostUser", p.userID).Return(nil, errors.New("token not found")).Once()
				s.On("IsUserPresentInWhitelist", p.userID).Return(true, nil).Once()
				s.On("StoreOAuth2State", mock.AnythingOfType("string")).Return(nil)
			},
		},
		{
			description: "Successful execution of the command",
			setupAPI: func(api *plugintest.API) {
				api.On("HasPermissionTo", testutils.GetUserID(), model.PermissionManageSystem).Return(true).Once()
				api.On("KVSet", "_code_verifier_"+p.userID, mock.Anything).Return(nil).Once()
				api.On("SendEphemeralPost", testutils.GetUserID(), mock.AnythingOfType("*model.Post")).Return(testutils.GetPost(testutils.GetChannelID(), testutils.GetUserID(), time.Now().UnixMicro())).Once()
				api.On("GetConfig").Return(&model.Config{
					ServiceSettings: model.ServiceSettings{
						SiteURL: model.NewString("/"),
					},
				}, nil).Once()
			},
			setupStore: func(s *mockStore.Store) {
				s.On("GetTokenForMattermostUser", p.userID).Return(nil, errors.New("token not found")).Once()
				s.On("IsUserPresentInWhitelist", p.userID).Return(true, nil).Once()
				s.On("StoreOAuth2State", mock.AnythingOfType("string")).Return(nil)
			},
		},
	} {
		t.Run(testCase.description, func(t *testing.T) {
			p.SetAPI(mockAPI)
			testCase.setupAPI(mockAPI)
			testutils.MockLogs(mockAPI)
			testCase.setupStore(p.store.(*mockStore.Store))

			_, _ = p.executeConnectBotCommand(&model.CommandArgs{
				UserId:    testutils.GetUserID(),
				ChannelId: testutils.GetChannelID(),
			})
		})
	}
}

func TestGetAutocompleteData(t *testing.T) {
	for _, testCase := range []struct {
		description      string
		autocompleteData *model.AutocompleteData
	}{
		{
			description: "Successfully get all auto complete data",
			autocompleteData: &model.AutocompleteData{
				Trigger:   "msteams-sync",
				Hint:      "[command]",
				HelpText:  "Manage MS Teams linked channels",
				RoleID:    model.SystemUserRoleId,
				Arguments: []*model.AutocompleteArg{},
				SubCommands: []*model.AutocompleteData{
					{
						Trigger:  "link",
						Hint:     "[msteams-team-id] [msteams-channel-id]",
						HelpText: "Link current channel to a MS Teams channel",
						RoleID:   model.SystemUserRoleId,
						Arguments: []*model.AutocompleteArg{
							{
								HelpText: "[msteams-team-id]",
								Type:     "DynamicList",
								Required: true,
								Data: &model.AutocompleteDynamicListArg{
									FetchURL: "plugins/com.mattermost.msteams-sync/autocomplete/teams",
								},
							},
							{
								HelpText: "[msteams-channel-id]",
								Type:     "DynamicList",
								Required: true,
								Data: &model.AutocompleteDynamicListArg{
									FetchURL: "plugins/com.mattermost.msteams-sync/autocomplete/channels",
								},
							},
						},
						SubCommands: []*model.AutocompleteData{},
					},
					{
						Trigger:     "unlink",
						HelpText:    "Unlink the current channel from the MS Teams channel",
						RoleID:      model.SystemUserRoleId,
						Arguments:   []*model.AutocompleteArg{},
						SubCommands: []*model.AutocompleteData{},
					},
					{
						Trigger:     "show",
						HelpText:    "Show MS Teams linked channel",
						RoleID:      model.SystemUserRoleId,
						Arguments:   []*model.AutocompleteArg{},
						SubCommands: []*model.AutocompleteData{},
					},
					{
						Trigger:     "show-links",
						HelpText:    "Show all MS Teams linked channels",
						RoleID:      model.SystemAdminRoleId,
						Arguments:   []*model.AutocompleteArg{},
						SubCommands: []*model.AutocompleteData{},
					},
					{
						Trigger:     "connect",
						HelpText:    "Connect your Mattermost account to your MS Teams account",
						RoleID:      model.SystemUserRoleId,
						Arguments:   []*model.AutocompleteArg{},
						SubCommands: []*model.AutocompleteData{},
					},
					{
						Trigger:     "disconnect",
						HelpText:    "Disconnect your Mattermost account from your MS Teams account",
						RoleID:      model.SystemUserRoleId,
						Arguments:   []*model.AutocompleteArg{},
						SubCommands: []*model.AutocompleteData{},
					},
					{
						Trigger:     "connect-bot",
						HelpText:    "Connect the bot account (only system admins can do this)",
						RoleID:      model.SystemAdminRoleId,
						Arguments:   []*model.AutocompleteArg{},
						SubCommands: []*model.AutocompleteData{},
					},
					{
						Trigger:     "disconnect-bot",
						HelpText:    "Disconnect the bot account (only system admins can do this)",
						RoleID:      model.SystemAdminRoleId,
						Arguments:   []*model.AutocompleteArg{},
						SubCommands: []*model.AutocompleteData{},
					},
					{
						Trigger:  "promote",
						HelpText: "Promote a user from synthetic user account to regular mattermost account",
						RoleID:   model.SystemAdminRoleId,
						Arguments: []*model.AutocompleteArg{
							{
								HelpText: "Username of the existing mattermost user",
								Type:     "TextInput",
								Required: true,
								Data: &model.AutocompleteTextArg{
									Hint:    "username",
									Pattern: `^[a-z0-9\.\-_:]+$`,
								},
							},
							{
								HelpText: "The new username after the user is promoted",
								Type:     "TextInput",
								Required: true,
								Data: &model.AutocompleteTextArg{
									Hint:    "new username",
									Pattern: `^[a-z0-9\.\-_:]+$`,
								},
							},
						},
						SubCommands: []*model.AutocompleteData{},
					},
				},
			},
		},
	} {
		t.Run(testCase.description, func(t *testing.T) {
			autocompleteData := getAutocompleteData()
			assert.Equal(t, testCase.autocompleteData, autocompleteData)
		})
	}
}

func TestExecutePromoteCommand(t *testing.T) {
	p := newTestPlugin(t)

	for _, testCase := range []struct {
		description string
		params      []string
		setupAPI    func(*plugintest.API)
		setupStore  func(*mockStore.Store)
	}{
		{
			description: "No params",
			params:      []string{},
			setupAPI: func(api *plugintest.API) {
				api.On("SendEphemeralPost", testutils.GetUserID(), testutils.GetEphemeralPost(p.userID, testutils.GetChannelID(), "Invalid promote command, please pass the current username and promoted username as parameters.")).Return(testutils.GetPost(testutils.GetChannelID(), testutils.GetUserID(), time.Now().UnixMicro())).Once()
			},
			setupStore: func(s *mockStore.Store) {},
		},
		{
			description: "Too many params",
			params:      []string{"user1", "user2", "user3"},
			setupAPI: func(api *plugintest.API) {
				api.On("SendEphemeralPost", testutils.GetUserID(), testutils.GetEphemeralPost(p.userID, testutils.GetChannelID(), "Invalid promote command, please pass the current username and promoted username as parameters.")).Return(testutils.GetPost(testutils.GetChannelID(), testutils.GetUserID(), time.Now().UnixMicro())).Once()
			},
			setupStore: func(s *mockStore.Store) {},
		},
		{

			description: "Not admin permissions",
			params:      []string{"valid-user", "valid-user"},
			setupAPI: func(api *plugintest.API) {
				api.On("HasPermissionTo", testutils.GetUserID(), model.PermissionManageSystem).Return(false).Times(1)
				api.On("SendEphemeralPost", testutils.GetUserID(), testutils.GetEphemeralPost(p.userID, testutils.GetChannelID(), "Unable to execute the command, only system admins have access to execute this command.")).Return(testutils.GetPost(testutils.GetChannelID(), testutils.GetUserID(), time.Now().UnixMicro())).Once()
			},
			setupStore: func(s *mockStore.Store) {},
		},
		{
			description: "Not existing user",
			params:      []string{"not-existing-user", "not-existing-user"},
			setupAPI: func(api *plugintest.API) {
				api.On("HasPermissionTo", testutils.GetUserID(), model.PermissionManageSystem).Return(true).Times(1)
				api.On("GetUserByUsername", "not-existing-user").Return(nil, &model.AppError{}).Once()
				api.On("SendEphemeralPost", testutils.GetUserID(), testutils.GetEphemeralPost(p.userID, testutils.GetChannelID(), "Error: Unable to promote account not-existing-user, user not found")).Return(testutils.GetPost(testutils.GetChannelID(), testutils.GetUserID(), time.Now().UnixMicro())).Once()
			},
			setupStore: func(s *mockStore.Store) {},
		},
		{
			description: "Existing user but not without msteams relation",
			params:      []string{"existing-user", "existing-user"},
			setupAPI: func(api *plugintest.API) {
				api.On("HasPermissionTo", testutils.GetUserID(), model.PermissionManageSystem).Return(true).Times(1)
				api.On("GetUserByUsername", "existing-user").Return(&model.User{Id: "test", Username: "existing-user", RemoteId: model.NewString("test")}, nil).Once()
				api.On("SendEphemeralPost", testutils.GetUserID(), testutils.GetEphemeralPost(p.userID, testutils.GetChannelID(), "Error: Unable to promote account existing-user, it is not a known msteams user account")).Return(testutils.GetPost(testutils.GetChannelID(), testutils.GetUserID(), time.Now().UnixMicro())).Once()
			},
			setupStore: func(s *mockStore.Store) {
				s.On("MattermostToTeamsUserID", "test").Return("", errors.New("not-found")).Times(1)
			},
		},
		{
			description: "Existing user, with msteams relation but without remote id",
			params:      []string{"existing-user", "existing-user"},
			setupAPI: func(api *plugintest.API) {
				api.On("HasPermissionTo", testutils.GetUserID(), model.PermissionManageSystem).Return(true).Times(1)
				api.On("GetUserByUsername", "existing-user").Return(&model.User{Id: "test", Username: "existing-user", RemoteId: nil}, nil).Once()
				api.On("SendEphemeralPost", testutils.GetUserID(), testutils.GetEphemeralPost(p.userID, testutils.GetChannelID(), "Error: Unable to promote account existing-user, it is already a regular account")).Return(testutils.GetPost(testutils.GetChannelID(), testutils.GetUserID(), time.Now().UnixMicro())).Once()
			},
			setupStore: func(s *mockStore.Store) {
				s.On("MattermostToTeamsUserID", "test").Return("ms-test", nil).Times(1)
			},
		},
		{
			description: "Valid user, but new username is already taken",
			params:      []string{"valid-user", "new-user"},
			setupAPI: func(api *plugintest.API) {
				api.On("HasPermissionTo", testutils.GetUserID(), model.PermissionManageSystem).Return(true).Times(1)
				api.On("GetUserByUsername", "valid-user").Return(&model.User{Id: "test", Username: "valid-user", RemoteId: model.NewString("test")}, nil).Once()
				api.On("GetUserByUsername", "new-user").Return(&model.User{Id: "test2", Username: "new-user", RemoteId: nil}, nil).Once()
				api.On("SendEphemeralPost", testutils.GetUserID(), testutils.GetEphemeralPost(p.userID, testutils.GetChannelID(), "Error: the promoted username already exists, please use a different username.")).Return(testutils.GetPost(testutils.GetChannelID(), testutils.GetUserID(), time.Now().UnixMicro())).Once()
			},
			setupStore: func(s *mockStore.Store) {
				s.On("MattermostToTeamsUserID", "test").Return("ms-test", nil).Times(1)
			},
		},
		{
			description: "Valid user and valid new username, but error on update",
			params:      []string{"valid-user", "new-user"},
			setupAPI: func(api *plugintest.API) {
				api.On("HasPermissionTo", testutils.GetUserID(), model.PermissionManageSystem).Return(true).Times(1)
				api.On("GetUserByUsername", "valid-user").Return(&model.User{Id: "test", Username: "valid-user", RemoteId: model.NewString("test")}, nil).Once()
				api.On("GetUserByUsername", "new-user").Return(nil, &model.AppError{}).Once()
				api.On("UpdateUser", mock.Anything).Return(nil, &model.AppError{}).Once()
				api.On("SendEphemeralPost", testutils.GetUserID(), testutils.GetEphemeralPost(p.userID, testutils.GetChannelID(), "Error: Unable to promote account valid-user")).Return(testutils.GetPost(testutils.GetChannelID(), testutils.GetUserID(), time.Now().UnixMicro())).Once()
			},
			setupStore: func(s *mockStore.Store) {
				s.On("MattermostToTeamsUserID", "test").Return("ms-test", nil).Times(1)
			},
		},
		{
			description: "Valid user and valid new username",
			params:      []string{"valid-user", "new-user"},
			setupAPI: func(api *plugintest.API) {
				api.On("HasPermissionTo", testutils.GetUserID(), model.PermissionManageSystem).Return(true).Times(1)
				api.On("GetUserByUsername", "valid-user").Return(&model.User{Id: "test", Username: "valid-user", RemoteId: model.NewString("test")}, nil).Once()
				api.On("GetUserByUsername", "new-user").Return(nil, &model.AppError{}).Once()
				api.On("UpdateUser", &model.User{Id: "test", Username: "new-user", RemoteId: nil}).Return(&model.User{Id: "test", Username: "new-user", RemoteId: nil}, nil).Once()
				api.On("SendEphemeralPost", testutils.GetUserID(), testutils.GetEphemeralPost(p.userID, testutils.GetChannelID(), "Account valid-user has been promoted and updated the username to new-user")).Return(testutils.GetPost(testutils.GetChannelID(), testutils.GetUserID(), time.Now().UnixMicro())).Once()
			},
			setupStore: func(s *mockStore.Store) {
				s.On("MattermostToTeamsUserID", "test").Return("ms-test", nil).Times(1)
			},
		},
		{
			description: "Valid user and valid new username with same username",
			params:      []string{"valid-user", "valid-user"},
			setupAPI: func(api *plugintest.API) {
				api.On("HasPermissionTo", testutils.GetUserID(), model.PermissionManageSystem).Return(true).Times(1)
				api.On("GetUserByUsername", "valid-user").Return(&model.User{Id: "test", Username: "valid-user", RemoteId: model.NewString("test")}, nil).Times(2)
				api.On("UpdateUser", &model.User{Id: "test", Username: "valid-user", RemoteId: nil}).Return(&model.User{Id: "test", Username: "valid-user", RemoteId: nil}, nil).Times(1)
				api.On("SendEphemeralPost", testutils.GetUserID(), testutils.GetEphemeralPost(p.userID, testutils.GetChannelID(), "Account valid-user has been promoted and updated the username to valid-user")).Return(testutils.GetPost(testutils.GetChannelID(), testutils.GetUserID(), time.Now().UnixMicro())).Once()
			},
			setupStore: func(s *mockStore.Store) {
				s.On("MattermostToTeamsUserID", "test").Return("ms-test", nil).Times(1)
			},
		},
	} {
		t.Run(testCase.description, func(t *testing.T) {
			mockAPI := &plugintest.API{}

			p.SetAPI(mockAPI)
			testCase.setupAPI(mockAPI)
			testCase.setupStore(p.store.(*mockStore.Store))

			_, _ = p.executePromoteUserCommand(&model.CommandArgs{
				UserId:    testutils.GetUserID(),
				ChannelId: testutils.GetChannelID(),
			}, testCase.params)
		})
	}
}<|MERGE_RESOLUTION|>--- conflicted
+++ resolved
@@ -401,14 +401,9 @@
 			},
 			setupAPI: func(api *plugintest.API) {
 				api.On("SendEphemeralPost", testutils.GetUserID(), testutils.GetEphemeralPost("bot-user-id", "", "Your account has been disconnected.")).Return(testutils.GetPost("", testutils.GetUserID(), time.Now().UnixMicro())).Times(1)
-<<<<<<< HEAD
-
-				api.On("LogDebug", "Unable to delete the last prompt timestamp for the user", "MMUserID", testutils.GetUserID(), "Error", "error in deleting prompt time")
 
 				api.On("GetPreferenceForUser", testutils.GetUserID(), PreferenceCategoryPlugin, PreferenceNameAutomuteEnabled).Return(model.Preference{}, &model.AppError{Message: "no preference found"})
 				api.On("LogDebug", "User disconnected without automuting enabled", "UserID", testutils.GetUserID())
-=======
->>>>>>> 9387b124
 			},
 			setupStore: func(s *mockStore.Store) {
 				s.On("MattermostToTeamsUserID", testutils.GetUserID()).Return(testutils.GetTeamsUserID(), nil).Times(1)

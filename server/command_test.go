--- conflicted
+++ resolved
@@ -261,12 +261,8 @@
 			},
 			setupStore: func(s *mockStore.Store) {
 				s.On("MattermostToTeamsUserID", testutils.GetUserID()).Return(testutils.GetTeamUserID(), nil).Times(1)
-<<<<<<< HEAD
+				s.On("GetTokenForMattermostUser", testutils.GetUserID()).Return(nil, nil).Once()
 				var token *msteams.Token
-=======
-				s.On("GetTokenForMattermostUser", testutils.GetUserID()).Return(nil, nil).Once()
-				var token *oauth2.Token
->>>>>>> 704fa14a
 				s.On("SetUserInfo", testutils.GetUserID(), testutils.GetTeamUserID(), token).Return(nil).Times(1)
 			},
 		},
@@ -310,12 +306,8 @@
 			},
 			setupStore: func(s *mockStore.Store) {
 				s.On("MattermostToTeamsUserID", testutils.GetUserID()).Return("", nil).Times(1)
-<<<<<<< HEAD
 				var token *msteams.Token
-=======
-				var token *oauth2.Token
 				s.On("GetTokenForMattermostUser", testutils.GetUserID()).Return(nil, nil).Once()
->>>>>>> 704fa14a
 				s.On("SetUserInfo", testutils.GetUserID(), "", token).Return(errors.New("Error while disconnecting your account")).Times(1)
 			},
 		},

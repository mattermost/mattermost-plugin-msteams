--- conflicted
+++ resolved
@@ -5,10 +5,7 @@
 	"testing"
 	"time"
 
-<<<<<<< HEAD
-=======
 	"github.com/mattermost/mattermost-plugin-msteams-sync/server/metrics"
->>>>>>> 5482e5dd
 	mockMetrics "github.com/mattermost/mattermost-plugin-msteams-sync/server/metrics/mocks"
 	"github.com/mattermost/mattermost-plugin-msteams-sync/server/msteams"
 	mockClient "github.com/mattermost/mattermost-plugin-msteams-sync/server/msteams/mocks"
@@ -555,11 +552,7 @@
 		setupAPI     func(*plugintest.API)
 		setupStore   func(*mockStore.Store)
 		setupClient  func(*mockClient.Client, *mockClient.Client)
-<<<<<<< HEAD
-		setupMetrics func(metrics *mockMetrics.Metrics)
-=======
 		setupMetrics func(mockmetrics *mockMetrics.Metrics)
->>>>>>> 5482e5dd
 	}{
 		{
 			description: "Successfully executed link command",
@@ -595,13 +588,8 @@
 			setupClient: func(c *mockClient.Client, uc *mockClient.Client) {
 				uc.On("GetChannelInTeam", testutils.GetTeamsUserID(), testutils.GetChannelID()).Return(&msteams.Channel{}, nil)
 			},
-<<<<<<< HEAD
-			setupMetrics: func(metrics *mockMetrics.Metrics) {
-				metrics.On("ObserveSubscriptionsCount", subscriptionConnected).Times(1)
-=======
 			setupMetrics: func(mockmetrics *mockMetrics.Metrics) {
 				mockmetrics.On("ObserveSubscriptionsCount", metrics.SubscriptionConnected).Times(1)
->>>>>>> 5482e5dd
 			},
 		},
 		{
@@ -637,13 +625,8 @@
 			setupClient: func(c *mockClient.Client, uc *mockClient.Client) {
 				uc.On("GetChannelInTeam", testutils.GetTeamsUserID(), testutils.GetChannelID()).Return(&msteams.Channel{}, nil)
 			},
-<<<<<<< HEAD
-			setupMetrics: func(metrics *mockMetrics.Metrics) {
-				metrics.On("ObserveSubscriptionsCount", subscriptionConnected).Times(1)
-=======
 			setupMetrics: func(mockmetrics *mockMetrics.Metrics) {
 				mockmetrics.On("ObserveSubscriptionsCount", metrics.SubscriptionConnected).Times(1)
->>>>>>> 5482e5dd
 			},
 		},
 		{
@@ -681,13 +664,8 @@
 			setupClient: func(c *mockClient.Client, uc *mockClient.Client) {
 				uc.On("GetChannelInTeam", testutils.GetTeamsUserID(), testutils.GetChannelID()).Return(&msteams.Channel{}, nil)
 			},
-<<<<<<< HEAD
-			setupMetrics: func(metrics *mockMetrics.Metrics) {
-				metrics.On("ObserveSubscriptionsCount", subscriptionConnected).Times(1)
-=======
 			setupMetrics: func(mockmetrics *mockMetrics.Metrics) {
 				mockmetrics.On("ObserveSubscriptionsCount", metrics.SubscriptionConnected).Times(1)
->>>>>>> 5482e5dd
 			},
 		},
 		{
@@ -715,11 +693,7 @@
 			setupClient: func(c *mockClient.Client, uc *mockClient.Client) {
 				uc.On("GetChannelInTeam", testutils.GetTeamsUserID(), testutils.GetChannelID()).Return(&msteams.Channel{}, nil)
 			},
-<<<<<<< HEAD
-			setupMetrics: func(metrics *mockMetrics.Metrics) {},
-=======
 			setupMetrics: func(mockmetrics *mockMetrics.Metrics) {},
->>>>>>> 5482e5dd
 		},
 		{
 			description: "Invalid link command",
@@ -737,11 +711,7 @@
 			},
 			setupStore:   func(s *mockStore.Store) {},
 			setupClient:  func(c *mockClient.Client, uc *mockClient.Client) {},
-<<<<<<< HEAD
-			setupMetrics: func(metrics *mockMetrics.Metrics) {},
-=======
 			setupMetrics: func(mockmetrics *mockMetrics.Metrics) {},
->>>>>>> 5482e5dd
 		},
 		{
 			description: "Team is not enabled for MS Teams sync",
@@ -758,11 +728,7 @@
 				s.On("CheckEnabledTeamByTeamID", "").Return(false).Times(1)
 			},
 			setupClient:  func(c *mockClient.Client, uc *mockClient.Client) {},
-<<<<<<< HEAD
-			setupMetrics: func(metrics *mockMetrics.Metrics) {},
-=======
 			setupMetrics: func(mockmetrics *mockMetrics.Metrics) {},
->>>>>>> 5482e5dd
 		},
 		{
 			description: "Unable to get the current channel information",
@@ -778,11 +744,7 @@
 				s.On("CheckEnabledTeamByTeamID", testutils.GetTeamsUserID()).Return(true).Times(1)
 			},
 			setupClient:  func(c *mockClient.Client, uc *mockClient.Client) {},
-<<<<<<< HEAD
-			setupMetrics: func(metrics *mockMetrics.Metrics) {},
-=======
 			setupMetrics: func(mockmetrics *mockMetrics.Metrics) {},
->>>>>>> 5482e5dd
 		},
 		{
 			description: "Unable to link the channel as only channel admin can link it",
@@ -802,11 +764,7 @@
 				s.On("CheckEnabledTeamByTeamID", testutils.GetTeamsUserID()).Return(true).Times(1)
 			},
 			setupClient:  func(c *mockClient.Client, uc *mockClient.Client) {},
-<<<<<<< HEAD
-			setupMetrics: func(metrics *mockMetrics.Metrics) {},
-=======
 			setupMetrics: func(mockmetrics *mockMetrics.Metrics) {},
->>>>>>> 5482e5dd
 		},
 		{
 			description: "Unable to link channel as channel is either a direct or group message",
@@ -825,11 +783,7 @@
 				s.On("CheckEnabledTeamByTeamID", testutils.GetTeamsUserID()).Return(true).Times(1)
 			},
 			setupClient:  func(c *mockClient.Client, uc *mockClient.Client) {},
-<<<<<<< HEAD
-			setupMetrics: func(metrics *mockMetrics.Metrics) {},
-=======
 			setupMetrics: func(mockmetrics *mockMetrics.Metrics) {},
->>>>>>> 5482e5dd
 		},
 		{
 			description: "Unable to find MS Teams channel as user don't have the permissions to access it",
@@ -860,11 +814,7 @@
 			setupClient: func(c *mockClient.Client, uc *mockClient.Client) {
 				uc.On("GetChannelInTeam", testutils.GetTeamsUserID(), "").Return(nil, errors.New("Error while getting the channel"))
 			},
-<<<<<<< HEAD
-			setupMetrics: func(metrics *mockMetrics.Metrics) {},
-=======
 			setupMetrics: func(mockmetrics *mockMetrics.Metrics) {},
->>>>>>> 5482e5dd
 		},
 	} {
 		t.Run(testCase.description, func(t *testing.T) {

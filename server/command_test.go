--- conflicted
+++ resolved
@@ -588,14 +588,9 @@
 			setupClient: func(c *mockClient.Client, uc *mockClient.Client) {
 				uc.On("GetChannelInTeam", testutils.GetTeamsUserID(), testutils.GetChannelID()).Return(&clientmodels.Channel{}, nil)
 			},
-<<<<<<< HEAD
-			setupMetrics: func(metrics *mockMetrics.Metrics) {
-				metrics.On("ObserveSubscriptionsCount", subscriptionConnected).Times(1)
-				metrics.On("ObserveMSGraphClientMethodDuration", "Client.GetChannelInTeam", "true", mock.AnythingOfType("float64")).Once()
-=======
 			setupMetrics: func(mockmetrics *mockMetrics.Metrics) {
 				mockmetrics.On("ObserveSubscriptionsCount", metrics.SubscriptionConnected).Times(1)
->>>>>>> 7ac83f39
+				mockmetrics.On("ObserveMSGraphClientMethodDuration", "Client.GetChannelInTeam", "true", mock.AnythingOfType("float64")).Once()
 			},
 		},
 		{
@@ -631,14 +626,9 @@
 			setupClient: func(c *mockClient.Client, uc *mockClient.Client) {
 				uc.On("GetChannelInTeam", testutils.GetTeamsUserID(), testutils.GetChannelID()).Return(&clientmodels.Channel{}, nil)
 			},
-<<<<<<< HEAD
-			setupMetrics: func(metrics *mockMetrics.Metrics) {
-				metrics.On("ObserveSubscriptionsCount", subscriptionConnected).Times(1)
-				metrics.On("ObserveMSGraphClientMethodDuration", "Client.GetChannelInTeam", "true", mock.AnythingOfType("float64")).Once()
-=======
 			setupMetrics: func(mockmetrics *mockMetrics.Metrics) {
 				mockmetrics.On("ObserveSubscriptionsCount", metrics.SubscriptionConnected).Times(1)
->>>>>>> 7ac83f39
+				mockmetrics.On("ObserveMSGraphClientMethodDuration", "Client.GetChannelInTeam", "true", mock.AnythingOfType("float64")).Once()
 			},
 		},
 		{
@@ -676,14 +666,9 @@
 			setupClient: func(c *mockClient.Client, uc *mockClient.Client) {
 				uc.On("GetChannelInTeam", testutils.GetTeamsUserID(), testutils.GetChannelID()).Return(&clientmodels.Channel{}, nil)
 			},
-<<<<<<< HEAD
-			setupMetrics: func(metrics *mockMetrics.Metrics) {
-				metrics.On("ObserveSubscriptionsCount", subscriptionConnected).Times(1)
-				metrics.On("ObserveMSGraphClientMethodDuration", "Client.GetChannelInTeam", "true", mock.AnythingOfType("float64")).Once()
-=======
 			setupMetrics: func(mockmetrics *mockMetrics.Metrics) {
 				mockmetrics.On("ObserveSubscriptionsCount", metrics.SubscriptionConnected).Times(1)
->>>>>>> 7ac83f39
+				mockmetrics.On("ObserveMSGraphClientMethodDuration", "Client.GetChannelInTeam", "true", mock.AnythingOfType("float64")).Once()
 			},
 		},
 		{
@@ -714,10 +699,6 @@
 			setupMetrics: func(metrics *mockMetrics.Metrics) {
 				metrics.On("ObserveMSGraphClientMethodDuration", "Client.GetChannelInTeam", "true", mock.AnythingOfType("float64")).Once()
 			},
-<<<<<<< HEAD
-=======
-			setupMetrics: func(mockmetrics *mockMetrics.Metrics) {},
->>>>>>> 7ac83f39
 		},
 		{
 			description: "Invalid link command",
@@ -838,13 +819,9 @@
 			setupClient: func(c *mockClient.Client, uc *mockClient.Client) {
 				uc.On("GetChannelInTeam", testutils.GetTeamsUserID(), "").Return(nil, errors.New("Error while getting the channel"))
 			},
-<<<<<<< HEAD
 			setupMetrics: func(metrics *mockMetrics.Metrics) {
 				metrics.On("ObserveMSGraphClientMethodDuration", "Client.GetChannelInTeam", "false", mock.AnythingOfType("float64")).Once()
 			},
-=======
-			setupMetrics: func(mockmetrics *mockMetrics.Metrics) {},
->>>>>>> 7ac83f39
 		},
 	} {
 		t.Run(testCase.description, func(t *testing.T) {

--- conflicted
+++ resolved
@@ -325,77 +325,6 @@
 	}
 }
 
-<<<<<<< HEAD
-=======
-func TestStart(t *testing.T) {
-	mockSiteURL := "mockSiteURL"
-	for _, test := range []struct {
-		Name        string
-		IsRestart   bool
-		SetupAPI    func(*plugintest.API)
-		SetupClient func(*mocks.Client)
-		SetupStore  func(*storemocks.Store)
-	}{
-		{
-			Name:      "Start: Valid",
-			IsRestart: false,
-			SetupAPI: func(api *plugintest.API) {
-				api.On("GetConfig").Return(&model.Config{
-					ServiceSettings: model.ServiceSettings{
-						SiteURL: &mockSiteURL,
-					},
-				})
-			},
-			SetupClient: func(client *mocks.Client) {
-				client.On("Connect").Return(nil).Times(1)
-			},
-			SetupStore: func(s *storemocks.Store) {
-				s.On("SetJobStatus", "monitoring_system", false).Return(errors.New("error in setting job status"))
-				s.On("CompareAndSetJobStatus", "monitoring_system", false, true).Return(false, nil)
-				s.On("DeleteFakeSubscriptions").Return(nil).Times(1)
-				s.On("GetSubscriptionsLastActivityAt").Return(map[string]time.Time{}, nil)
-			},
-		},
-		{
-			Name:      "Restart: Valid",
-			IsRestart: true,
-			SetupAPI: func(api *plugintest.API) {
-				api.On("GetConfig").Return(&model.Config{
-					ServiceSettings: model.ServiceSettings{
-						SiteURL: &mockSiteURL,
-					},
-				})
-			},
-			SetupClient: func(client *mocks.Client) {
-				client.On("Connect").Return(nil).Times(1)
-			},
-			SetupStore: func(s *storemocks.Store) {
-				s.On("GetSubscriptionsLastActivityAt").Return(map[string]time.Time{}, nil)
-				s.On("SetJobStatus", "monitoring_system", false).Return(errors.New("error in setting job status"))
-				s.On("CompareAndSetJobStatus", "monitoring_system", false, true).Return(false, nil)
-				s.On("DeleteFakeSubscriptions").Return(nil).Times(1)
-			},
-		},
-	} {
-		t.Run(test.Name, func(t *testing.T) {
-			p := newTestPlugin(t)
-			p.metricsService.(*metricsmocks.Metrics).On("ObserveChangeEventQueueCapacity", int64(5000)).Times(1)
-			subscriptionsMutex, err := cluster.NewMutex(p.API, subscriptionsClusterMutexKey)
-			require.Nil(t, err)
-			whitelistMutex, err := cluster.NewMutex(p.API, whitelistClusterMutexKey)
-			require.Nil(t, err)
-			p.subscriptionsClusterMutex = subscriptionsMutex
-			p.whitelistClusterMutex = whitelistMutex
-			test.SetupAPI(p.API.(*plugintest.API))
-			test.SetupClient(p.msteamsAppClient.(*mocks.Client))
-			test.SetupStore(p.store.(*storemocks.Store))
-			p.start(test.IsRestart)
-			time.Sleep(5 * time.Second)
-		})
-	}
-}
-
->>>>>>> c5b0f8e3
 func TestGeneratePluginSecrets(t *testing.T) {
 	for _, test := range []struct {
 		Name          string

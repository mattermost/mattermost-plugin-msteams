package main

import (
	"math"
	"os"
	"path"
	"testing"
	"time"

	metricsmocks "github.com/mattermost/mattermost-plugin-msteams-sync/server/metrics/mocks"
	"github.com/mattermost/mattermost-plugin-msteams-sync/server/msteams"
	"github.com/mattermost/mattermost-plugin-msteams-sync/server/msteams/clientmodels"
	"github.com/mattermost/mattermost-plugin-msteams-sync/server/msteams/mocks"
	storemocks "github.com/mattermost/mattermost-plugin-msteams-sync/server/store/mocks"
	"github.com/mattermost/mattermost-plugin-msteams-sync/server/testutils"
	pluginapi "github.com/mattermost/mattermost/server/public/pluginapi"
	"github.com/mattermost/mattermost/server/public/pluginapi/cluster"
	"github.com/pkg/errors"
	"github.com/stretchr/testify/assert"
	"github.com/stretchr/testify/mock"
	"github.com/stretchr/testify/require"
	"golang.org/x/oauth2"

	"github.com/mattermost/mattermost/server/public/model"
	"github.com/mattermost/mattermost/server/public/plugin"
	"github.com/mattermost/mattermost/server/public/plugin/plugintest"
)

func newTestPlugin(t *testing.T) *Plugin {
	clientMock := &mocks.Client{}
	plugin := &Plugin{
		MattermostPlugin: plugin.MattermostPlugin{
			API:    &plugintest.API{},
			Driver: &plugintest.Driver{},
		},
		configuration: &configuration{
			TenantID:          "",
			ClientID:          "",
			ClientSecret:      "",
			WebhookSecret:     "webhooksecret",
			EncryptionKey:     "encryptionkey",
			CertificatePublic: "",
			CertificateKey:    "",
		},
		msteamsAppClient: &mocks.Client{},
		store:            &storemocks.Store{},
		clientBuilderWithToken: func(redirectURL, applicationID, tenantID, clientId, clientSecret string, token *oauth2.Token, apiClient *pluginapi.LogService) msteams.Client {
			return clientMock
		},
	}
	plugin.store.(*storemocks.Store).Test(t)

	plugin.msteamsAppClient.(*mocks.Client).On("ClearSubscriptions").Return(nil)
	plugin.msteamsAppClient.(*mocks.Client).On("RefreshSubscriptionsPeriodically", mock.Anything, mock.Anything).Return(nil)
	plugin.msteamsAppClient.(*mocks.Client).On("SubscribeToChannels", mock.Anything, plugin.configuration.WebhookSecret, "").Return("channel-subscription-id", nil)
	plugin.msteamsAppClient.(*mocks.Client).On("SubscribeToChats", mock.Anything, plugin.configuration.WebhookSecret, "").Return("chats-subscription-id", nil)
	plugin.msteamsAppClient.(*mocks.Client).On("SubscribeToChannel", mock.Anything, mock.Anything, "/plugins/com.mattermost.msteams-sync/", plugin.configuration.WebhookSecret, "").Return(&clientmodels.Subscription{ID: "channel-subscription-id"}, nil)
	plugin.msteamsAppClient.(*mocks.Client).Test(t)
	bot := &model.Bot{
		Username:    botUsername,
		DisplayName: botDisplayName,
		Description: "Created by the MS Teams Sync plugin.",
	}
	config := model.Config{}
	config.SetDefaults()
	plugin.API.(*plugintest.API).On("KVGet", "cron_monitoring_system").Return(nil, nil).Times(1)
	plugin.API.(*plugintest.API).On("GetServerVersion").Return("7.8.0")
	plugin.API.(*plugintest.API).On("GetBundlePath").Return("./dist", nil).Maybe()
	plugin.API.(*plugintest.API).On("Conn", true).Return("connection-id", nil)
	plugin.API.(*plugintest.API).On("GetUnsanitizedConfig").Return(&config)
	plugin.API.(*plugintest.API).On("EnsureBotUser", bot).Return("bot-user-id", nil).Times(1)
	plugin.API.(*plugintest.API).On("RegisterCommand", mock.Anything).Return(nil).Times(1)
	plugin.API.(*plugintest.API).On("LogDebug", mock.Anything, mock.Anything, mock.Anything, mock.Anything, mock.Anything, mock.Anything, mock.Anything, mock.Anything, mock.Anything).Return(nil)
	plugin.API.(*plugintest.API).On("KVList", 0, 1000000000).Return([]string{}, nil).Times(1)
	plugin.API.(*plugintest.API).On("KVSetWithOptions", "mutex_cron_monitoring_system", []byte{0x1}, model.PluginKVSetOptions{Atomic: true, ExpireInSeconds: 15}).Return(true, nil).Times(1)
	plugin.API.(*plugintest.API).On("KVSetWithOptions", "cron_monitoring_system", mock.Anything, model.PluginKVSetOptions{ExpireInSeconds: 0}).Return(true, nil).Times(1)
	plugin.API.(*plugintest.API).On("KVSetWithOptions", "mutex_cron_monitoring_system", []byte(nil), model.PluginKVSetOptions{ExpireInSeconds: 0}).Return(true, nil).Times(1)
	plugin.API.(*plugintest.API).On("KVSetWithOptions", "mutex_subscriptions_cluster_mutex", []byte{0x1}, model.PluginKVSetOptions{Atomic: true, ExpireInSeconds: 15}).Return(true, nil).Times(1)
	plugin.API.(*plugintest.API).On("KVSetWithOptions", "mutex_subscriptions_cluster_mutex", []byte(nil), model.PluginKVSetOptions{ExpireInSeconds: 0}).Return(true, nil).Times(1)
	plugin.API.(*plugintest.API).On("KVSetWithOptions", "mutex_mmi_bot_ensure", []byte{0x1}, model.PluginKVSetOptions{Atomic: true, ExpireInSeconds: 15}).Return(true, nil).Times(1)
	plugin.API.(*plugintest.API).On("KVSetWithOptions", "mutex_mmi_bot_ensure", []byte(nil), model.PluginKVSetOptions{ExpireInSeconds: 0}).Return(true, nil).Times(1)
	plugin.API.(*plugintest.API).On("GetConfig").Return(&model.Config{ServiceSettings: model.ServiceSettings{SiteURL: model.NewString("/")}}, nil).Times(2)
	plugin.API.(*plugintest.API).On("GetPluginStatus", pluginID).Return(&model.PluginStatus{PluginId: pluginID, PluginPath: getPluginPathForTest()}, nil)
	// TODO: Add separate mocks for each test later.
	mockMetricsService := &metricsmocks.Metrics{}
	mockMetricsService.On("IncrementHTTPRequests")
	mockMetricsService.On("ObserveAPIEndpointDuration", mock.AnythingOfType("string"), mock.AnythingOfType("string"), mock.AnythingOfType("string"), mock.AnythingOfType("float64"))

	plugin.API.(*plugintest.API).Test(t)
	_ = plugin.OnActivate()
	// OnActivate is actually failing right now, but mocking it is quite difficult. So just
	// manually wire up the API by hand until we get the E2E tests going.
	plugin.apiHandler = NewAPI(plugin, plugin.store)

	plugin.metricsService = mockMetricsService
	plugin.userID = "bot-user-id"
	return plugin
}

func getPluginPathForTest() string {
	curr, err := os.Getwd()
	if err != nil {
		return ""
	}
	path := path.Join(curr, "..")
	return path
}

<<<<<<< HEAD
func TestMessageHasBeenPostedNewMessage(t *testing.T) {
	plugin := newTestPlugin(t)

	channel := model.Channel{
		Id:     "channel-id",
		TeamId: "team-id",
	}
	post := model.Post{
		Id:        "post-id",
		CreateAt:  model.GetMillis(),
		UpdateAt:  model.GetMillis(),
		UserId:    "user-id",
		ChannelId: channel.Id,
		Message:   "message",
	}

	link := storemodels.ChannelLink{
		MattermostTeamID:    "team-id",
		MattermostChannelID: "channel-id",
		MSTeamsTeam:         "ms-team-id",
		MSTeamsChannel:      "ms-channel-id",
	}
	plugin.store.(*storemocks.Store).On("GetLinkByChannelID", "channel-id").Return(&link, nil).Times(1)
	plugin.API.(*plugintest.API).On("GetChannel", "channel-id").Return(&channel, nil).Times(1)
	plugin.API.(*plugintest.API).On("GetUser", "user-id").Return(&model.User{Id: "user-id", Username: "test-user"}, nil).Times(1)
	plugin.store.(*storemocks.Store).On("GetTokenForMattermostUser", "user-id").Return(&fakeToken, nil).Times(1)
	now := time.Now()
	plugin.store.(*storemocks.Store).On("LinkPosts", storemodels.PostInfo{
		MattermostID:        "post-id",
		MSTeamsID:           "new-message-id",
		MSTeamsChannel:      "ms-channel-id",
		MSTeamsLastUpdateAt: now,
	}).Return(nil).Times(1)
	clientMock := plugin.clientBuilderWithToken("", "", "", "", "", nil, nil)
	clientMock.(*mocks.Client).On("SendMessageWithAttachments", "ms-team-id", "ms-channel-id", "", "<p>message</p>\n", []*clientmodels.Attachment(nil), []models.ChatMessageMentionable{}).Return(&clientmodels.Message{ID: "new-message-id", LastUpdateAt: now}, nil)
	plugin.metricsService.(*metricsmocks.Metrics).On("ObserveMessage", metrics.ActionCreated, metrics.ActionSourceMattermost, false).Times(1)
	plugin.metricsService.(*metricsmocks.Metrics).On("ObserveMSGraphClientMethodDuration", "Client.SendMessageWithAttachments", "true", mock.AnythingOfType("float64")).Once()

	plugin.MessageHasBeenPosted(nil, &post)
}

func TestMessageHasBeenPostedNewMessageWithoutChannelLink(t *testing.T) {
	plugin := newTestPlugin(t)

	channel := model.Channel{
		Id:     "channel-id",
		TeamId: "team-id",
	}
	post := model.Post{
		Id:        "post-id",
		CreateAt:  model.GetMillis(),
		UpdateAt:  model.GetMillis(),
		UserId:    "user-id",
		ChannelId: channel.Id,
		Message:   "message",
	}

	plugin.API.(*plugintest.API).On("GetChannel", "channel-id").Return(&channel, nil).Times(1)
	plugin.store.(*storemocks.Store).On("GetLinkByChannelID", "channel-id").Return(nil, model.NewAppError("test", "not-found", nil, "", http.StatusNotFound)).Times(1)
	plugin.MessageHasBeenPosted(nil, &post)
}

func TestMessageHasBeenPostedNewMessageWithFailureSending(t *testing.T) {
	plugin := newTestPlugin(t)

	channel := model.Channel{
		Id:     "channel-id",
		TeamId: "team-id",
	}
	post := model.Post{
		Id:        "post-id",
		CreateAt:  model.GetMillis(),
		UpdateAt:  model.GetMillis(),
		UserId:    "user-id",
		ChannelId: channel.Id,
		Message:   "message",
	}

	link := storemodels.ChannelLink{
		MattermostTeamID:    "team-id",
		MattermostChannelID: "channel-id",
		MSTeamsTeam:         "ms-team-id",
		MSTeamsChannel:      "ms-channel-id",
	}
	plugin.store.(*storemocks.Store).On("GetLinkByChannelID", "channel-id").Return(&link, nil).Times(1)
	plugin.API.(*plugintest.API).On("GetChannel", "channel-id").Return(&channel, nil).Times(1)
	plugin.API.(*plugintest.API).On("GetUser", "user-id").Return(&model.User{Id: "user-id", Username: "test-user"}, nil).Times(1)
	plugin.store.(*storemocks.Store).On("GetTokenForMattermostUser", "user-id").Return(&fakeToken, nil).Times(1)
	clientMock := plugin.clientBuilderWithToken("", "", "", "", "", nil, nil)
	clientMock.(*mocks.Client).On("SendMessageWithAttachments", "ms-team-id", "ms-channel-id", "", "<p>message</p>\n", []*clientmodels.Attachment(nil), []models.ChatMessageMentionable{}).Return(nil, errors.New("Unable to send the message"))
	plugin.API.(*plugintest.API).On("LogError", "Error creating post on MS Teams", "error", "Unable to send the message").Return(nil)
	plugin.API.(*plugintest.API).On("LogWarn", "Unable to handle message sent", "error", "Unable to send the message").Return(nil)
	plugin.metricsService.(*metricsmocks.Metrics).On("ObserveMSGraphClientMethodDuration", "Client.SendMessageWithAttachments", "false", mock.AnythingOfType("float64")).Once()

	plugin.MessageHasBeenPosted(nil, &post)
}

=======
>>>>>>> 513b6bb1
func TestGetURL(t *testing.T) {
	mockSiteURLWithSuffix := "mockSiteURL/"
	mockSiteURLWithoutSuffix := "mockSiteURL"
	for _, test := range []struct {
		Name     string
		SetupAPI func(*plugintest.API)
	}{
		{
			Name: "GetURL: With suffix '/'",
			SetupAPI: func(api *plugintest.API) {
				api.On("GetConfig").Return(&model.Config{
					ServiceSettings: model.ServiceSettings{
						SiteURL: &mockSiteURLWithSuffix,
					},
				}).Times(1)
			},
		},
		{
			Name: "GetURL: Without suffix '/'",
			SetupAPI: func(api *plugintest.API) {
				api.On("GetConfig").Return(&model.Config{
					ServiceSettings: model.ServiceSettings{
						SiteURL: &mockSiteURLWithoutSuffix,
					},
				}).Times(1)
			},
		},
	} {
		t.Run(test.Name, func(t *testing.T) {
			assert := assert.New(t)
			p := newTestPlugin(t)
			apiMock := &plugintest.API{}
			test.SetupAPI(apiMock)
			p.SetAPI(apiMock)
			resp := p.GetURL()
			assert.Equal("mockSiteURL/plugins/com.mattermost.msteams-sync", resp)
		})
	}
}

func TestGetClientForUser(t *testing.T) {
	for _, test := range []struct {
		Name          string
		SetupStore    func(*storemocks.Store)
		ExpectedError string
	}{
		{
			Name: "GetClientForUser: Unable to get the token",
			SetupStore: func(store *storemocks.Store) {
				store.On("GetTokenForMattermostUser", testutils.GetID()).Return(nil, nil).Times(1)
			},
			ExpectedError: "not connected user",
		},
		{
			Name: "GetClientForUser: Valid",
			SetupStore: func(store *storemocks.Store) {
				store.On("GetTokenForMattermostUser", testutils.GetID()).Return(&fakeToken, nil).Times(1)
			},
		},
	} {
		t.Run(test.Name, func(t *testing.T) {
			assert := assert.New(t)
			p := newTestPlugin(t)
			test.SetupStore(p.store.(*storemocks.Store))
			resp, err := p.GetClientForUser(testutils.GetID())
			if test.ExpectedError != "" {
				assert.Nil(resp)
				assert.EqualError(err, test.ExpectedError)
			} else {
				assert.Nil(err)
				assert.NotNil(resp)
			}
		})
	}
}

func TestGetClientForTeamsUser(t *testing.T) {
	for _, test := range []struct {
		Name          string
		SetupStore    func(*storemocks.Store)
		ExpectedError string
	}{
		{
			Name: "GetClientForTeamsUser: Unable to get the token",
			SetupStore: func(store *storemocks.Store) {
				store.On("TeamsToMattermostUserID", testutils.GetTeamsUserID()).Return(testutils.GetUserID(), nil)
				store.On("GetTokenForMattermostUser", testutils.GetUserID()).Return(nil, nil).Times(1)
			},
			ExpectedError: "not connected user",
		},
		{
			Name: "GetClientForTeamsUser: Valid",
			SetupStore: func(store *storemocks.Store) {
				store.On("TeamsToMattermostUserID", testutils.GetTeamsUserID()).Return(testutils.GetUserID(), nil)
				store.On("GetTokenForMattermostUser", testutils.GetUserID()).Return(&fakeToken, nil).Times(1)
			},
		},
	} {
		t.Run(test.Name, func(t *testing.T) {
			assert := assert.New(t)
			p := newTestPlugin(t)
			test.SetupStore(p.store.(*storemocks.Store))
			resp, err := p.GetClientForTeamsUser(testutils.GetTeamsUserID())
			if test.ExpectedError != "" {
				assert.Nil(resp)
				assert.EqualError(err, test.ExpectedError)
			} else {
				assert.Nil(err)
				assert.NotNil(resp)
			}
		})
	}
}

func TestSyncUsers(t *testing.T) {
	for _, test := range []struct {
		Name         string
		SetupAPI     func(*plugintest.API)
		SetupStore   func(*storemocks.Store)
		SetupClient  func(*mocks.Client)
		SetupMetrics func(*metricsmocks.Metrics)
	}{
		{
			Name: "SyncUsers: Unable to get the MS Teams user list",
			SetupAPI: func(api *plugintest.API) {
				api.On("LogError", "Unable to list MS Teams users during sync user job", "error", mock.Anything).Times(1)
			},
			SetupStore: func(store *storemocks.Store) {},
			SetupClient: func(client *mocks.Client) {
				client.On("ListUsers").Return(nil, errors.New("unable to get the user list")).Times(1)
			},
			SetupMetrics: func(metrics *metricsmocks.Metrics) {
				metrics.On("ObserveWorker", "sync_users").Times(1).Return(func() {})
			},
		},
		{
			Name: "SyncUsers: Unable to get the MM users",
			SetupAPI: func(api *plugintest.API) {
				api.On("LogError", "Unable to get MM users during sync user job", "error", mock.Anything).Times(1)
				api.On("GetUsers", &model.UserGetOptions{
					Page:    0,
					PerPage: math.MaxInt32,
				}).Return(nil, testutils.GetInternalServerAppError("unable to get the users")).Times(1)
			},
			SetupStore: func(store *storemocks.Store) {},
			SetupClient: func(client *mocks.Client) {
				client.On("ListUsers").Return([]clientmodels.User{
					{
						ID:          testutils.GetTeamsUserID(),
						DisplayName: "mockDisplayName",
					},
				}, nil).Times(1)
			},
			SetupMetrics: func(metrics *metricsmocks.Metrics) {
				metrics.On("ObserveWorker", "sync_users").Times(1).Return(func() {})
				metrics.On("ObserveUpstreamUsers", int64(1)).Times(1)
			},
		},
		{
			Name: "SyncUsers: Unable to create the user",
			SetupAPI: func(api *plugintest.API) {
				api.On("LogError", "Unable to create new MM user during sync job", "MMUserID", mock.Anything, "TeamsUserID", mock.Anything, "error", mock.Anything).Times(1)
				api.On("GetUsers", &model.UserGetOptions{
					Page:    0,
					PerPage: math.MaxInt32,
				}).Return([]*model.User{
					testutils.GetUser(model.SystemAdminRoleId, "test@test.com"),
				}, nil).Times(1)
				api.On("CreateUser", mock.AnythingOfType("*model.User")).Return(nil, testutils.GetInternalServerAppError("unable to create the user")).Times(1)
			},
			SetupStore: func(store *storemocks.Store) {},
			SetupClient: func(client *mocks.Client) {
				client.On("ListUsers").Return([]clientmodels.User{
					{
						ID:          testutils.GetTeamsUserID(),
						DisplayName: "mockDisplayName",
					},
				}, nil).Times(1)
			},
			SetupMetrics: func(metrics *metricsmocks.Metrics) {
				metrics.On("ObserveWorker", "sync_users").Times(1).Return(func() {})
				metrics.On("ObserveUpstreamUsers", int64(1)).Times(1)
			},
		},
		{
			Name: "SyncUsers: Unable to store the user info",
			SetupAPI: func(api *plugintest.API) {
				api.On("LogError", "Unable to set user info during sync user job", "MMUserID", mock.Anything, "TeamsUserID", mock.Anything, "error", mock.Anything).Times(1)
				api.On("GetUsers", &model.UserGetOptions{
					Page:    0,
					PerPage: math.MaxInt32,
				}).Return([]*model.User{
					testutils.GetUser(model.SystemAdminRoleId, "test@test.com"),
				}, nil).Times(1)
				api.On("CreateUser", mock.AnythingOfType("*model.User")).Return(&model.User{
					Id: testutils.GetID(),
				}, nil).Times(1)
			},
			SetupStore: func(store *storemocks.Store) {
				store.On("SetUserInfo", testutils.GetID(), testutils.GetTeamsUserID(), mock.AnythingOfType("*oauth2.Token")).Return(testutils.GetInternalServerAppError("unable to store the user info")).Times(1)
			},
			SetupClient: func(client *mocks.Client) {
				client.On("ListUsers").Return([]clientmodels.User{
					{
						ID:          testutils.GetTeamsUserID(),
						DisplayName: "mockDisplayName",
					},
				}, nil).Times(1)
			},
			SetupMetrics: func(metrics *metricsmocks.Metrics) {
				metrics.On("ObserveWorker", "sync_users").Times(1).Return(func() {})
				metrics.On("ObserveUpstreamUsers", int64(1)).Times(1)
			},
		},
	} {
		t.Run(test.Name, func(t *testing.T) {
			p := newTestPlugin(t)
			test.SetupAPI(p.API.(*plugintest.API))
			test.SetupStore(p.store.(*storemocks.Store))
			test.SetupClient(p.msteamsAppClient.(*mocks.Client))
			test.SetupMetrics(p.metricsService.(*metricsmocks.Metrics))
			p.syncUsers()
		})
	}
}

func TestStart(t *testing.T) {
	mockSiteURL := "mockSiteURL"
	for _, test := range []struct {
		Name        string
		IsRestart   bool
		SetupAPI    func(*plugintest.API)
		SetupClient func(*mocks.Client)
		SetupStore  func(*storemocks.Store)
	}{
		{
			Name:      "Start: Valid",
			IsRestart: false,
			SetupAPI: func(api *plugintest.API) {
				api.On("GetConfig").Return(&model.Config{
					ServiceSettings: model.ServiceSettings{
						SiteURL: &mockSiteURL,
					},
				})
				api.On("LogError", "Unable to start the monitoring system", "error", "error in setting job status").Return()
			},
			SetupClient: func(client *mocks.Client) {
				client.On("Connect").Return(nil).Times(1)
			},
			SetupStore: func(s *storemocks.Store) {
				s.On("SetJobStatus", "monitoring_system", false).Return(errors.New("error in setting job status"))
				s.On("CompareAndSetJobStatus", "monitoring_system", false, true).Return(false, nil)
				s.On("DeleteFakeSubscriptions").Return(nil).Times(1)
				s.On("GetSubscriptionsLastActivityAt").Return(map[string]time.Time{}, nil)
			},
		},
		{
			Name:      "Restart: Valid",
			IsRestart: true,
			SetupAPI: func(api *plugintest.API) {
				api.On("GetConfig").Return(&model.Config{
					ServiceSettings: model.ServiceSettings{
						SiteURL: &mockSiteURL,
					},
				})
				api.On("LogError", "Unable to start the monitoring system", "error", "error in setting job status").Return()
			},
			SetupClient: func(client *mocks.Client) {
				client.On("Connect").Return(nil).Times(1)
			},
			SetupStore: func(s *storemocks.Store) {
				s.On("GetSubscriptionsLastActivityAt").Return(map[string]time.Time{}, nil)
				s.On("SetJobStatus", "monitoring_system", false).Return(errors.New("error in setting job status"))
				s.On("CompareAndSetJobStatus", "monitoring_system", false, true).Return(false, nil)
				s.On("DeleteFakeSubscriptions").Return(nil).Times(1)
			},
		},
	} {
		t.Run(test.Name, func(t *testing.T) {
			p := newTestPlugin(t)
			p.metricsService.(*metricsmocks.Metrics).On("ObserveChangeEventQueueCapacity", int64(5000)).Times(1)
			subscriptionsMutex, err := cluster.NewMutex(p.API, subscriptionsClusterMutexKey)
			require.Nil(t, err)
			whitelistMutex, err := cluster.NewMutex(p.API, whitelistClusterMutexKey)
			require.Nil(t, err)
			p.subscriptionsClusterMutex = subscriptionsMutex
			p.whitelistClusterMutex = whitelistMutex
			test.SetupAPI(p.API.(*plugintest.API))
			test.SetupClient(p.msteamsAppClient.(*mocks.Client))
			test.SetupStore(p.store.(*storemocks.Store))
			p.start(test.IsRestart)
			time.Sleep(5 * time.Second)
		})
	}
}

func TestGeneratePluginSecrets(t *testing.T) {
	for _, test := range []struct {
		Name          string
		SetupAPI      func(*plugintest.API)
		ExpectedError string
	}{
		{
			Name: "GeneratePluginSecrets: Unable to save plugin config",
			SetupAPI: func(api *plugintest.API) {
				api.On("SavePluginConfig", mock.Anything).Return(testutils.GetInternalServerAppError("unable to save plugin config")).Times(1)
			},
			ExpectedError: "unable to save plugin config",
		},
		{
			Name: "GeneratePluginSecrets: Valid",
			SetupAPI: func(api *plugintest.API) {
				api.On("SavePluginConfig", mock.Anything).Return(nil).Times(1)
			},
		},
	} {
		t.Run(test.Name, func(t *testing.T) {
			assert := assert.New(t)
			p := newTestPlugin(t)
			p.configuration.WebhookSecret = ""
			p.configuration.EncryptionKey = ""
			test.SetupAPI(p.API.(*plugintest.API))
			err := p.generatePluginSecrets()
			if test.ExpectedError != "" {
				assert.Contains(err.Error(), test.ExpectedError)
			} else {
				assert.Nil(err)
			}
		})
	}
}<|MERGE_RESOLUTION|>--- conflicted
+++ resolved
@@ -106,106 +106,6 @@
 	return path
 }
 
-<<<<<<< HEAD
-func TestMessageHasBeenPostedNewMessage(t *testing.T) {
-	plugin := newTestPlugin(t)
-
-	channel := model.Channel{
-		Id:     "channel-id",
-		TeamId: "team-id",
-	}
-	post := model.Post{
-		Id:        "post-id",
-		CreateAt:  model.GetMillis(),
-		UpdateAt:  model.GetMillis(),
-		UserId:    "user-id",
-		ChannelId: channel.Id,
-		Message:   "message",
-	}
-
-	link := storemodels.ChannelLink{
-		MattermostTeamID:    "team-id",
-		MattermostChannelID: "channel-id",
-		MSTeamsTeam:         "ms-team-id",
-		MSTeamsChannel:      "ms-channel-id",
-	}
-	plugin.store.(*storemocks.Store).On("GetLinkByChannelID", "channel-id").Return(&link, nil).Times(1)
-	plugin.API.(*plugintest.API).On("GetChannel", "channel-id").Return(&channel, nil).Times(1)
-	plugin.API.(*plugintest.API).On("GetUser", "user-id").Return(&model.User{Id: "user-id", Username: "test-user"}, nil).Times(1)
-	plugin.store.(*storemocks.Store).On("GetTokenForMattermostUser", "user-id").Return(&fakeToken, nil).Times(1)
-	now := time.Now()
-	plugin.store.(*storemocks.Store).On("LinkPosts", storemodels.PostInfo{
-		MattermostID:        "post-id",
-		MSTeamsID:           "new-message-id",
-		MSTeamsChannel:      "ms-channel-id",
-		MSTeamsLastUpdateAt: now,
-	}).Return(nil).Times(1)
-	clientMock := plugin.clientBuilderWithToken("", "", "", "", "", nil, nil)
-	clientMock.(*mocks.Client).On("SendMessageWithAttachments", "ms-team-id", "ms-channel-id", "", "<p>message</p>\n", []*clientmodels.Attachment(nil), []models.ChatMessageMentionable{}).Return(&clientmodels.Message{ID: "new-message-id", LastUpdateAt: now}, nil)
-	plugin.metricsService.(*metricsmocks.Metrics).On("ObserveMessage", metrics.ActionCreated, metrics.ActionSourceMattermost, false).Times(1)
-	plugin.metricsService.(*metricsmocks.Metrics).On("ObserveMSGraphClientMethodDuration", "Client.SendMessageWithAttachments", "true", mock.AnythingOfType("float64")).Once()
-
-	plugin.MessageHasBeenPosted(nil, &post)
-}
-
-func TestMessageHasBeenPostedNewMessageWithoutChannelLink(t *testing.T) {
-	plugin := newTestPlugin(t)
-
-	channel := model.Channel{
-		Id:     "channel-id",
-		TeamId: "team-id",
-	}
-	post := model.Post{
-		Id:        "post-id",
-		CreateAt:  model.GetMillis(),
-		UpdateAt:  model.GetMillis(),
-		UserId:    "user-id",
-		ChannelId: channel.Id,
-		Message:   "message",
-	}
-
-	plugin.API.(*plugintest.API).On("GetChannel", "channel-id").Return(&channel, nil).Times(1)
-	plugin.store.(*storemocks.Store).On("GetLinkByChannelID", "channel-id").Return(nil, model.NewAppError("test", "not-found", nil, "", http.StatusNotFound)).Times(1)
-	plugin.MessageHasBeenPosted(nil, &post)
-}
-
-func TestMessageHasBeenPostedNewMessageWithFailureSending(t *testing.T) {
-	plugin := newTestPlugin(t)
-
-	channel := model.Channel{
-		Id:     "channel-id",
-		TeamId: "team-id",
-	}
-	post := model.Post{
-		Id:        "post-id",
-		CreateAt:  model.GetMillis(),
-		UpdateAt:  model.GetMillis(),
-		UserId:    "user-id",
-		ChannelId: channel.Id,
-		Message:   "message",
-	}
-
-	link := storemodels.ChannelLink{
-		MattermostTeamID:    "team-id",
-		MattermostChannelID: "channel-id",
-		MSTeamsTeam:         "ms-team-id",
-		MSTeamsChannel:      "ms-channel-id",
-	}
-	plugin.store.(*storemocks.Store).On("GetLinkByChannelID", "channel-id").Return(&link, nil).Times(1)
-	plugin.API.(*plugintest.API).On("GetChannel", "channel-id").Return(&channel, nil).Times(1)
-	plugin.API.(*plugintest.API).On("GetUser", "user-id").Return(&model.User{Id: "user-id", Username: "test-user"}, nil).Times(1)
-	plugin.store.(*storemocks.Store).On("GetTokenForMattermostUser", "user-id").Return(&fakeToken, nil).Times(1)
-	clientMock := plugin.clientBuilderWithToken("", "", "", "", "", nil, nil)
-	clientMock.(*mocks.Client).On("SendMessageWithAttachments", "ms-team-id", "ms-channel-id", "", "<p>message</p>\n", []*clientmodels.Attachment(nil), []models.ChatMessageMentionable{}).Return(nil, errors.New("Unable to send the message"))
-	plugin.API.(*plugintest.API).On("LogError", "Error creating post on MS Teams", "error", "Unable to send the message").Return(nil)
-	plugin.API.(*plugintest.API).On("LogWarn", "Unable to handle message sent", "error", "Unable to send the message").Return(nil)
-	plugin.metricsService.(*metricsmocks.Metrics).On("ObserveMSGraphClientMethodDuration", "Client.SendMessageWithAttachments", "false", mock.AnythingOfType("float64")).Once()
-
-	plugin.MessageHasBeenPosted(nil, &post)
-}
-
-=======
->>>>>>> 513b6bb1
 func TestGetURL(t *testing.T) {
 	mockSiteURLWithSuffix := "mockSiteURL/"
 	mockSiteURLWithoutSuffix := "mockSiteURL"

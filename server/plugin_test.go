package main

import (
	"database/sql"
	"math"
	"net/http"
	"os"
	"path"
	"testing"
	"time"

	"github.com/mattermost/mattermost-plugin-msteams-sync/server/metrics"
	metricsmocks "github.com/mattermost/mattermost-plugin-msteams-sync/server/metrics/mocks"
	"github.com/mattermost/mattermost-plugin-msteams-sync/server/msteams"
	"github.com/mattermost/mattermost-plugin-msteams-sync/server/msteams/clientmodels"
	"github.com/mattermost/mattermost-plugin-msteams-sync/server/msteams/mocks"
	storemocks "github.com/mattermost/mattermost-plugin-msteams-sync/server/store/mocks"
	"github.com/mattermost/mattermost-plugin-msteams-sync/server/store/storemodels"
	"github.com/mattermost/mattermost-plugin-msteams-sync/server/testutils"
	pluginapi "github.com/mattermost/mattermost/server/public/pluginapi"
	"github.com/mattermost/mattermost/server/public/pluginapi/cluster"
	"github.com/microsoftgraph/msgraph-sdk-go/models"
	"github.com/pkg/errors"
	"github.com/stretchr/testify/assert"
	"github.com/stretchr/testify/mock"
	"github.com/stretchr/testify/require"
	"golang.org/x/oauth2"

	"github.com/mattermost/mattermost/server/public/model"
	"github.com/mattermost/mattermost/server/public/plugin"
	"github.com/mattermost/mattermost/server/public/plugin/plugintest"
)

func newTestPlugin(t *testing.T) *Plugin {
	clientMock := &mocks.Client{}
	plugin := &Plugin{
		MattermostPlugin: plugin.MattermostPlugin{
			API:    &plugintest.API{},
			Driver: &plugintest.Driver{},
		},
		configuration: &configuration{
			TenantID:          "",
			ClientID:          "",
			ClientSecret:      "",
			WebhookSecret:     "webhooksecret",
			EncryptionKey:     "encryptionkey",
			CertificatePublic: "",
			CertificateKey:    "",
		},
		msteamsAppClient: &mocks.Client{},
		store:            &storemocks.Store{},
		clientBuilderWithToken: func(redirectURL, tenantID, clientId, clientSecret string, token *oauth2.Token, apiClient *pluginapi.LogService) msteams.Client {
			return clientMock
		},
	}
	plugin.store.(*storemocks.Store).Test(t)

	plugin.msteamsAppClient.(*mocks.Client).On("ClearSubscriptions").Return(nil)
	plugin.msteamsAppClient.(*mocks.Client).On("RefreshSubscriptionsPeriodically", mock.Anything, mock.Anything).Return(nil)
	plugin.msteamsAppClient.(*mocks.Client).On("SubscribeToChannels", mock.Anything, plugin.configuration.WebhookSecret, "").Return("channel-subscription-id", nil)
	plugin.msteamsAppClient.(*mocks.Client).On("SubscribeToChats", mock.Anything, plugin.configuration.WebhookSecret, "").Return("chats-subscription-id", nil)
	plugin.msteamsAppClient.(*mocks.Client).On("SubscribeToChannel", mock.Anything, mock.Anything, "/plugins/com.mattermost.msteams-sync/", plugin.configuration.WebhookSecret, "").Return(&clientmodels.Subscription{ID: "channel-subscription-id"}, nil)
	plugin.msteamsAppClient.(*mocks.Client).Test(t)
	bot := &model.Bot{
		Username:    botUsername,
		DisplayName: botDisplayName,
		Description: "Created by the MS Teams Sync plugin.",
	}
	config := model.Config{}
	config.SetDefaults()
	plugin.API.(*plugintest.API).On("KVGet", "cron_monitoring_system").Return(nil, nil).Times(1)
	plugin.API.(*plugintest.API).On("GetServerVersion").Return("7.8.0")
	plugin.API.(*plugintest.API).On("GetBundlePath").Return("./dist", nil)
	plugin.API.(*plugintest.API).On("Conn", true).Return("connection-id", nil)
	plugin.API.(*plugintest.API).On("GetUnsanitizedConfig").Return(&config)
	plugin.API.(*plugintest.API).On("EnsureBotUser", bot).Return("bot-user-id", nil).Times(1)
	plugin.API.(*plugintest.API).On("RegisterCommand", mock.Anything).Return(nil).Times(1)
	plugin.API.(*plugintest.API).On("LogDebug", mock.Anything, mock.Anything, mock.Anything, mock.Anything, mock.Anything, mock.Anything, mock.Anything, mock.Anything, mock.Anything).Return(nil)
	plugin.API.(*plugintest.API).On("KVList", 0, 1000000000).Return([]string{}, nil).Times(1)
	plugin.API.(*plugintest.API).On("KVSetWithOptions", "mutex_cron_monitoring_system", []byte{0x1}, model.PluginKVSetOptions{Atomic: true, ExpireInSeconds: 15}).Return(true, nil).Times(1)
	plugin.API.(*plugintest.API).On("KVSetWithOptions", "cron_monitoring_system", mock.Anything, model.PluginKVSetOptions{ExpireInSeconds: 0}).Return(true, nil).Times(1)
	plugin.API.(*plugintest.API).On("KVSetWithOptions", "mutex_cron_monitoring_system", []byte(nil), model.PluginKVSetOptions{ExpireInSeconds: 0}).Return(true, nil).Times(1)
	plugin.API.(*plugintest.API).On("KVSetWithOptions", "mutex_subscriptions_cluster_mutex", []byte{0x1}, model.PluginKVSetOptions{Atomic: true, ExpireInSeconds: 15}).Return(true, nil).Times(1)
	plugin.API.(*plugintest.API).On("KVSetWithOptions", "mutex_subscriptions_cluster_mutex", []byte(nil), model.PluginKVSetOptions{ExpireInSeconds: 0}).Return(true, nil).Times(1)
	plugin.API.(*plugintest.API).On("KVSetWithOptions", "mutex_mmi_bot_ensure", []byte{0x1}, model.PluginKVSetOptions{Atomic: true, ExpireInSeconds: 15}).Return(true, nil).Times(1)
	plugin.API.(*plugintest.API).On("KVSetWithOptions", "mutex_mmi_bot_ensure", []byte(nil), model.PluginKVSetOptions{ExpireInSeconds: 0}).Return(true, nil).Times(1)
	plugin.API.(*plugintest.API).On("GetConfig").Return(&model.Config{ServiceSettings: model.ServiceSettings{SiteURL: model.NewString("/")}}, nil).Times(2)
	plugin.API.(*plugintest.API).On("GetPluginStatus", pluginID).Return(&model.PluginStatus{PluginId: pluginID, PluginPath: getPluginPathForTest()}, nil)
	// TODO: Add separate mocks for each test later.
	mockMetricsService := &metricsmocks.Metrics{}
	mockMetricsService.On("IncrementHTTPRequests")
	mockMetricsService.On("ObserveAPIEndpointDuration", mock.AnythingOfType("string"), mock.AnythingOfType("string"), mock.AnythingOfType("string"), mock.AnythingOfType("float64"))

	plugin.API.(*plugintest.API).Test(t)
	_ = plugin.OnActivate()
	plugin.metricsService = mockMetricsService
	plugin.userID = "bot-user-id"
	return plugin
}

func getPluginPathForTest() string {
	curr, err := os.Getwd()
	if err != nil {
		return ""
	}
	path := path.Join(curr, "..")
	return path
}

func TestMessageHasBeenPostedNewMessage(t *testing.T) {
	plugin := newTestPlugin(t)

	channel := model.Channel{
		Id:     "channel-id",
		TeamId: "team-id",
	}
	post := model.Post{
		Id:        "post-id",
		CreateAt:  model.GetMillis(),
		UpdateAt:  model.GetMillis(),
		UserId:    "user-id",
		ChannelId: channel.Id,
		Message:   "message",
	}

	link := storemodels.ChannelLink{
		MattermostTeamID:    "team-id",
		MattermostChannelID: "channel-id",
		MSTeamsTeam:         "ms-team-id",
		MSTeamsChannel:      "ms-channel-id",
	}
	plugin.store.(*storemocks.Store).On("GetLinkByChannelID", "channel-id").Return(&link, nil).Times(1)
	plugin.API.(*plugintest.API).On("GetChannel", "channel-id").Return(&channel, nil).Times(1)
	plugin.API.(*plugintest.API).On("GetUser", "user-id").Return(&model.User{Id: "user-id", Username: "test-user"}, nil).Times(1)
	plugin.store.(*storemocks.Store).On("GetTokenForMattermostUser", "user-id").Return(&oauth2.Token{}, nil).Times(1)
	now := time.Now()
	plugin.store.(*storemocks.Store).On("LinkPosts", (*sql.Tx)(nil), storemodels.PostInfo{
		MattermostID:        "post-id",
		MSTeamsID:           "new-message-id",
		MSTeamsChannel:      "ms-channel-id",
		MSTeamsLastUpdateAt: now,
	}).Return(nil).Times(1)
	clientMock := plugin.clientBuilderWithToken("", "", "", "", nil, nil)
	clientMock.(*mocks.Client).On("SendMessageWithAttachments", "ms-team-id", "ms-channel-id", "", "<p>message</p>\n", []*clientmodels.Attachment(nil), []models.ChatMessageMentionable{}).Return(&clientmodels.Message{ID: "new-message-id", LastUpdateAt: now}, nil)
	plugin.metricsService.(*metricsmocks.Metrics).On("ObserveMessage", metrics.ActionCreated, metrics.ActionSourceMattermost, false).Times(1)
	plugin.metricsService.(*metricsmocks.Metrics).On("ObserveMSGraphClientMethodDuration", "Client.SendMessageWithAttachments", "true", mock.AnythingOfType("float64")).Once()

	plugin.MessageHasBeenPosted(nil, &post)
}

func TestMessageHasBeenPostedNewMessageWithoutChannelLink(t *testing.T) {
	plugin := newTestPlugin(t)

	channel := model.Channel{
		Id:     "channel-id",
		TeamId: "team-id",
	}
	post := model.Post{
		Id:        "post-id",
		CreateAt:  model.GetMillis(),
		UpdateAt:  model.GetMillis(),
		UserId:    "user-id",
		ChannelId: channel.Id,
		Message:   "message",
	}

	plugin.API.(*plugintest.API).On("GetChannel", "channel-id").Return(&channel, nil).Times(1)
	plugin.store.(*storemocks.Store).On("GetLinkByChannelID", "channel-id").Return(nil, model.NewAppError("test", "not-found", nil, "", http.StatusNotFound)).Times(1)
	plugin.MessageHasBeenPosted(nil, &post)
}

func TestMessageHasBeenPostedNewMessageWithFailureSending(t *testing.T) {
	plugin := newTestPlugin(t)

	channel := model.Channel{
		Id:     "channel-id",
		TeamId: "team-id",
	}
	post := model.Post{
		Id:        "post-id",
		CreateAt:  model.GetMillis(),
		UpdateAt:  model.GetMillis(),
		UserId:    "user-id",
		ChannelId: channel.Id,
		Message:   "message",
	}

	link := storemodels.ChannelLink{
		MattermostTeamID:    "team-id",
		MattermostChannelID: "channel-id",
		MSTeamsTeam:         "ms-team-id",
		MSTeamsChannel:      "ms-channel-id",
	}
	plugin.store.(*storemocks.Store).On("GetLinkByChannelID", "channel-id").Return(&link, nil).Times(1)
	plugin.API.(*plugintest.API).On("GetChannel", "channel-id").Return(&channel, nil).Times(1)
	plugin.API.(*plugintest.API).On("GetUser", "user-id").Return(&model.User{Id: "user-id", Username: "test-user"}, nil).Times(1)
	plugin.store.(*storemocks.Store).On("GetTokenForMattermostUser", "user-id").Return(&oauth2.Token{}, nil).Times(1)
	clientMock := plugin.clientBuilderWithToken("", "", "", "", nil, nil)
	clientMock.(*mocks.Client).On("SendMessageWithAttachments", "ms-team-id", "ms-channel-id", "", "<p>message</p>\n", []*clientmodels.Attachment(nil), []models.ChatMessageMentionable{}).Return(nil, errors.New("Unable to send the message"))
	plugin.API.(*plugintest.API).On("LogError", "Error creating post on MS Teams", "error", "Unable to send the message").Return(nil)
	plugin.API.(*plugintest.API).On("LogWarn", "Unable to handle message sent", "error", "Unable to send the message").Return(nil)
	plugin.metricsService.(*metricsmocks.Metrics).On("ObserveMSGraphClientMethodDuration", "Client.SendMessageWithAttachments", "false", mock.AnythingOfType("float64")).Once()

	plugin.MessageHasBeenPosted(nil, &post)
}

func TestGetURL(t *testing.T) {
	mockSiteURLWithSuffix := "mockSiteURL/"
	mockSiteURLWithoutSuffix := "mockSiteURL"
	for _, test := range []struct {
		Name     string
		SetupAPI func(*plugintest.API)
	}{
		{
			Name: "GetURL: With suffix '/'",
			SetupAPI: func(api *plugintest.API) {
				api.On("GetConfig").Return(&model.Config{
					ServiceSettings: model.ServiceSettings{
						SiteURL: &mockSiteURLWithSuffix,
					},
				}).Times(1)
			},
		},
		{
			Name: "GetURL: Without suffix '/'",
			SetupAPI: func(api *plugintest.API) {
				api.On("GetConfig").Return(&model.Config{
					ServiceSettings: model.ServiceSettings{
						SiteURL: &mockSiteURLWithoutSuffix,
					},
				}).Times(1)
			},
		},
	} {
		t.Run(test.Name, func(t *testing.T) {
			assert := assert.New(t)
			p := newTestPlugin(t)
			apiMock := &plugintest.API{}
			test.SetupAPI(apiMock)
			p.SetAPI(apiMock)
			resp := p.GetURL()
			assert.Equal("mockSiteURL/plugins/com.mattermost.msteams-sync", resp)
		})
	}
}

func TestGetClientForUser(t *testing.T) {
	for _, test := range []struct {
		Name          string
		SetupStore    func(*storemocks.Store)
		ExpectedError string
	}{
		{
			Name: "GetClientForUser: Unable to get the token",
			SetupStore: func(store *storemocks.Store) {
				store.On("GetTokenForMattermostUser", testutils.GetID()).Return(nil, nil).Times(1)
			},
			ExpectedError: "not connected user",
		},
		{
			Name: "GetClientForUser: Valid",
			SetupStore: func(store *storemocks.Store) {
				store.On("GetTokenForMattermostUser", testutils.GetID()).Return(&oauth2.Token{}, nil).Times(1)
			},
		},
	} {
		t.Run(test.Name, func(t *testing.T) {
			assert := assert.New(t)
			p := newTestPlugin(t)
			test.SetupStore(p.store.(*storemocks.Store))
			resp, err := p.GetClientForUser(testutils.GetID())
			if test.ExpectedError != "" {
				assert.Nil(resp)
				assert.EqualError(err, test.ExpectedError)
			} else {
				assert.Nil(err)
				assert.NotNil(resp)
			}
		})
	}
}

func TestGetClientForTeamsUser(t *testing.T) {
	for _, test := range []struct {
		Name          string
		SetupStore    func(*storemocks.Store)
		ExpectedError string
	}{
		{
			Name: "GetClientForTeamsUser: Unable to get the token",
			SetupStore: func(store *storemocks.Store) {
				store.On("GetTokenForMSTeamsUser", testutils.GetTeamsUserID()).Return(nil, nil).Times(1)
			},
			ExpectedError: "not connected user",
		},
		{
			Name: "GetClientForTeamsUser: Valid",
			SetupStore: func(store *storemocks.Store) {
				store.On("GetTokenForMSTeamsUser", testutils.GetTeamsUserID()).Return(&oauth2.Token{}, nil).Times(1)
			},
		},
	} {
		t.Run(test.Name, func(t *testing.T) {
			assert := assert.New(t)
			p := newTestPlugin(t)
			test.SetupStore(p.store.(*storemocks.Store))
			resp, err := p.GetClientForTeamsUser(testutils.GetTeamsUserID())
			if test.ExpectedError != "" {
				assert.Nil(resp)
				assert.EqualError(err, test.ExpectedError)
			} else {
				assert.Nil(err)
				assert.NotNil(resp)
			}
		})
	}
}

func TestSyncUsers(t *testing.T) {
	for _, test := range []struct {
		Name         string
		SetupAPI     func(*plugintest.API)
		SetupStore   func(*storemocks.Store)
		SetupClient  func(*mocks.Client)
		SetupMetrics func(*metricsmocks.Metrics)
	}{
		{
			Name: "SyncUsers: Unable to get the MS Teams user list",
			SetupAPI: func(api *plugintest.API) {
				api.On("LogError", "Unable to list MS Teams users during sync user job", "error", mock.Anything).Times(1)
			},
			SetupStore: func(store *storemocks.Store) {},
			SetupClient: func(client *mocks.Client) {
				client.On("ListUsers").Return(nil, errors.New("unable to get the user list")).Times(1)
			},
			SetupMetrics: func(metrics *metricsmocks.Metrics) {},
		},
		{
			Name: "SyncUsers: Unable to get the MM users",
			SetupAPI: func(api *plugintest.API) {
				api.On("LogError", "Unable to get MM users during sync user job", "error", mock.Anything).Times(1)
				api.On("GetUsers", &model.UserGetOptions{
					Page:    0,
					PerPage: math.MaxInt32,
				}).Return(nil, testutils.GetInternalServerAppError("unable to get the users")).Times(1)
			},
			SetupStore: func(store *storemocks.Store) {},
			SetupClient: func(client *mocks.Client) {
				client.On("ListUsers").Return([]clientmodels.User{
					{
						ID:          testutils.GetTeamsUserID(),
						DisplayName: "mockDisplayName",
					},
				}, nil).Times(1)
			},
			SetupMetrics: func(metrics *metricsmocks.Metrics) {
				metrics.On("ObserveUpstreamUsers", int64(1)).Times(1)
			},
		},
		{
			Name: "SyncUsers: Unable to create the user",
			SetupAPI: func(api *plugintest.API) {
				api.On("LogError", "Unable to create new MM user during sync job", "MMUserID", mock.Anything, "TeamsUserID", mock.Anything, "error", mock.Anything).Times(1)
				api.On("GetUsers", &model.UserGetOptions{
					Page:    0,
					PerPage: math.MaxInt32,
				}).Return([]*model.User{
					testutils.GetUser(model.SystemAdminRoleId, "test@test.com"),
				}, nil).Times(1)
				api.On("CreateUser", mock.AnythingOfType("*model.User")).Return(nil, testutils.GetInternalServerAppError("unable to create the user")).Times(1)
			},
			SetupStore: func(store *storemocks.Store) {},
			SetupClient: func(client *mocks.Client) {
				client.On("ListUsers").Return([]clientmodels.User{
					{
						ID:          testutils.GetTeamsUserID(),
						DisplayName: "mockDisplayName",
					},
				}, nil).Times(1)
			},
			SetupMetrics: func(metrics *metricsmocks.Metrics) {
				metrics.On("ObserveUpstreamUsers", int64(1)).Times(1)
			},
		},
		{
			Name: "SyncUsers: Unable to store the user info",
			SetupAPI: func(api *plugintest.API) {
				api.On("LogError", "Unable to set user info during sync user job", "MMUserID", mock.Anything, "TeamsUserID", mock.Anything, "error", mock.Anything).Times(1)
				api.On("GetUsers", &model.UserGetOptions{
					Page:    0,
					PerPage: math.MaxInt32,
				}).Return([]*model.User{
					testutils.GetUser(model.SystemAdminRoleId, "test@test.com"),
				}, nil).Times(1)
				api.On("CreateUser", mock.AnythingOfType("*model.User")).Return(&model.User{
					Id: testutils.GetID(),
				}, nil).Times(1)
			},
			SetupStore: func(store *storemocks.Store) {
				store.On("SetUserInfo", testutils.GetID(), testutils.GetTeamsUserID(), mock.AnythingOfType("*oauth2.Token")).Return(testutils.GetInternalServerAppError("unable to store the user info")).Times(1)
			},
			SetupClient: func(client *mocks.Client) {
				client.On("ListUsers").Return([]clientmodels.User{
					{
						ID:          testutils.GetTeamsUserID(),
						DisplayName: "mockDisplayName",
					},
				}, nil).Times(1)
			},
			SetupMetrics: func(metrics *metricsmocks.Metrics) {
				metrics.On("ObserveUpstreamUsers", int64(1)).Times(1)
			},
		},
	} {
		t.Run(test.Name, func(t *testing.T) {
			p := newTestPlugin(t)
			test.SetupAPI(p.API.(*plugintest.API))
			test.SetupStore(p.store.(*storemocks.Store))
			test.SetupClient(p.msteamsAppClient.(*mocks.Client))
			test.SetupMetrics(p.metricsService.(*metricsmocks.Metrics))
			p.syncUsers()
		})
	}
}

func TestStart(t *testing.T) {
	mockSiteURL := "mockSiteURL"
	for _, test := range []struct {
		Name        string
		IsRestart   bool
		SetupAPI    func(*plugintest.API)
		SetupClient func(*mocks.Client)
		SetupStore  func(*storemocks.Store)
	}{
		{
			Name:      "Start: Valid",
			IsRestart: false,
			SetupAPI: func(api *plugintest.API) {
				api.On("GetConfig").Return(&model.Config{
					ServiceSettings: model.ServiceSettings{
						SiteURL: &mockSiteURL,
					},
				})
				api.On("LogError", "Unable to start the monitoring system", "error", "error in setting job status").Return()
			},
			SetupClient: func(client *mocks.Client) {
				client.On("Connect").Return(nil).Times(1)
			},
			SetupStore: func(s *storemocks.Store) {
				s.On("SetJobStatus", "monitoring_system", false).Return(errors.New("error in setting job status"))
				s.On("CompareAndSetJobStatus", "monitoring_system", false, true).Return(false, nil)
				s.On("DeleteFakeSubscriptions").Return(nil).Times(1)
			},
<<<<<<< HEAD
			SetupStore: func(s *storemocks.Store) {
				s.On("GetSubscriptionsLastActivityAt").Return(map[string]time.Time{}, nil)
			},
=======
>>>>>>> 38f3f62f
		},
		{
			Name:      "Restart: Valid",
			IsRestart: true,
			SetupAPI: func(api *plugintest.API) {
				api.On("GetConfig").Return(&model.Config{
					ServiceSettings: model.ServiceSettings{
						SiteURL: &mockSiteURL,
					},
				})
				api.On("LogError", "Unable to start the monitoring system", "error", "error in setting job status").Return()
			},
			SetupClient: func(client *mocks.Client) {
				client.On("Connect").Return(nil).Times(1)
			},
			SetupStore: func(s *storemocks.Store) {
				s.On("GetSubscriptionsLastActivityAt").Return(map[string]time.Time{}, nil)
				s.On("SetJobStatus", "monitoring_system", false).Return(errors.New("error in setting job status"))
				s.On("CompareAndSetJobStatus", "monitoring_system", false, true).Return(false, nil)
				s.On("DeleteFakeSubscriptions").Return(nil).Times(1)
			},
		},
	} {
		t.Run(test.Name, func(t *testing.T) {
			p := newTestPlugin(t)
			p.metricsService.(*metricsmocks.Metrics).On("ObserveChangeEventQueueCapacity", int64(5000)).Times(1)
			subscriptionsMutex, err := cluster.NewMutex(p.API, subscriptionsClusterMutexKey)
			require.Nil(t, err)
			whitelistMutex, err := cluster.NewMutex(p.API, whitelistClusterMutexKey)
			require.Nil(t, err)
			p.subscriptionsClusterMutex = subscriptionsMutex
			p.whitelistClusterMutex = whitelistMutex
			test.SetupAPI(p.API.(*plugintest.API))
			test.SetupClient(p.msteamsAppClient.(*mocks.Client))
			test.SetupStore(p.store.(*storemocks.Store))
			p.start(test.IsRestart)
			time.Sleep(5 * time.Second)
		})
	}
}

func TestGeneratePluginSecrets(t *testing.T) {
	for _, test := range []struct {
		Name          string
		SetupAPI      func(*plugintest.API)
		ExpectedError string
	}{
		{
			Name: "GeneratePluginSecrets: Unable to save plugin config",
			SetupAPI: func(api *plugintest.API) {
				api.On("SavePluginConfig", mock.Anything).Return(testutils.GetInternalServerAppError("unable to save plugin config")).Times(1)
			},
			ExpectedError: "unable to save plugin config",
		},
		{
			Name: "GeneratePluginSecrets: Valid",
			SetupAPI: func(api *plugintest.API) {
				api.On("SavePluginConfig", mock.Anything).Return(nil).Times(1)
			},
		},
	} {
		t.Run(test.Name, func(t *testing.T) {
			assert := assert.New(t)
			p := newTestPlugin(t)
			p.configuration.WebhookSecret = ""
			p.configuration.EncryptionKey = ""
			test.SetupAPI(p.API.(*plugintest.API))
			err := p.generatePluginSecrets()
			if test.ExpectedError != "" {
				assert.Contains(err.Error(), test.ExpectedError)
			} else {
				assert.Nil(err)
			}
		})
	}
}<|MERGE_RESOLUTION|>--- conflicted
+++ resolved
@@ -450,13 +450,8 @@
 				s.On("SetJobStatus", "monitoring_system", false).Return(errors.New("error in setting job status"))
 				s.On("CompareAndSetJobStatus", "monitoring_system", false, true).Return(false, nil)
 				s.On("DeleteFakeSubscriptions").Return(nil).Times(1)
-			},
-<<<<<<< HEAD
-			SetupStore: func(s *storemocks.Store) {
 				s.On("GetSubscriptionsLastActivityAt").Return(map[string]time.Time{}, nil)
 			},
-=======
->>>>>>> 38f3f62f
 		},
 		{
 			Name:      "Restart: Valid",

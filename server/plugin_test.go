package main

import (
	"math"
	"net/http"
	"testing"
	"time"

	"github.com/mattermost/mattermost-plugin-api/cluster"
	"github.com/mattermost/mattermost-plugin-msteams-sync/server/msteams"
	"github.com/mattermost/mattermost-plugin-msteams-sync/server/msteams/mocks"
	"github.com/mattermost/mattermost-plugin-msteams-sync/server/store"
	storemocks "github.com/mattermost/mattermost-plugin-msteams-sync/server/store/mocks"
	"github.com/mattermost/mattermost-plugin-msteams-sync/server/store/storemodels"
	"github.com/mattermost/mattermost-plugin-msteams-sync/server/testutils"
	"github.com/mattermost/mattermost-server/v6/model"
	"github.com/mattermost/mattermost-server/v6/plugin"
	"github.com/mattermost/mattermost-server/v6/plugin/plugintest"
	"github.com/pkg/errors"
	"github.com/stretchr/testify/assert"
	"github.com/stretchr/testify/mock"
	"golang.org/x/oauth2"
)

func newTestPlugin(t *testing.T) *Plugin {
	clientMock := &mocks.Client{}
	plugin := &Plugin{
		MattermostPlugin: plugin.MattermostPlugin{
			API:    &plugintest.API{},
			Driver: &plugintest.Driver{},
		},
		configuration: &configuration{
			TenantID:      "",
			ClientID:      "",
			ClientSecret:  "",
			WebhookSecret: "webhooksecret",
			EncryptionKey: "encryptionkey",
		},
		msteamsAppClient: &mocks.Client{},
		store:            &storemocks.Store{},
<<<<<<< HEAD
		clientBuilderWithToken: func(tenantID string, clientId string, token *oauth2.Token, plugin plugin.API, store store.Store) msteams.Client {
=======
		clientBuilderWithToken: func(redirectURL, tenantID, clientId, clientSecret string, token *oauth2.Token, logError func(string, ...any)) msteams.Client {
>>>>>>> 154ab76c
			return clientMock
		},
	}
	plugin.store.(*storemocks.Store).Test(t)

	plugin.msteamsAppClient.(*mocks.Client).On("ClearSubscriptions").Return(nil)
	plugin.msteamsAppClient.(*mocks.Client).On("RefreshSubscriptionsPeriodically", mock.Anything, mock.Anything).Return(nil)
	plugin.msteamsAppClient.(*mocks.Client).On("SubscribeToChannels", mock.Anything, plugin.configuration.WebhookSecret).Return("channel-subscription-id", nil)
	plugin.msteamsAppClient.(*mocks.Client).On("SubscribeToChats", mock.Anything, plugin.configuration.WebhookSecret).Return("chats-subscription-id", nil)
	plugin.msteamsAppClient.(*mocks.Client).Test(t)
	bot := &model.Bot{
		Username:    botUsername,
		DisplayName: botDisplayName,
		Description: "Created by the MS Teams Sync plugin.",
	}
	config := model.Config{}
	config.SetDefaults()
	plugin.API.(*plugintest.API).On("KVGet", lastReceivedChangeKey).Return([]byte{}, nil)
	plugin.API.(*plugintest.API).On("GetServerVersion").Return("7.8.0")
	plugin.API.(*plugintest.API).On("GetBundlePath").Return("./dist", nil)
	plugin.API.(*plugintest.API).On("Conn", true).Return("connection-id", nil)
	plugin.API.(*plugintest.API).On("GetUnsanitizedConfig").Return(&config)
	plugin.API.(*plugintest.API).On("EnsureBotUser", bot).Return("bot-user-id", nil).Times(1)
	plugin.API.(*plugintest.API).On("RegisterCommand", mock.Anything).Return(nil).Times(1)
	plugin.API.(*plugintest.API).On("LogDebug", mock.Anything, mock.Anything, mock.Anything, mock.Anything, mock.Anything, mock.Anything, mock.Anything, mock.Anything, mock.Anything).Return(nil)
	plugin.API.(*plugintest.API).On("KVList", 0, 1000000000).Return([]string{}, nil).Times(1)
	plugin.API.(*plugintest.API).On("KVSetWithOptions", "mutex_subscriptions_cluster_mutex", []byte{0x1}, model.PluginKVSetOptions{Atomic: true, ExpireInSeconds: 15}).Return(true, nil).Times(1)
	plugin.API.(*plugintest.API).On("KVSetWithOptions", "mutex_subscriptions_cluster_mutex", []byte(nil), model.PluginKVSetOptions{Atomic: false, ExpireInSeconds: 0}).Return(true, nil).Times(1)
	plugin.API.(*plugintest.API).On("KVSetWithOptions", "mutex_mmi_bot_ensure", []byte{0x1}, model.PluginKVSetOptions{Atomic: true, ExpireInSeconds: 15}).Return(true, nil).Times(1)
	plugin.API.(*plugintest.API).On("KVSetWithOptions", "mutex_mmi_bot_ensure", []byte(nil), model.PluginKVSetOptions{Atomic: false, ExpireInSeconds: 0}).Return(true, nil).Times(1)
	plugin.API.(*plugintest.API).On("GetConfig").Return(&model.Config{ServiceSettings: model.ServiceSettings{SiteURL: model.NewString("/")}}, nil).Times(1)
	plugin.API.(*plugintest.API).Test(t)

	_ = plugin.OnActivate()
	plugin.userID = "bot-user-id"
	return plugin
}

func TestMessageHasBeenPostedNewMessage(t *testing.T) {
	plugin := newTestPlugin(t)

	channel := model.Channel{
		Id:     "channel-id",
		TeamId: "team-id",
	}
	post := model.Post{
		Id:        "post-id",
		CreateAt:  model.GetMillis(),
		UpdateAt:  model.GetMillis(),
		UserId:    "user-id",
		ChannelId: channel.Id,
		Message:   "message",
	}

	link := storemodels.ChannelLink{
		MattermostTeam:    "team-id",
		MattermostChannel: "channel-id",
		MSTeamsTeam:       "ms-team-id",
		MSTeamsChannel:    "ms-channel-id",
	}
	plugin.store.(*storemocks.Store).On("GetLinkByChannelID", "channel-id").Return(&link, nil).Times(1)
	plugin.API.(*plugintest.API).On("GetChannel", "channel-id").Return(&channel, nil).Times(1)
	plugin.API.(*plugintest.API).On("GetUser", "user-id").Return(&model.User{Id: "user-id", Username: "test-user"}, nil).Times(1)
	plugin.store.(*storemocks.Store).On("GetTokenForMattermostUser", "user-id").Return(&oauth2.Token{}, nil).Times(1)
	now := time.Now()
	plugin.store.(*storemocks.Store).On("LinkPosts", storemodels.PostInfo{
		MattermostID:        "post-id",
		MSTeamsID:           "new-message-id",
		MSTeamsChannel:      "ms-channel-id",
		MSTeamsLastUpdateAt: now,
	}).Return(nil).Times(1)
<<<<<<< HEAD
	clientMock := plugin.clientBuilderWithToken("", "", nil, nil, nil)
=======
	clientMock := plugin.clientBuilderWithToken("", "", "", "", nil, nil)
>>>>>>> 154ab76c
	clientMock.(*mocks.Client).On("SendMessageWithAttachments", "ms-team-id", "ms-channel-id", "", "message", []*msteams.Attachment(nil)).Return(&msteams.Message{ID: "new-message-id", LastUpdateAt: now}, nil)

	plugin.MessageHasBeenPosted(nil, &post)
}

func TestMessageHasBeenPostedNewMessageWithoutChannelLink(t *testing.T) {
	plugin := newTestPlugin(t)

	channel := model.Channel{
		Id:     "channel-id",
		TeamId: "team-id",
	}
	post := model.Post{
		Id:        "post-id",
		CreateAt:  model.GetMillis(),
		UpdateAt:  model.GetMillis(),
		UserId:    "user-id",
		ChannelId: channel.Id,
		Message:   "message",
	}

	plugin.API.(*plugintest.API).On("GetChannel", "channel-id").Return(&channel, nil).Times(1)
	plugin.store.(*storemocks.Store).On("GetLinkByChannelID", "channel-id").Return(nil, model.NewAppError("test", "not-found", nil, "", http.StatusNotFound)).Times(1)
	plugin.MessageHasBeenPosted(nil, &post)
}

func TestMessageHasBeenPostedNewMessageWithFailureSending(t *testing.T) {
	plugin := newTestPlugin(t)

	channel := model.Channel{
		Id:     "channel-id",
		TeamId: "team-id",
	}
	post := model.Post{
		Id:        "post-id",
		CreateAt:  model.GetMillis(),
		UpdateAt:  model.GetMillis(),
		UserId:    "user-id",
		ChannelId: channel.Id,
		Message:   "message",
	}

	link := storemodels.ChannelLink{
		MattermostTeam:    "team-id",
		MattermostChannel: "channel-id",
		MSTeamsTeam:       "ms-team-id",
		MSTeamsChannel:    "ms-channel-id",
	}
	plugin.store.(*storemocks.Store).On("GetLinkByChannelID", "channel-id").Return(&link, nil).Times(1)
	plugin.API.(*plugintest.API).On("GetChannel", "channel-id").Return(&channel, nil).Times(1)
	plugin.API.(*plugintest.API).On("GetUser", "user-id").Return(&model.User{Id: "user-id", Username: "test-user"}, nil).Times(1)
	plugin.store.(*storemocks.Store).On("GetTokenForMattermostUser", "user-id").Return(&oauth2.Token{}, nil).Times(1)
<<<<<<< HEAD
	clientMock := plugin.clientBuilderWithToken("", "", nil, nil, nil)
=======
	clientMock := plugin.clientBuilderWithToken("", "", "", "", nil, nil)
>>>>>>> 154ab76c
	clientMock.(*mocks.Client).On("SendMessageWithAttachments", "ms-team-id", "ms-channel-id", "", "message", []*msteams.Attachment(nil)).Return(nil, errors.New("Unable to send the message"))
	plugin.API.(*plugintest.API).On("LogWarn", "Error creating post", "error", "Unable to send the message").Return(nil)
	plugin.API.(*plugintest.API).On("LogError", "Unable to handle message sent", "error", "Unable to send the message").Return(nil)

	plugin.MessageHasBeenPosted(nil, &post)
}

func TestGetURL(t *testing.T) {
	mockSiteURLWithSuffix := "mockSiteURL/"
	mockSiteURLWithoutSuffix := "mockSiteURL"
	for _, test := range []struct {
		Name     string
		SetupAPI func(*plugintest.API)
	}{
		{
			Name: "GetURL: With suffix '/'",
			SetupAPI: func(api *plugintest.API) {
				api.On("GetConfig").Return(&model.Config{
					ServiceSettings: model.ServiceSettings{
						SiteURL: &mockSiteURLWithSuffix,
					},
				}).Times(1)
			},
		},
		{
			Name: "GetURL: Without suffix '/'",
			SetupAPI: func(api *plugintest.API) {
				api.On("GetConfig").Return(&model.Config{
					ServiceSettings: model.ServiceSettings{
						SiteURL: &mockSiteURLWithoutSuffix,
					},
				}).Times(1)
			},
		},
	} {
		t.Run(test.Name, func(t *testing.T) {
			assert := assert.New(t)
			p := newTestPlugin(t)
			apiMock := &plugintest.API{}
			test.SetupAPI(apiMock)
			p.SetAPI(apiMock)
			resp := p.GetURL()
			assert.Equal("mockSiteURL/plugins/com.mattermost.msteams-sync", resp)
		})
	}
}

func TestGetClientForUser(t *testing.T) {
	for _, test := range []struct {
		Name          string
		SetupStore    func(*storemocks.Store)
		ExpectedError string
	}{
		{
			Name: "GetClientForUser: Unable to get the token",
			SetupStore: func(store *storemocks.Store) {
				store.On("GetTokenForMattermostUser", testutils.GetID()).Return(nil, nil).Times(1)
			},
			ExpectedError: "not connected user",
		},
		{
			Name: "GetClientForUser: Valid",
			SetupStore: func(store *storemocks.Store) {
				store.On("GetTokenForMattermostUser", testutils.GetID()).Return(&oauth2.Token{}, nil).Times(1)
			},
		},
	} {
		t.Run(test.Name, func(t *testing.T) {
			assert := assert.New(t)
			p := newTestPlugin(t)
			test.SetupStore(p.store.(*storemocks.Store))
			resp, err := p.GetClientForUser(testutils.GetID())
			if test.ExpectedError != "" {
				assert.Nil(resp)
				assert.EqualError(err, test.ExpectedError)
			} else {
				assert.Nil(err)
				assert.NotNil(resp)
			}
		})
	}
}

func TestGetClientForTeamsUser(t *testing.T) {
	for _, test := range []struct {
		Name          string
		SetupStore    func(*storemocks.Store)
		ExpectedError string
	}{
		{
			Name: "GetClientForTeamsUser: Unable to get the token",
			SetupStore: func(store *storemocks.Store) {
				store.On("GetTokenForMSTeamsUser", testutils.GetTeamUserID()).Return(nil, nil).Times(1)
			},
			ExpectedError: "not connected user",
		},
		{
			Name: "GetClientForTeamsUser: Valid",
			SetupStore: func(store *storemocks.Store) {
				store.On("GetTokenForMSTeamsUser", testutils.GetTeamUserID()).Return(&oauth2.Token{}, nil).Times(1)
			},
		},
	} {
		t.Run(test.Name, func(t *testing.T) {
			assert := assert.New(t)
			p := newTestPlugin(t)
			test.SetupStore(p.store.(*storemocks.Store))
			resp, err := p.GetClientForTeamsUser(testutils.GetTeamUserID())
			if test.ExpectedError != "" {
				assert.Nil(resp)
				assert.EqualError(err, test.ExpectedError)
			} else {
				assert.Nil(err)
				assert.NotNil(resp)
			}
		})
	}
}

func TestSyncUsers(t *testing.T) {
	for _, test := range []struct {
		Name        string
		SetupAPI    func(*plugintest.API)
		SetupStore  func(*storemocks.Store)
		SetupClient func(*mocks.Client)
	}{
		{
			Name: "SyncUsers: Unable to get the user list",
			SetupAPI: func(api *plugintest.API) {
				api.On("LogError", "Unable to sync users", "error", mock.Anything).Times(1)
			},
			SetupStore: func(store *storemocks.Store) {},
			SetupClient: func(client *mocks.Client) {
				client.On("ListUsers").Return(nil, errors.New("unable to get the user list")).Times(1)
			},
		},
		{
			Name: "SyncUsers: Unable to get the users",
			SetupAPI: func(api *plugintest.API) {
				api.On("LogError", "Unable to sync users", "error", mock.Anything).Times(1)
				api.On("GetUsers", &model.UserGetOptions{
					Active:  true,
					Page:    0,
					PerPage: math.MaxInt32,
				}).Return(nil, testutils.GetInternalServerAppError("unable to get the users")).Times(1)
			},
			SetupStore: func(store *storemocks.Store) {},
			SetupClient: func(client *mocks.Client) {
				client.On("ListUsers").Return([]msteams.User{
					{
						ID:          testutils.GetTeamUserID(),
						DisplayName: "mockDisplayName",
					},
				}, nil).Times(1)
			},
		},
		{
			Name: "SyncUsers: Unable to create the user",
			SetupAPI: func(api *plugintest.API) {
				api.On("LogError", "Unable to sync user", "error", mock.Anything).Times(1)
				api.On("GetUsers", &model.UserGetOptions{
					Active:  true,
					Page:    0,
					PerPage: math.MaxInt32,
				}).Return([]*model.User{
					testutils.GetUser(model.SystemAdminRoleId, "test@test.com"),
				}, nil).Times(1)
				api.On("CreateUser", mock.AnythingOfType("*model.User")).Return(nil, testutils.GetInternalServerAppError("unable to create the user")).Times(1)
			},
			SetupStore: func(store *storemocks.Store) {},
			SetupClient: func(client *mocks.Client) {
				client.On("ListUsers").Return([]msteams.User{
					{
						ID:          testutils.GetTeamUserID(),
						DisplayName: "mockDisplayName",
					},
				}, nil).Times(1)
			},
		},
		{
			Name: "SyncUsers: Unable to store the user info",
			SetupAPI: func(api *plugintest.API) {
				api.On("LogError", "Unable to sync user", "error", mock.Anything).Times(1)
				api.On("GetUsers", &model.UserGetOptions{
					Active:  true,
					Page:    0,
					PerPage: math.MaxInt32,
				}).Return([]*model.User{
					testutils.GetUser(model.SystemAdminRoleId, "test@test.com"),
				}, nil).Times(1)
				api.On("CreateUser", mock.AnythingOfType("*model.User")).Return(&model.User{
					Id: testutils.GetID(),
				}, nil).Times(1)
			},
			SetupStore: func(store *storemocks.Store) {
				store.On("SetUserInfo", testutils.GetID(), testutils.GetTeamUserID(), mock.AnythingOfType("*oauth2.Token")).Return(testutils.GetInternalServerAppError("unable to store the user info")).Times(1)
			},
			SetupClient: func(client *mocks.Client) {
				client.On("ListUsers").Return([]msteams.User{
					{
						ID:          testutils.GetTeamUserID(),
						DisplayName: "mockDisplayName",
					},
				}, nil).Times(1)
			},
		},
	} {
		t.Run(test.Name, func(t *testing.T) {
			p := newTestPlugin(t)
			test.SetupAPI(p.API.(*plugintest.API))
			test.SetupStore(p.store.(*storemocks.Store))
			test.SetupClient(p.msteamsAppClient.(*mocks.Client))
			p.syncUsers()
		})
	}
}

func TestConnectTeamsAppClient(t *testing.T) {
	for _, test := range []struct {
		Name          string
		SetupAPI      func(*plugintest.API)
		SetupClient   func(*mocks.Client)
		ExpectedError string
	}{
		{
			Name: "ConnectTeamsAppClient: Unable to connect to the app client",
			SetupAPI: func(api *plugintest.API) {
				api.On("LogError", "Unable to connect to the app client", "error", mock.Anything).Times(1)
			},
			SetupClient: func(client *mocks.Client) {
				client.On("Connect").Return(errors.New("unable to connect to the app client")).Times(1)
			},
			ExpectedError: "unable to connect to the app client",
		},
		{
			Name:     "ConnectTeamsAppClient: Valid",
			SetupAPI: func(api *plugintest.API) {},
			SetupClient: func(client *mocks.Client) {
				client.On("Connect").Return(nil).Times(1)
			},
		},
	} {
		t.Run(test.Name, func(t *testing.T) {
			assert := assert.New(t)
			p := newTestPlugin(t)
			test.SetupAPI(p.API.(*plugintest.API))
			test.SetupClient(p.msteamsAppClient.(*mocks.Client))
			err := p.connectTeamsAppClient()
			if test.ExpectedError != "" {
				assert.Contains(err.Error(), test.ExpectedError)
			} else {
				assert.Nil(err)
			}
		})
	}
}

func TestStart(t *testing.T) {
	mockSiteURL := "mockSiteURL"
	for _, test := range []struct {
		Name        string
		SetupAPI    func(*plugintest.API)
		SetupClient func(*mocks.Client)
	}{
		{
			Name: "Start: Unable to connect to the app client",
			SetupAPI: func(api *plugintest.API) {
				api.On("LogError", "Unable to connect to the app client", "error", mock.Anything).Times(1)
				api.On("LogError", "Unable to connect to the msteams", "error", mock.Anything).Times(1)
			},
			SetupClient: func(client *mocks.Client) {
				client.On("Connect").Return(errors.New("unable to connect to the app client")).Times(1)
			},
		},
		{
			Name: "Start: Valid",
			SetupAPI: func(api *plugintest.API) {
				api.On("GetConfig").Return(&model.Config{
					ServiceSettings: model.ServiceSettings{
						SiteURL: &mockSiteURL,
					},
				})
			},
			SetupClient: func(client *mocks.Client) {
				client.On("Connect").Return(nil).Times(1)
			},
		},
	} {
		t.Run(test.Name, func(t *testing.T) {
			p := newTestPlugin(t)
			mutex, _ := cluster.NewMutex(p.API, clusterMutexKey)
			p.clusterMutex = mutex
			test.SetupAPI(p.API.(*plugintest.API))
			test.SetupClient(p.msteamsAppClient.(*mocks.Client))
			p.start(nil)
		})
	}
}

func TestGeneratePluginSecrets(t *testing.T) {
	for _, test := range []struct {
		Name          string
		SetupAPI      func(*plugintest.API)
		ExpectedError string
	}{
		{
			Name: "GeneratePluginSecrets: Unable to save plugin config",
			SetupAPI: func(api *plugintest.API) {
				api.On("SavePluginConfig", mock.Anything).Return(testutils.GetInternalServerAppError("unable to save plugin config")).Times(1)
			},
			ExpectedError: "unable to save plugin config",
		},
		{
			Name: "GeneratePluginSecrets: Valid",
			SetupAPI: func(api *plugintest.API) {
				api.On("SavePluginConfig", mock.Anything).Return(nil).Times(1)
			},
		},
	} {
		t.Run(test.Name, func(t *testing.T) {
			assert := assert.New(t)
			p := newTestPlugin(t)
			p.configuration.WebhookSecret = ""
			p.configuration.EncryptionKey = ""
			test.SetupAPI(p.API.(*plugintest.API))
			err := p.generatePluginSecrets()
			if test.ExpectedError != "" {
				assert.Contains(err.Error(), test.ExpectedError)
			} else {
				assert.Nil(err)
			}
		})
	}
}<|MERGE_RESOLUTION|>--- conflicted
+++ resolved
@@ -38,11 +38,7 @@
 		},
 		msteamsAppClient: &mocks.Client{},
 		store:            &storemocks.Store{},
-<<<<<<< HEAD
-		clientBuilderWithToken: func(tenantID string, clientId string, token *oauth2.Token, plugin plugin.API, store store.Store) msteams.Client {
-=======
-		clientBuilderWithToken: func(redirectURL, tenantID, clientId, clientSecret string, token *oauth2.Token, logError func(string, ...any)) msteams.Client {
->>>>>>> 154ab76c
+		clientBuilderWithToken: func(redirectURL, tenantID, clientId, clientSecret string, token *oauth2.Token, plugin plugin.API, store store.Store) msteams.Client {
 			return clientMock
 		},
 	}
@@ -114,11 +110,7 @@
 		MSTeamsChannel:      "ms-channel-id",
 		MSTeamsLastUpdateAt: now,
 	}).Return(nil).Times(1)
-<<<<<<< HEAD
-	clientMock := plugin.clientBuilderWithToken("", "", nil, nil, nil)
-=======
-	clientMock := plugin.clientBuilderWithToken("", "", "", "", nil, nil)
->>>>>>> 154ab76c
+	clientMock := plugin.clientBuilderWithToken("", "", "", "", nil, nil, nil)
 	clientMock.(*mocks.Client).On("SendMessageWithAttachments", "ms-team-id", "ms-channel-id", "", "message", []*msteams.Attachment(nil)).Return(&msteams.Message{ID: "new-message-id", LastUpdateAt: now}, nil)
 
 	plugin.MessageHasBeenPosted(nil, &post)
@@ -171,11 +163,7 @@
 	plugin.API.(*plugintest.API).On("GetChannel", "channel-id").Return(&channel, nil).Times(1)
 	plugin.API.(*plugintest.API).On("GetUser", "user-id").Return(&model.User{Id: "user-id", Username: "test-user"}, nil).Times(1)
 	plugin.store.(*storemocks.Store).On("GetTokenForMattermostUser", "user-id").Return(&oauth2.Token{}, nil).Times(1)
-<<<<<<< HEAD
-	clientMock := plugin.clientBuilderWithToken("", "", nil, nil, nil)
-=======
-	clientMock := plugin.clientBuilderWithToken("", "", "", "", nil, nil)
->>>>>>> 154ab76c
+	clientMock := plugin.clientBuilderWithToken("", "", "", "", nil, nil, nil)
 	clientMock.(*mocks.Client).On("SendMessageWithAttachments", "ms-team-id", "ms-channel-id", "", "message", []*msteams.Attachment(nil)).Return(nil, errors.New("Unable to send the message"))
 	plugin.API.(*plugintest.API).On("LogWarn", "Error creating post", "error", "Unable to send the message").Return(nil)
 	plugin.API.(*plugintest.API).On("LogError", "Unable to handle message sent", "error", "Unable to send the message").Return(nil)

package main

import (
	"fmt"
	"runtime/debug"
	"strings"

	"github.com/mattermost/mattermost-plugin-msteams/server/metrics"
	"github.com/mattermost/mattermost-plugin-msteams/server/store/storemodels"
	"github.com/mattermost/mattermost/server/public/model"
	"github.com/mattermost/mattermost/server/public/plugin"
	"github.com/mattermost/mattermost/server/public/pluginapi/experimental/command"
)

const msteamsCommand = "msteams"
const commandWaitingMessage = "Please wait while your request is being processed."

func (p *Plugin) createCommand(syncLinkedChannels bool) *model.Command {
	iconData, err := command.GetIconData(p.API, "assets/icon.svg")
	if err != nil {
		p.API.LogWarn("Unable to get the MS Teams icon for the slash command")
	}

	return &model.Command{
		Trigger:              msteamsCommand,
		AutoComplete:         true,
		AutoCompleteDesc:     "Manage synced channels between MS Teams and Mattermost",
		AutoCompleteHint:     "[command]",
		Username:             botUsername,
		DisplayName:          botDisplayName,
		AutocompleteData:     getAutocompleteData(syncLinkedChannels),
		AutocompleteIconData: iconData,
	}
}

func (p *Plugin) cmdSuccess(args *model.CommandArgs, text string) (*model.CommandResponse, *model.AppError) {
	// Delegate to an ephemeral post from the bot, since we can't customize the sender here.
	p.sendBotEphemeralPost(args.UserId, args.ChannelId, text)

	return &model.CommandResponse{}, nil
}

func (p *Plugin) cmdError(args *model.CommandArgs, detailedError string) (*model.CommandResponse, *model.AppError) {
	// Delegate to an ephemeral post from the bot, since we can't customize the sender here.
	p.sendBotEphemeralPost(args.UserId, args.ChannelId, detailedError)

	return &model.CommandResponse{}, nil
}

func (p *Plugin) sendBotEphemeralPost(userID, channelID, message string) {
	_ = p.API.SendEphemeralPost(userID, &model.Post{
		Message:   message,
		UserId:    p.botUserID,
		ChannelId: channelID,
	})
}

func getAutocompleteData(syncLinkedChannels bool) *model.AutocompleteData {
	cmd := model.NewAutocompleteData(msteamsCommand, "[command]", "Manage MS Teams linked channels")

	if syncLinkedChannels {
		link := model.NewAutocompleteData("link", "[msteams-team-id] [msteams-channel-id]", "Link current channel to a MS Teams channel")
		link.AddDynamicListArgument("[msteams-team-id]", getAutocompletePath("teams"), true)
		link.AddDynamicListArgument("[msteams-channel-id]", getAutocompletePath("channels"), true)
		cmd.AddCommand(link)

		unlink := model.NewAutocompleteData("unlink", "", "Unlink the current channel from the MS Teams channel")
		cmd.AddCommand(unlink)

		show := model.NewAutocompleteData("show", "", "Show MS Teams linked channel")
		cmd.AddCommand(show)

		showLinks := model.NewAutocompleteData("show-links", "", "Show all MS Teams linked channels")
		showLinks.RoleID = model.SystemAdminRoleId
		cmd.AddCommand(showLinks)
	}

	connect := model.NewAutocompleteData("connect", "", "Connect your Mattermost account to your MS Teams account")
	cmd.AddCommand(connect)

	disconnect := model.NewAutocompleteData("disconnect", "", "Disconnect your Mattermost account from your MS Teams account")
	cmd.AddCommand(disconnect)

	status := model.NewAutocompleteData("status", "", "Show your connection status")
	cmd.AddCommand(status)

	connectBot := model.NewAutocompleteData("connect-bot", "", "Connect the bot account (only system admins can do this)")
	connectBot.RoleID = model.SystemAdminRoleId
	cmd.AddCommand(connectBot)

	disconnectBot := model.NewAutocompleteData("disconnect-bot", "", "Disconnect the bot account (only system admins can do this)")
	disconnectBot.RoleID = model.SystemAdminRoleId
	cmd.AddCommand(disconnectBot)

	promoteUser := model.NewAutocompleteData("promote", "", "Promote a user from synthetic user account to regular mattermost account")
	promoteUser.AddTextArgument("Username of the existing mattermost user", "username", `^[a-z0-9\.\-_:]+$`)
	promoteUser.AddTextArgument("The new username after the user is promoted", "new username", `^[a-z0-9\.\-_:]+$`)
	promoteUser.RoleID = model.SystemAdminRoleId
	cmd.AddCommand(promoteUser)

	return cmd
}

func (p *Plugin) ExecuteCommand(_ *plugin.Context, args *model.CommandArgs) (*model.CommandResponse, *model.AppError) {
	split := strings.Fields(args.Command)
	command := split[0]
	var parameters []string
	action := ""
	if len(split) > 1 {
		action = split[1]
	}
	if len(split) > 2 {
		parameters = split[2:]
	}

	if command != "/"+msteamsCommand {
		return &model.CommandResponse{}, nil
	}

	if p.getConfiguration().SyncLinkedChannels {
		if action == "link" {
			return p.executeLinkCommand(args, parameters)
		}

		if action == "unlink" {
			return p.executeUnlinkCommand(args)
		}

		if action == "show" {
			return p.executeShowCommand(args)
		}

		if action == "show-links" {
			return p.executeShowLinksCommand(args)
		}
	}

	if action == "connect" {
		return p.executeConnectCommand(args)
	}

	if action == "connect-bot" {
		return p.executeConnectBotCommand(args)
	}

	if action == "disconnect" {
		return p.executeDisconnectCommand(args)
	}

	if action == "disconnect-bot" {
		return p.executeDisconnectBotCommand(args)
	}

	if action == "promote" {
		return p.executePromoteUserCommand(args, parameters)
	}

	if action == "status" {
		return p.executeStatusCommand(args)
	}

	if p.getConfiguration().SyncLinkedChannels {
		return p.cmdError(args, "Unknown command. Valid options: link, unlink, show, show-links, connect, connect-bot, status, disconnect, disconnect-bot and promote.")
	}
	return p.cmdError(args, "Unknown command. Valid options: connect, connect-bot, status, disconnect, disconnect-bot and promote.")
}

func (p *Plugin) executeLinkCommand(args *model.CommandArgs, parameters []string) (*model.CommandResponse, *model.AppError) {
	channel, appErr := p.API.GetChannel(args.ChannelId)
	if appErr != nil {
		return p.cmdError(args, "Unable to get the current channel information.")
	}

	if channel.IsGroupOrDirect() {
		return p.cmdError(args, "Linking/unlinking a direct or group message is not allowed")
	}

	canLinkChannel := p.API.HasPermissionToChannel(args.UserId, args.ChannelId, model.PermissionManageChannelRoles)
	if !canLinkChannel {
		return p.cmdError(args, "Unable to link the channel. You have to be a channel admin to link it.")
	}

	if len(parameters) < 2 {
		return p.cmdError(args, "Invalid link command, please pass the MS Teams team id and channel id as parameters.")
	}

	if !p.store.CheckEnabledTeamByTeamID(args.TeamId) {
		return p.cmdError(args, "This team is not enabled for MS Teams sync.")
	}

	link, err := p.store.GetLinkByChannelID(args.ChannelId)
	if err == nil && link != nil {
		return p.cmdError(args, "A link for this channel already exists. Please unlink the channel before you link again with another channel.")
	}

	link, err = p.store.GetLinkByMSTeamsChannelID(parameters[0], parameters[1])
	if err == nil && link != nil {
		return p.cmdError(args, "A link for this channel already exists. Please unlink the channel before you link again with another channel.")
	}

	client, err := p.GetClientForUser(args.UserId)
	if err != nil {
		return p.cmdError(args, "Unable to link the channel, looks like your account is not connected to MS Teams")
	}

	if _, err = client.GetChannelInTeam(parameters[0], parameters[1]); err != nil {
		return p.cmdError(args, "MS Teams channel not found or you don't have the permissions to access it.")
	}

	channelLink := storemodels.ChannelLink{
		MattermostTeamID:    channel.TeamId,
		MattermostChannelID: channel.Id,
		MSTeamsTeam:         parameters[0],
		MSTeamsChannel:      parameters[1],
		Creator:             args.UserId,
	}

	p.sendBotEphemeralPost(args.UserId, args.ChannelId, commandWaitingMessage)
	channelsSubscription, err := p.GetClientForApp().SubscribeToChannel(channelLink.MSTeamsTeam, channelLink.MSTeamsChannel, p.GetURL()+"/", p.getConfiguration().WebhookSecret, p.getBase64Certificate())
	if err != nil {
		p.API.LogWarn("Unable to subscribe to the channel", "channel_id", channelLink.MattermostChannelID, "error", err.Error())
		return p.cmdError(args, "Unable to subscribe to the channel")
	}

	p.GetMetrics().ObserveSubscription(metrics.SubscriptionConnected)
	if err = p.store.StoreChannelLink(&channelLink); err != nil {
		p.API.LogWarn("Unable to create the new link", "error", err.Error())
		return p.cmdError(args, "Unable to create new link.")
	}

	if err = p.store.SaveChannelSubscription(storemodels.ChannelSubscription{
		SubscriptionID: channelsSubscription.ID,
		TeamID:         channelLink.MSTeamsTeam,
		ChannelID:      channelLink.MSTeamsChannel,
		ExpiresOn:      channelsSubscription.ExpiresOn,
		Secret:         p.getConfiguration().WebhookSecret,
	}); err != nil {
		p.API.LogWarn("Unable to save the subscription in the DB", "error", err.Error())
		return p.cmdError(args, "Error occurred while saving the subscription")
	}

	if !p.getConfiguration().DisableSyncMsg && p.getConfiguration().UseSharedChannels {
		if _, err = p.API.ShareChannel(&model.SharedChannel{
			ChannelId: channelLink.MattermostChannelID,
			TeamId:    channelLink.MattermostTeamID,
			Home:      true,
			ReadOnly:  false,
<<<<<<< HEAD
			CreatorId: p.userID,
=======
			CreatorId: p.botUserID,
			RemoteId:  p.remoteID,
>>>>>>> c4807823
			ShareName: channelLink.MattermostChannelID,
		}); err != nil {
			p.API.LogWarn("Failed to share channel", "channel_id", channelLink.MattermostChannelID, "error", err.Error())
		} else {
			p.API.LogInfo("Shared channel", "channel_id", channelLink.MattermostChannelID)
		}
		if err := p.inviteRemoteToChannel(channelLink.MattermostChannelID, p.remoteID, p.userID); err != nil {
			p.API.LogWarn("Unable invite remote shared channel", "channel_id", channel.Id, "error", err.Error())
		}
	}

	if err := p.updateAutomutingOnChannelLinked(args.ChannelId); err != nil {
		p.API.LogWarn("Unable to automute members when channel becomes linked", "error", err.Error())
	}

	return p.cmdSuccess(args, "The MS Teams channel is now linked to this Mattermost channel.")
}

func (p *Plugin) executeUnlinkCommand(args *model.CommandArgs) (*model.CommandResponse, *model.AppError) {
	channel, appErr := p.API.GetChannel(args.ChannelId)
	if appErr != nil {
		return p.cmdError(args, "Unable to get the current channel information.")
	}

	if channel.IsGroupOrDirect() {
		return p.cmdError(args, "Linking/unlinking a direct or group message is not allowed")
	}

	canLinkChannel := p.API.HasPermissionToChannel(args.UserId, args.ChannelId, model.PermissionManageChannelRoles)
	if !canLinkChannel {
		return p.cmdError(args, "Unable to unlink the channel, you have to be a channel admin to unlink it.")
	}

	link, err := p.store.GetLinkByChannelID(channel.Id)
	if err != nil {
		p.API.LogWarn("Unable to get the link by channel ID", "error", err.Error())
		return p.cmdError(args, "This Mattermost channel is not linked to any MS Teams channel.")
	}

	if err = p.store.DeleteLinkByChannelID(channel.Id); err != nil {
		p.API.LogWarn("Unable to delete the link by channel ID", "error", err.Error())
		return p.cmdError(args, "Unable to delete link.")
	}

	subscription, err := p.store.GetChannelSubscriptionByTeamsChannelID(link.MSTeamsChannel)
	if err != nil {
		p.API.LogWarn("Unable to get the subscription by MS Teams channel ID", "error", err.Error())
	} else if subscription != nil {
		if err = p.store.DeleteSubscription(subscription.SubscriptionID); err != nil {
			p.API.LogWarn("Unable to delete the subscription from the DB", "subscription_id", subscription.SubscriptionID, "error", err.Error())
		}

		if !p.getConfiguration().DisableSyncMsg {
			if _, err = p.API.UnshareChannel(link.MattermostChannelID); err != nil {
				p.API.LogWarn("Failed to unshare channel", "channel_id", link.MattermostChannelID, "subscription_id", subscription.SubscriptionID, "error", err.Error())
			} else {
				p.API.LogInfo("Unshared channel", "channel_id", link.MattermostChannelID)
			}
		}

		if err = p.GetClientForApp().DeleteSubscription(subscription.SubscriptionID); err != nil {
			p.API.LogWarn("Unable to delete the subscription on MS Teams", "subscription_id", subscription.SubscriptionID, "error", err.Error())
		}
	}

	if err := p.updateAutomutingOnChannelUnlinked(args.ChannelId); err != nil {
		p.API.LogWarn("Unable to unmute automuted members when channel becomes unlinked", "error", err.Error())
	}

	return p.cmdSuccess(args, "The MS Teams channel is no longer linked to this Mattermost channel.")
}

func (p *Plugin) executeShowCommand(args *model.CommandArgs) (*model.CommandResponse, *model.AppError) {
	link, err := p.store.GetLinkByChannelID(args.ChannelId)
	if err != nil || link == nil {
		return p.cmdError(args, "Link doesn't exist.")
	}

	msteamsTeam, err := p.GetClientForApp().GetTeam(link.MSTeamsTeam)
	if err != nil {
		return p.cmdError(args, "Unable to get the MS Teams team information.")
	}

	msteamsChannel, err := p.GetClientForApp().GetChannelInTeam(link.MSTeamsTeam, link.MSTeamsChannel)
	if err != nil {
		return p.cmdError(args, "Unable to get the MS Teams channel information.")
	}

	text := fmt.Sprintf(
		"This channel is linked to the MS Teams Channel \"%s\" in the Team \"%s\".",
		msteamsChannel.DisplayName,
		msteamsTeam.DisplayName,
	)

	return p.cmdSuccess(args, text)
}

func (p *Plugin) executeShowLinksCommand(args *model.CommandArgs) (*model.CommandResponse, *model.AppError) {
	if !p.API.HasPermissionTo(args.UserId, model.PermissionManageSystem) {
		return p.cmdError(args, "Unable to execute the command, only system admins have access to execute this command.")
	}

	links, err := p.store.ListChannelLinksWithNames()
	if err != nil {
		p.API.LogWarn("Unable to get links from store", "error", err.Error())
		return p.cmdError(args, "Something went wrong.")
	}

	if len(links) == 0 {
		return p.cmdError(args, "No links present.")
	}

	p.sendBotEphemeralPost(args.UserId, args.ChannelId, commandWaitingMessage)
	go p.SendLinksWithDetails(args.UserId, args.ChannelId, links)
	return &model.CommandResponse{}, nil
}

func (p *Plugin) SendLinksWithDetails(userID, channelID string, links []*storemodels.ChannelLink) {
	defer func() {
		if r := recover(); r != nil {
			p.GetMetrics().ObserveGoroutineFailure()
			p.API.LogError("Recovering from panic", "panic", r, "stack", string(debug.Stack()))
		}
	}()

	var sb strings.Builder
	sb.WriteString("| Mattermost Team | Mattermost Channel | MS Teams Team | MS Teams Channel |\n| :------|:--------|:-------|:-----------|")
	errorsFound := false
	msTeamsTeamIDsVsNames := make(map[string]string)
	msTeamsChannelIDsVsNames := make(map[string]string)
	msTeamsTeamIDsVsChannelsQuery := make(map[string]string)

	for _, link := range links {
		msTeamsTeamIDsVsNames[link.MSTeamsTeam] = ""
		msTeamsChannelIDsVsNames[link.MSTeamsChannel] = ""

		// Build the channels query for each team
		if msTeamsTeamIDsVsChannelsQuery[link.MSTeamsTeam] == "" {
			msTeamsTeamIDsVsChannelsQuery[link.MSTeamsTeam] = "id in ("
		} else if channelsQuery := msTeamsTeamIDsVsChannelsQuery[link.MSTeamsTeam]; channelsQuery[len(channelsQuery)-1:] != "(" {
			msTeamsTeamIDsVsChannelsQuery[link.MSTeamsTeam] += ","
		}

		msTeamsTeamIDsVsChannelsQuery[link.MSTeamsTeam] += "'" + link.MSTeamsChannel + "'"
	}

	// Get MS Teams display names for each unique team ID and store it
	teamDetailsErr := p.GetMSTeamsTeamDetails(msTeamsTeamIDsVsNames)
	errorsFound = errorsFound || teamDetailsErr

	// Get MS Teams channel details for all channels for each unique team
	channelDetailsErr := p.GetMSTeamsChannelDetailsForAllTeams(msTeamsTeamIDsVsChannelsQuery, msTeamsChannelIDsVsNames)
	errorsFound = errorsFound || channelDetailsErr

	for _, link := range links {
		row := fmt.Sprintf(
			"\n|%s|%s|%s|%s|",
			link.MattermostTeamName,
			link.MattermostChannelName,
			msTeamsTeamIDsVsNames[link.MSTeamsTeam],
			msTeamsChannelIDsVsNames[link.MSTeamsChannel],
		)

		if row != "\n|||||" {
			sb.WriteString(row)
		}
	}

	if errorsFound {
		sb.WriteString("\nThere were some errors while fetching information. Please check the server logs.")
	}

	p.sendBotEphemeralPost(userID, channelID, sb.String())
}

func (p *Plugin) GetMSTeamsTeamDetails(msTeamsTeamIDsVsNames map[string]string) bool {
	var msTeamsFilterQuery strings.Builder
	msTeamsFilterQuery.WriteString("id in (")
	for teamID := range msTeamsTeamIDsVsNames {
		msTeamsFilterQuery.WriteString("'" + teamID + "', ")
	}

	teamsQuery := msTeamsFilterQuery.String()
	teamsQuery = strings.TrimSuffix(teamsQuery, ", ") + ")"
	msTeamsTeams, err := p.GetClientForApp().GetTeams(teamsQuery)
	if err != nil {
		p.API.LogWarn("Unable to get the MS Teams teams information", "error", err.Error())
		return true
	}

	for _, msTeamsTeam := range msTeamsTeams {
		msTeamsTeamIDsVsNames[msTeamsTeam.ID] = msTeamsTeam.DisplayName
	}

	return false
}

func (p *Plugin) GetMSTeamsChannelDetailsForAllTeams(msTeamsTeamIDsVsChannelsQuery, msTeamsChannelIDsVsNames map[string]string) bool {
	errorsFound := false
	for teamID, channelsQuery := range msTeamsTeamIDsVsChannelsQuery {
		channels, err := p.GetClientForApp().GetChannelsInTeam(teamID, channelsQuery+")")
		if err != nil {
			p.API.LogWarn("Unable to get the MS Teams channel information for the team", "team_id", teamID, "error", err.Error())
			errorsFound = true
		}

		for _, channel := range channels {
			msTeamsChannelIDsVsNames[channel.ID] = channel.DisplayName
		}
	}

	return errorsFound
}

func (p *Plugin) executeConnectCommand(args *model.CommandArgs) (*model.CommandResponse, *model.AppError) {
	if storedToken, _ := p.store.GetTokenForMattermostUser(args.UserId); storedToken != nil {
		return p.cmdError(args, "You are already connected to MS Teams. Please disconnect your account first before connecting again.")
	}

	genericErrorMessage := "Error in trying to connect the account, please try again."

	hasRightToConnect, err := p.UserHasRightToConnect(args.UserId)
	if err != nil {
		p.API.LogWarn("Error in checking if the user has the right to connect", "user_id", args.UserId, "error", err.Error())
		return p.cmdError(args, genericErrorMessage)
	}

	if !hasRightToConnect {
		canOpenlyConnect, openConnectErr := p.UserCanOpenlyConnect(args.UserId)
		if openConnectErr != nil {
			p.API.LogWarn("Error in checking if the user can openly connect", "user_id", args.UserId, "error", openConnectErr.Error())
			return p.cmdError(args, genericErrorMessage)
		}

		if !canOpenlyConnect {
			return p.cmdError(args, "You cannot connect your account because the maximum limit of users allowed to connect has been reached. Please contact your system administrator.")
		}
	}

	p.SendConnectMessage(args.ChannelId, args.UserId, "")
	return &model.CommandResponse{}, nil
}

func (p *Plugin) executeConnectBotCommand(args *model.CommandArgs) (*model.CommandResponse, *model.AppError) {
	if !p.API.HasPermissionTo(args.UserId, model.PermissionManageSystem) {
		return p.cmdError(args, "Unable to connect the bot account, only system admins can connect the bot account.")
	}

	if storedToken, _ := p.store.GetTokenForMattermostUser(p.botUserID); storedToken != nil {
		return p.cmdError(args, "The bot account is already connected to MS Teams. Please disconnect the bot account first before connecting again.")
	}

	genericErrorMessage := "Error in trying to connect the bot account, please try again."

	hasRightToConnect, err := p.UserHasRightToConnect(p.botUserID)
	if err != nil {
		p.API.LogWarn("Error in checking if the bot user has the right to connect", "bot_user_id", p.botUserID, "error", err.Error())
		return p.cmdError(args, genericErrorMessage)
	}

	if !hasRightToConnect {
		canOpenlyConnect, openConnectErr := p.UserCanOpenlyConnect(p.botUserID)
		if openConnectErr != nil {
			p.API.LogWarn("Error in checking if the bot user can openly connect", "bot_user_id", p.botUserID, "error", openConnectErr.Error())
			return p.cmdError(args, genericErrorMessage)
		}

		if !canOpenlyConnect {
			return p.cmdError(args, "You cannot connect the bot account because the maximum limit of users allowed to connect has been reached.")
		}
	}

	p.SendConnectBotMessage(args.ChannelId, args.UserId)
	return &model.CommandResponse{}, nil
}

func (p *Plugin) executeDisconnectCommand(args *model.CommandArgs) (*model.CommandResponse, *model.AppError) {
	teamsUserID, err := p.store.MattermostToTeamsUserID(args.UserId)
	if err != nil {
		return p.cmdSuccess(args, "Error: the account is not connected")
	}

	if _, err = p.store.GetTokenForMattermostUser(args.UserId); err != nil {
		return p.cmdSuccess(args, "Error: the account is not connected")
	}

	err = p.store.SetUserInfo(args.UserId, teamsUserID, nil)
	if err != nil {
		return p.cmdSuccess(args, fmt.Sprintf("Error: unable to disconnect your account, %s", err.Error()))
	}
	err = p.setPrimaryPlatform(args.UserId, storemodels.PreferenceValuePlatformMM)
	if err != nil {
		return p.cmdSuccess(args, fmt.Sprintf("Error: unable to reset your primary platform, %s", err.Error()))
	}

	_, _ = p.updateAutomutingOnUserDisconnect(args.UserId)

	return p.cmdSuccess(args, "Your account has been disconnected.")
}

func (p *Plugin) executeDisconnectBotCommand(args *model.CommandArgs) (*model.CommandResponse, *model.AppError) {
	if !p.API.HasPermissionTo(args.UserId, model.PermissionManageSystem) {
		return p.cmdError(args, "Unable to disconnect the bot account, only system admins can disconnect the bot account.")
	}

	if _, err := p.store.MattermostToTeamsUserID(p.botUserID); err != nil {
		return p.cmdSuccess(args, "Error: unable to find the connected bot account")
	}

	if err := p.store.DeleteUserInfo(p.botUserID); err != nil {
		return p.cmdSuccess(args, fmt.Sprintf("Error: unable to disconnect the bot account, %s", err.Error()))
	}

	return p.cmdSuccess(args, "The bot account has been disconnected.")
}

func (p *Plugin) executePromoteUserCommand(args *model.CommandArgs, parameters []string) (*model.CommandResponse, *model.AppError) {
	if len(parameters) != 2 {
		return p.cmdSuccess(args, "Invalid promote command, please pass the current username and promoted username as parameters.")
	}

	if !p.API.HasPermissionTo(args.UserId, model.PermissionManageSystem) {
		return p.cmdSuccess(args, "Unable to execute the command, only system admins have access to execute this command.")
	}

	username := strings.TrimPrefix(parameters[0], "@")
	newUsername := strings.TrimPrefix(parameters[1], "@")

	user, appErr := p.API.GetUserByUsername(username)
	if appErr != nil {
		return p.cmdSuccess(args, "Error: Unable to promote account "+username+", user not found")
	}

	userID, err := p.store.MattermostToTeamsUserID(user.Id)
	if err != nil || userID == "" {
		return p.cmdSuccess(args, "Error: Unable to promote account "+username+", it is not a known msteams user account")
	}

	if user.RemoteId == nil {
		return p.cmdSuccess(args, "Error: Unable to promote account "+username+", it is already a regular account")
	}

	newUser, appErr := p.API.GetUserByUsername(newUsername)
	if appErr == nil && newUser != nil && newUser.Id != user.Id {
		return p.cmdSuccess(args, "Error: the promoted username already exists, please use a different username.")
	}

	user.RemoteId = nil
	user.Username = newUsername
	_, appErr = p.API.UpdateUser(user)
	if appErr != nil {
		p.API.LogWarn("Unable to update the user during promotion", "user_id", user.Id, "error", appErr.Error())
		return p.cmdSuccess(args, "Error: Unable to promote account "+username)
	}

	return p.cmdSuccess(args, "Account "+username+" has been promoted and updated the username to "+newUsername)
}

func (p *Plugin) executeStatusCommand(args *model.CommandArgs) (*model.CommandResponse, *model.AppError) {
	if storedToken, err := p.store.GetTokenForMattermostUser(args.UserId); err != nil {
		// TODO: We will need to distinguish real errors from "row not found" later.
		return p.cmdSuccess(args, "Your account is not connected to Teams.")
	} else if storedToken != nil {
		return p.cmdSuccess(args, "Your account is connected to Teams.")
	}

	return p.cmdSuccess(args, "Your account is not connected to Teams.")
}

func getAutocompletePath(path string) string {
	return "plugins/" + pluginID + "/autocomplete/" + path
}<|MERGE_RESOLUTION|>--- conflicted
+++ resolved
@@ -245,19 +245,15 @@
 			TeamId:    channelLink.MattermostTeamID,
 			Home:      true,
 			ReadOnly:  false,
-<<<<<<< HEAD
-			CreatorId: p.userID,
-=======
 			CreatorId: p.botUserID,
 			RemoteId:  p.remoteID,
->>>>>>> c4807823
 			ShareName: channelLink.MattermostChannelID,
 		}); err != nil {
 			p.API.LogWarn("Failed to share channel", "channel_id", channelLink.MattermostChannelID, "error", err.Error())
 		} else {
 			p.API.LogInfo("Shared channel", "channel_id", channelLink.MattermostChannelID)
 		}
-		if err := p.inviteRemoteToChannel(channelLink.MattermostChannelID, p.remoteID, p.userID); err != nil {
+		if err := p.inviteRemoteToChannel(channelLink.MattermostChannelID, p.remoteID, p.botUserID); err != nil {
 			p.API.LogWarn("Unable invite remote shared channel", "channel_id", channel.Id, "error", err.Error())
 		}
 	}

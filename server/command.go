package main

import (
	"fmt"
	"runtime/debug"
	"strings"

	"github.com/mattermost/mattermost-plugin-api/experimental/command"
	"github.com/mattermost/mattermost-plugin-msteams-sync/server/msteams"
	"github.com/mattermost/mattermost-plugin-msteams-sync/server/store/storemodels"
	"github.com/mattermost/mattermost-server/v6/model"
	"github.com/mattermost/mattermost-server/v6/plugin"
)

const msteamsCommand = "msteams-sync"
const commandWaitingMessage = "Please wait while your request is being processed."

func (p *Plugin) createMsteamsSyncCommand() *model.Command {
	iconData, err := command.GetIconData(p.API, "assets/msteams-sync-icon.svg")
	if err != nil {
		p.API.LogError("Unable to get the MS Teams icon for the slash command")
	}

	return &model.Command{
		Trigger:              msteamsCommand,
		AutoComplete:         true,
		AutoCompleteDesc:     "Manage synced channels between MS Teams and Mattermost",
		AutoCompleteHint:     "[command]",
		Username:             botUsername,
		DisplayName:          botDisplayName,
		AutocompleteData:     getAutocompleteData(),
		AutocompleteIconData: iconData,
	}
}

func (p *Plugin) cmdError(userID string, channelID string, detailedError string) (*model.CommandResponse, *model.AppError) {
	p.API.SendEphemeralPost(userID, &model.Post{
		Message:   detailedError,
		UserId:    p.userID,
		ChannelId: channelID,
	})
	return &model.CommandResponse{}, nil
}

func (p *Plugin) sendBotEphemeralPost(userID, channelID, message string) {
	_ = p.API.SendEphemeralPost(userID, &model.Post{
		Message:   message,
		UserId:    p.userID,
		ChannelId: channelID,
	})
}

func getAutocompleteData() *model.AutocompleteData {
	cmd := model.NewAutocompleteData(msteamsCommand, "[command]", "Manage MS Teams linked channels")

	link := model.NewAutocompleteData("link", "[msteams-team-id] [msteams-channel-id]", "Link current channel to a MS Teams channel")
	link.AddDynamicListArgument("[msteams-team-id]", getAutocompletePath("teams"), true)
	link.AddDynamicListArgument("[msteams-channel-id]", getAutocompletePath("channels"), true)
	cmd.AddCommand(link)

	unlink := model.NewAutocompleteData("unlink", "", "Unlink the current channel from the MS Teams channel")
	cmd.AddCommand(unlink)

	show := model.NewAutocompleteData("show", "", "Show MS Teams linked channel")
	cmd.AddCommand(show)

	showLinks := model.NewAutocompleteData("show-links", "", "Show all MS Teams linked channels")
	showLinks.RoleID = model.SystemAdminRoleId
	cmd.AddCommand(showLinks)

	connect := model.NewAutocompleteData("connect", "", "Connect your Mattermost account to your MS Teams account")
	cmd.AddCommand(connect)

	disconnect := model.NewAutocompleteData("disconnect", "", "Disconnect your Mattermost account from your MS Teams account")
	cmd.AddCommand(disconnect)

	connectBot := model.NewAutocompleteData("connect-bot", "", "Connect the bot account (only system admins can do this)")
	connectBot.RoleID = model.SystemAdminRoleId
	cmd.AddCommand(connectBot)

	disconnectBot := model.NewAutocompleteData("disconnect-bot", "", "Disconnect the bot account (only system admins can do this)")
	disconnectBot.RoleID = model.SystemAdminRoleId
	cmd.AddCommand(disconnectBot)

	promoteUser := model.NewAutocompleteData("promote", "", "Promote a user from synthetic user account to regular mattermost account")
	promoteUser.AddTextArgument("Username of the existing mattermost user", "username", `^[a-z0-9\.\-_:]+$`)
	promoteUser.AddTextArgument("The new username after the user is promoted", "new username", `^[a-z0-9\.\-_:]+$`)
	promoteUser.RoleID = model.SystemAdminRoleId
	cmd.AddCommand(promoteUser)

	return cmd
}

func (p *Plugin) ExecuteCommand(_ *plugin.Context, args *model.CommandArgs) (*model.CommandResponse, *model.AppError) {
	split := strings.Fields(args.Command)
	command := split[0]
	var parameters []string
	action := ""
	if len(split) > 1 {
		action = split[1]
	}
	if len(split) > 2 {
		parameters = split[2:]
	}

	if command != "/"+msteamsCommand {
		return &model.CommandResponse{}, nil
	}

	if action == "link" {
		return p.executeLinkCommand(args, parameters)
	}

	if action == "unlink" {
		return p.executeUnlinkCommand(args)
	}

	if action == "show" {
		return p.executeShowCommand(args)
	}

	if action == "show-links" {
		return p.executeShowLinksCommand(args)
	}

	if action == "connect" {
		return p.executeConnectCommand(args)
	}

	if action == "connect-bot" {
		return p.executeConnectBotCommand(args)
	}

	if action == "disconnect" {
		return p.executeDisconnectCommand(args)
	}

	if action == "disconnect-bot" {
		return p.executeDisconnectBotCommand(args)
	}

	if action == "promote" {
		return p.executePromoteUserCommand(args, parameters)
	}

	return p.cmdError(args.UserId, args.ChannelId, "Unknown command. Valid options: link, unlink and show.")
}

func (p *Plugin) executeLinkCommand(args *model.CommandArgs, parameters []string) (*model.CommandResponse, *model.AppError) {
	if len(parameters) < 2 {
		return p.cmdError(args.UserId, args.ChannelId, "Invalid link command, please pass the MS Teams team id and channel id as parameters.")
	}

	client, err := p.GetClientForUser(args.UserId)
	if err != nil {
		p.API.LogError("Unable to get the client for user", "MMUserID", args.UserId, "Error", err.Error())
		return p.cmdError(args.UserId, args.ChannelId, "Unable to link the channel, looks like your account is not connected to MS Teams")
	}

	p.sendBotEphemeralPost(args.UserId, args.ChannelId, commandWaitingMessage)
<<<<<<< HEAD
	if errMsg, _ := p.LinkChannels(args.UserId, args.TeamId, args.ChannelId, parameters[0], parameters[1], client); errMsg != "" {
		return p.cmdError(args.UserId, args.ChannelId, errMsg)
=======
	channelsSubscription, err := p.msteamsAppClient.SubscribeToChannel(channelLink.MSTeamsTeam, channelLink.MSTeamsChannel, p.GetURL()+"/", p.getConfiguration().WebhookSecret, p.getBase64Certificate())
	if err != nil {
		p.API.LogDebug("Unable to subscribe to the channel", "channelID", channelLink.MattermostChannelID, "error", err.Error())
		return p.cmdError(args.UserId, args.ChannelId, "Unable to subscribe to the channel")
	}

	p.GetMetrics().ObserveSubscription(metrics.SubscriptionConnected)
	if err = p.store.StoreChannelLink(&channelLink); err != nil {
		p.API.LogDebug("Unable to create the new link", "error", err.Error())
		return p.cmdError(args.UserId, args.ChannelId, "Unable to create new link.")
	}

	tx, err := p.store.BeginTx()
	if err != nil {
		p.API.LogError("Unable to begin the database transaction", "error", err.Error())
		return p.cmdError(args.UserId, args.ChannelId, "Something went wrong")
	}

	var txErr error
	defer func() {
		if txErr != nil {
			if err := p.store.RollbackTx(tx); err != nil {
				p.API.LogError("Unable to rollback database transaction", "error", err.Error())
			}
		}
	}()

	if txErr = p.store.SaveChannelSubscription(tx, storemodels.ChannelSubscription{
		SubscriptionID: channelsSubscription.ID,
		TeamID:         channelLink.MSTeamsTeam,
		ChannelID:      channelLink.MSTeamsChannel,
		ExpiresOn:      channelsSubscription.ExpiresOn,
		Secret:         p.getConfiguration().WebhookSecret,
	}); txErr != nil {
		p.API.LogWarn("Unable to save the subscription in the DB", "error", txErr.Error())
		return p.cmdError(args.UserId, args.ChannelId, "Error occurred while saving the subscription")
	}

	if err := p.store.CommitTx(tx); err != nil {
		p.API.LogError("Unable to commit database transaction", "error", err.Error())
		return p.cmdError(args.UserId, args.ChannelId, "Something went wrong")
>>>>>>> 21175e51
	}

	p.sendBotEphemeralPost(args.UserId, args.ChannelId, "The MS Teams channel is now linked to this Mattermost channel.")
	return &model.CommandResponse{}, nil
}

func (p *Plugin) executeUnlinkCommand(args *model.CommandArgs) (*model.CommandResponse, *model.AppError) {
	if errMsg, _ := p.UnlinkChannels(args.UserId, args.ChannelId); errMsg != "" {
		return p.cmdError(args.UserId, args.ChannelId, errMsg)
	}

	p.sendBotEphemeralPost(args.UserId, args.ChannelId, "The MS Teams channel is no longer linked to this Mattermost channel.")

	return &model.CommandResponse{}, nil
}

func (p *Plugin) executeShowCommand(args *model.CommandArgs) (*model.CommandResponse, *model.AppError) {
	link, err := p.store.GetLinkByChannelID(args.ChannelId)
	if err != nil || link == nil {
		return p.cmdError(args.UserId, args.ChannelId, "Link doesn't exist.")
	}

	msteamsTeam, err := p.msteamsAppClient.GetTeam(link.MSTeamsTeamID)
	if err != nil {
		return p.cmdError(args.UserId, args.ChannelId, "Unable to get the MS Teams team details.")
	}

	msteamsChannel, err := p.msteamsAppClient.GetChannelInTeam(link.MSTeamsTeamID, link.MSTeamsChannelID)
	if err != nil {
		return p.cmdError(args.UserId, args.ChannelId, "Unable to get the MS Teams channel details.")
	}

	text := fmt.Sprintf(
		"This channel is linked to the MS Teams Channel \"%s\" in the Team \"%s\".",
		msteamsChannel.DisplayName,
		msteamsTeam.DisplayName,
	)

	p.sendBotEphemeralPost(args.UserId, args.ChannelId, text)
	return &model.CommandResponse{}, nil
}

func (p *Plugin) executeShowLinksCommand(args *model.CommandArgs) (*model.CommandResponse, *model.AppError) {
	if !p.API.HasPermissionTo(args.UserId, model.PermissionManageSystem) {
		return p.cmdError(args.UserId, args.ChannelId, "Unable to execute the command, only system admins have access to execute this command.")
	}

	links, err := p.store.ListChannelLinksWithNames()
	if err != nil {
		p.API.LogDebug("Unable to get links from store", "Error", err.Error())
		return p.cmdError(args.UserId, args.ChannelId, "Something went wrong.")
	}

	if len(links) == 0 {
		return p.cmdError(args.UserId, args.ChannelId, "No links present.")
	}

	p.sendBotEphemeralPost(args.UserId, args.ChannelId, commandWaitingMessage)
	go p.SendLinksWithDetails(args.UserId, args.ChannelId, links)
	return &model.CommandResponse{}, nil
}

func (p *Plugin) SendLinksWithDetails(userID, channelID string, links []*storemodels.ChannelLink) {
	defer func() {
		if r := recover(); r != nil {
			p.GetMetrics().ObserveGoroutineFailure()
			p.API.LogError("Recovering from panic", "panic", r, "stack", string(debug.Stack()))
		}
	}()

	var sb strings.Builder
	sb.WriteString("| Mattermost Team | Mattermost Channel | MS Teams Team | MS Teams Channel | \n| :------|:--------|:-------|:-----------|")

	msTeamsTeamIDsVsNames, msTeamsChannelIDsVsNames, errorsFound := p.GetMSTeamsTeamAndChannelDetailsFromChannelLinks(links, userID, false)

	for _, link := range links {
		row := fmt.Sprintf(
			"\n|%s|%s|%s|%s|",
			link.MattermostTeamName,
			link.MattermostChannelName,
			msTeamsTeamIDsVsNames[link.MSTeamsTeamID],
			msTeamsChannelIDsVsNames[link.MSTeamsChannelID],
		)

		if row != "\n|||||" {
			sb.WriteString(row)
		}
	}

	if errorsFound {
		sb.WriteString("\nThere were some errors while fetching details. Please check the server logs.")
	}

	p.sendBotEphemeralPost(userID, channelID, sb.String())
}

func (p *Plugin) executeConnectCommand(args *model.CommandArgs) (*model.CommandResponse, *model.AppError) {
	if storedToken, _ := p.store.GetTokenForMattermostUser(args.UserId); storedToken != nil {
		return p.cmdError(args.UserId, args.ChannelId, "You are already connected to MS Teams. Please disconnect your account first before connecting again.")
	}

	genericErrorMessage := "Error in trying to connect the account, please try again."
	presentInWhitelist, err := p.store.IsUserPresentInWhitelist(args.UserId)
	if err != nil {
		p.API.LogError("Error in checking if a user is present in whitelist", "UserID", args.UserId, "Error", err.Error())
		return p.cmdError(args.UserId, args.ChannelId, genericErrorMessage)
	}

	if !presentInWhitelist {
		whitelistSize, err := p.store.GetSizeOfWhitelist()
		if err != nil {
			p.API.LogError("Error in getting the size of whitelist", "Error", err.Error())
			return p.cmdError(args.UserId, args.ChannelId, genericErrorMessage)
		}

		if whitelistSize >= p.getConfiguration().ConnectedUsersAllowed {
			return p.cmdError(args.UserId, args.ChannelId, "You cannot connect your account because the maximum limit of users allowed to connect has been reached. Please contact your system administrator.")
		}
	}

	state := fmt.Sprintf("%s_%s", model.NewId(), args.UserId)
	if err := p.store.StoreOAuth2State(state); err != nil {
		p.API.LogError("Error in storing the OAuth state", "error", err.Error())
		return p.cmdError(args.UserId, args.ChannelId, genericErrorMessage)
	}

	codeVerifier := model.NewId()
	if appErr := p.API.KVSet("_code_verifier_"+args.UserId, []byte(codeVerifier)); appErr != nil {
		p.API.LogError("Error in storing the code verifier", "error", appErr.Error())
		return p.cmdError(args.UserId, args.ChannelId, genericErrorMessage)
	}

	connectURL := msteams.GetAuthURL(p.GetURL()+"/oauth-redirect", p.configuration.TenantID, p.configuration.ClientID, p.configuration.ClientSecret, state, codeVerifier)
	p.sendBotEphemeralPost(args.UserId, args.ChannelId, fmt.Sprintf("[Click here to connect your account](%s)", connectURL))
	return &model.CommandResponse{}, nil
}

func (p *Plugin) executeConnectBotCommand(args *model.CommandArgs) (*model.CommandResponse, *model.AppError) {
	if !p.API.HasPermissionTo(args.UserId, model.PermissionManageSystem) {
		return p.cmdError(args.UserId, args.ChannelId, "Unable to connect the bot account, only system admins can connect the bot account.")
	}

	if storedToken, _ := p.store.GetTokenForMattermostUser(p.userID); storedToken != nil {
		return p.cmdError(args.UserId, args.ChannelId, "The bot account is already connected to MS Teams. Please disconnect the bot account first before connecting again.")
	}

	genericErrorMessage := "Error in trying to connect the bot account, please try again."
	presentInWhitelist, err := p.store.IsUserPresentInWhitelist(p.userID)
	if err != nil {
		p.API.LogError("Error in checking if the bot user is present in whitelist", "BotUserID", p.userID, "Error", err.Error())
		return p.cmdError(args.UserId, args.ChannelId, genericErrorMessage)
	}

	if !presentInWhitelist {
		whitelistSize, err := p.store.GetSizeOfWhitelist()
		if err != nil {
			p.API.LogError("Error in getting the size of whitelist", "Error", err.Error())
			return p.cmdError(args.UserId, args.ChannelId, genericErrorMessage)
		}

		if whitelistSize >= p.getConfiguration().ConnectedUsersAllowed {
			return p.cmdError(args.UserId, args.ChannelId, "You cannot connect the bot account because the maximum limit of users allowed to connect has been reached.")
		}
	}

	state := fmt.Sprintf("%s_%s", model.NewId(), p.userID)
	if err := p.store.StoreOAuth2State(state); err != nil {
		p.API.LogError("Error in storing the OAuth state", "error", err.Error())
		return p.cmdError(args.UserId, args.ChannelId, genericErrorMessage)
	}

	codeVerifier := model.NewId()
	appErr := p.API.KVSet("_code_verifier_"+p.GetBotUserID(), []byte(codeVerifier))
	if appErr != nil {
		return p.cmdError(args.UserId, args.ChannelId, genericErrorMessage)
	}

	connectURL := msteams.GetAuthURL(p.GetURL()+"/oauth-redirect", p.configuration.TenantID, p.configuration.ClientID, p.configuration.ClientSecret, state, codeVerifier)

	p.sendBotEphemeralPost(args.UserId, args.ChannelId, fmt.Sprintf("[Click here to connect the bot account](%s)", connectURL))
	return &model.CommandResponse{}, nil
}

func (p *Plugin) executeDisconnectCommand(args *model.CommandArgs) (*model.CommandResponse, *model.AppError) {
	teamsUserID, err := p.store.MattermostToTeamsUserID(args.UserId)
	if err != nil {
		p.sendBotEphemeralPost(args.UserId, args.ChannelId, "Error: the account is not connected")
		return &model.CommandResponse{}, nil
	}

	if _, err = p.store.GetTokenForMattermostUser(args.UserId); err != nil {
		p.sendBotEphemeralPost(args.UserId, args.ChannelId, "Error: the account is not connected")
		return &model.CommandResponse{}, nil
	}

	err = p.store.SetUserInfo(args.UserId, teamsUserID, nil)
	if err != nil {
		p.sendBotEphemeralPost(args.UserId, args.ChannelId, fmt.Sprintf("Error: unable to disconnect your account, %s", err.Error()))
		return &model.CommandResponse{}, nil
	}

	p.sendBotEphemeralPost(args.UserId, args.ChannelId, "Your account has been disconnected.")
	if err := p.store.DeleteDMAndGMChannelPromptTime(args.UserId); err != nil {
		p.API.LogDebug("Unable to delete the last prompt timestamp for the user", "MMUserID", args.UserId, "Error", err.Error())
	}

	return &model.CommandResponse{}, nil
}

func (p *Plugin) executeDisconnectBotCommand(args *model.CommandArgs) (*model.CommandResponse, *model.AppError) {
	if !p.API.HasPermissionTo(args.UserId, model.PermissionManageSystem) {
		return p.cmdError(args.UserId, args.ChannelId, "Unable to disconnect the bot account, only system admins can disconnect the bot account.")
	}

	if _, err := p.store.MattermostToTeamsUserID(p.userID); err != nil {
		p.sendBotEphemeralPost(args.UserId, args.ChannelId, "Error: unable to find the connected bot account")
		return &model.CommandResponse{}, nil
	}

	if err := p.store.DeleteUserInfo(p.userID); err != nil {
		p.sendBotEphemeralPost(args.UserId, args.ChannelId, fmt.Sprintf("Error: unable to disconnect the bot account, %s", err.Error()))
		return &model.CommandResponse{}, nil
	}

	p.sendBotEphemeralPost(args.UserId, args.ChannelId, "The bot account has been disconnected.")
	return &model.CommandResponse{}, nil
}

func (p *Plugin) executePromoteUserCommand(args *model.CommandArgs, parameters []string) (*model.CommandResponse, *model.AppError) {
	if len(parameters) != 2 {
		p.sendBotEphemeralPost(args.UserId, args.ChannelId, "Invalid promote command, please pass the current username and promoted username as parameters.")
		return &model.CommandResponse{}, nil
	}

	if !p.API.HasPermissionTo(args.UserId, model.PermissionManageSystem) {
		p.sendBotEphemeralPost(args.UserId, args.ChannelId, "Unable to execute the command, only system admins have access to execute this command.")
		return &model.CommandResponse{}, nil
	}

	username := parameters[0]
	newUsername := parameters[1]

	var user *model.User
	var appErr *model.AppError
	if strings.HasPrefix(username, "@") {
		user, appErr = p.API.GetUserByUsername(username[1:])
	} else {
		user, appErr = p.API.GetUserByUsername(username)
	}
	if appErr != nil {
		p.sendBotEphemeralPost(args.UserId, args.ChannelId, "Error: Unable to promote account "+username+", user not found")
		return &model.CommandResponse{}, nil
	}

	userID, err := p.store.MattermostToTeamsUserID(user.Id)
	if err != nil || userID == "" {
		p.sendBotEphemeralPost(args.UserId, args.ChannelId, "Error: Unable to promote account "+username+", it is not a known msteams user account")
		return &model.CommandResponse{}, nil
	}

	if user.RemoteId == nil {
		p.sendBotEphemeralPost(args.UserId, args.ChannelId, "Error: Unable to promote account "+username+", it is already a regular account")
		return &model.CommandResponse{}, nil
	}

	newUser, appErr := p.API.GetUserByUsername(newUsername)
	if appErr == nil && newUser != nil && newUser.Id != user.Id {
		p.sendBotEphemeralPost(args.UserId, args.ChannelId, "Error: the promoted username already exists, please use a different username.")
		return &model.CommandResponse{}, nil
	}

	user.RemoteId = nil
	user.Username = newUsername
	_, appErr = p.API.UpdateUser(user)
	if appErr != nil {
		p.sendBotEphemeralPost(args.UserId, args.ChannelId, "Error: Unable to promote account "+username)
		return &model.CommandResponse{}, nil
	}

	p.sendBotEphemeralPost(args.UserId, args.ChannelId, "Account "+username+" has been promoted and updated the username to "+newUsername)
	return &model.CommandResponse{}, nil
}

func getAutocompletePath(path string) string {
	return "plugins/" + pluginID + "/autocomplete/" + path
}<|MERGE_RESOLUTION|>--- conflicted
+++ resolved
@@ -158,52 +158,8 @@
 	}
 
 	p.sendBotEphemeralPost(args.UserId, args.ChannelId, commandWaitingMessage)
-<<<<<<< HEAD
 	if errMsg, _ := p.LinkChannels(args.UserId, args.TeamId, args.ChannelId, parameters[0], parameters[1], client); errMsg != "" {
 		return p.cmdError(args.UserId, args.ChannelId, errMsg)
-=======
-	channelsSubscription, err := p.msteamsAppClient.SubscribeToChannel(channelLink.MSTeamsTeam, channelLink.MSTeamsChannel, p.GetURL()+"/", p.getConfiguration().WebhookSecret, p.getBase64Certificate())
-	if err != nil {
-		p.API.LogDebug("Unable to subscribe to the channel", "channelID", channelLink.MattermostChannelID, "error", err.Error())
-		return p.cmdError(args.UserId, args.ChannelId, "Unable to subscribe to the channel")
-	}
-
-	p.GetMetrics().ObserveSubscription(metrics.SubscriptionConnected)
-	if err = p.store.StoreChannelLink(&channelLink); err != nil {
-		p.API.LogDebug("Unable to create the new link", "error", err.Error())
-		return p.cmdError(args.UserId, args.ChannelId, "Unable to create new link.")
-	}
-
-	tx, err := p.store.BeginTx()
-	if err != nil {
-		p.API.LogError("Unable to begin the database transaction", "error", err.Error())
-		return p.cmdError(args.UserId, args.ChannelId, "Something went wrong")
-	}
-
-	var txErr error
-	defer func() {
-		if txErr != nil {
-			if err := p.store.RollbackTx(tx); err != nil {
-				p.API.LogError("Unable to rollback database transaction", "error", err.Error())
-			}
-		}
-	}()
-
-	if txErr = p.store.SaveChannelSubscription(tx, storemodels.ChannelSubscription{
-		SubscriptionID: channelsSubscription.ID,
-		TeamID:         channelLink.MSTeamsTeam,
-		ChannelID:      channelLink.MSTeamsChannel,
-		ExpiresOn:      channelsSubscription.ExpiresOn,
-		Secret:         p.getConfiguration().WebhookSecret,
-	}); txErr != nil {
-		p.API.LogWarn("Unable to save the subscription in the DB", "error", txErr.Error())
-		return p.cmdError(args.UserId, args.ChannelId, "Error occurred while saving the subscription")
-	}
-
-	if err := p.store.CommitTx(tx); err != nil {
-		p.API.LogError("Unable to commit database transaction", "error", err.Error())
-		return p.cmdError(args.UserId, args.ChannelId, "Something went wrong")
->>>>>>> 21175e51
 	}
 
 	p.sendBotEphemeralPost(args.UserId, args.ChannelId, "The MS Teams channel is now linked to this Mattermost channel.")

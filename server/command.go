--- conflicted
+++ resolved
@@ -507,14 +507,8 @@
 		}
 	}
 
-<<<<<<< HEAD
-	connectURL := p.GetURL() + "/connect"
+	connectURL := p.GetURL() + "/connect?isBot"
 	return p.cmdSuccess(args, fmt.Sprintf("[Click here to connect the bot account](%s)", connectURL))
-=======
-	connectURL := p.GetURL() + "/connect?isBot"
-	p.sendBotEphemeralPost(args.UserId, args.ChannelId, fmt.Sprintf("[Click here to connect the bot account](%s)", connectURL))
-	return &model.CommandResponse{}, nil
->>>>>>> 13292b29
 }
 
 func (p *Plugin) executeDisconnectCommand(args *model.CommandArgs) (*model.CommandResponse, *model.AppError) {
@@ -589,13 +583,8 @@
 	user.EmailVerified = true
 	_, appErr = p.API.UpdateUser(user)
 	if appErr != nil {
-<<<<<<< HEAD
+		p.API.LogWarn("Unable to update the user during promotion", "user_id", user.Id, "error", appErr.Error())
 		return p.cmdSuccess(args, "Error: Unable to promote account "+username)
-=======
-		p.API.LogWarn("Unable to update the user during promotion", "user_id", user.Id, "error", appErr.Error())
-		p.sendBotEphemeralPost(args.UserId, args.ChannelId, "Error: Unable to promote account "+username)
-		return &model.CommandResponse{}, nil
->>>>>>> 13292b29
 	}
 
 	return p.cmdSuccess(args, "Account "+username+" has been promoted and updated the username to "+newUsername)

--- conflicted
+++ resolved
@@ -273,19 +273,14 @@
 	return &model.CommandResponse{}, nil
 }
 
-<<<<<<< HEAD
-func (p *Plugin) executeDisconnectCommand(c *plugin.Context, args *model.CommandArgs) (*model.CommandResponse, *model.AppError) {
-	if _, err := p.store.MattermostToTeamsUserID(args.UserId); err != nil {
-=======
 func (p *Plugin) executeDisconnectCommand(args *model.CommandArgs) (*model.CommandResponse, *model.AppError) {
-	teamsUserID, err := p.store.MattermostToTeamsUserID(args.UserId)
+	_, err := p.store.MattermostToTeamsUserID(args.UserId)
 	if err != nil {
 		p.sendBotEphemeralPost(args.UserId, args.ChannelId, "Error: the account is not connected")
 		return &model.CommandResponse{}, nil
 	}
 
 	if _, err = p.store.GetTokenForMattermostUser(args.UserId); err != nil {
->>>>>>> e95643e2
 		p.sendBotEphemeralPost(args.UserId, args.ChannelId, "Error: the account is not connected")
 		return &model.CommandResponse{}, nil
 	}

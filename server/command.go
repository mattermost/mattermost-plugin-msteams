--- conflicted
+++ resolved
@@ -156,44 +156,9 @@
 		return p.cmdError(args.UserId, args.ChannelId, "Unable to link the channel, looks like your account is not connected to MS Teams")
 	}
 
-<<<<<<< HEAD
-	if _, err = client.GetChannelInTeam(parameters[0], parameters[1]); err != nil {
-		return p.cmdError(args.UserId, args.ChannelId, "MS Teams channel not found or you don't have the permissions to access it.")
-	}
-
-	channelLink := storemodels.ChannelLink{
-		MattermostTeamID:    channel.TeamId,
-		MattermostChannelID: channel.Id,
-		MSTeamsTeamID:       parameters[0],
-		MSTeamsChannelID:    parameters[1],
-		Creator:             args.UserId,
-	}
-
-	channelsSubscription, err := p.msteamsAppClient.SubscribeToChannel(channelLink.MSTeamsTeamID, channelLink.MSTeamsChannelID, p.GetURL()+"/", p.getConfiguration().WebhookSecret)
-	if err != nil {
-		p.API.LogDebug("Unable to subscribe to the channel", "channelID", channelLink.MattermostChannelID, "error", err.Error())
-		return p.cmdError(args.UserId, args.ChannelId, "Unable to subscribe to the channel")
-	}
-
-	if err = p.store.StoreChannelLink(&channelLink); err != nil {
-		p.API.LogDebug("Unable to create the new link", "error", err.Error())
-		return p.cmdError(args.UserId, args.ChannelId, "Unable to create new link.")
-	}
-
-	err = p.store.SaveChannelSubscription(storemodels.ChannelSubscription{
-		SubscriptionID: channelsSubscription.ID,
-		TeamID:         channelLink.MSTeamsTeamID,
-		ChannelID:      channelLink.MSTeamsChannelID,
-		ExpiresOn:      channelsSubscription.ExpiresOn,
-		Secret:         p.getConfiguration().WebhookSecret,
-	})
-	if err != nil {
-		return p.cmdError(args.UserId, args.ChannelId, "Unable to save the subscription in the monitoring system: "+err.Error())
-=======
 	p.sendBotEphemeralPost(args.UserId, args.ChannelId, commandWaitingMessage)
 	if errMsg, _ := p.LinkChannels(args.UserId, args.TeamId, args.ChannelId, parameters[0], parameters[1], client); errMsg != "" {
 		return p.cmdError(args.UserId, args.ChannelId, errMsg)
->>>>>>> 1a8dcf67
 	}
 
 	p.sendBotEphemeralPost(args.UserId, args.ChannelId, "The MS Teams channel is now linked to this Mattermost channel.")
@@ -207,24 +172,6 @@
 
 	p.sendBotEphemeralPost(args.UserId, args.ChannelId, "The MS Teams channel is no longer linked to this Mattermost channel.")
 
-<<<<<<< HEAD
-	subscription, err := p.store.GetChannelSubscriptionByTeamsChannelID(link.MSTeamsChannelID)
-	if err != nil {
-		p.API.LogDebug("Unable to get the subscription by MS Teams channel ID", "error", err.Error())
-		return &model.CommandResponse{}, nil
-	}
-
-	if err = p.store.DeleteSubscription(subscription.SubscriptionID); err != nil {
-		p.API.LogDebug("Unable to delete the subscription from the DB", "subscriptionID", subscription.SubscriptionID, "error", err.Error())
-		return &model.CommandResponse{}, nil
-	}
-
-	if err = p.msteamsAppClient.DeleteSubscription(subscription.SubscriptionID); err != nil {
-		p.API.LogDebug("Unable to delete the subscription on MS Teams", "subscriptionID", subscription.SubscriptionID, "error", err.Error())
-	}
-
-=======
->>>>>>> 1a8dcf67
 	return &model.CommandResponse{}, nil
 }
 
@@ -302,8 +249,6 @@
 }
 
 func (p *Plugin) executeConnectCommand(args *model.CommandArgs) (*model.CommandResponse, *model.AppError) {
-<<<<<<< HEAD
-=======
 	if storedToken, _ := p.store.GetTokenForMattermostUser(args.UserId); storedToken != nil {
 		return p.cmdError(args.UserId, args.ChannelId, "You are already connected to MS Teams. Please disconnect your account first before connecting again.")
 	}
@@ -327,7 +272,6 @@
 		}
 	}
 
->>>>>>> 1a8dcf67
 	state := fmt.Sprintf("%s_%s", model.NewId(), args.UserId)
 	if err := p.store.StoreOAuth2State(state); err != nil {
 		p.API.LogError("Error in storing the OAuth state", "error", err.Error())

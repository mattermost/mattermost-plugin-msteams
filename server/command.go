--- conflicted
+++ resolved
@@ -500,29 +500,6 @@
 		return p.cmdError(args, "The bot account is already connected to MS Teams. Please disconnect the bot account first before connecting again.")
 	}
 
-<<<<<<< HEAD
-=======
-	genericErrorMessage := "Error in trying to connect the bot account, please try again."
-
-	hasRightToConnect, err := p.UserHasRightToConnect(p.botUserID)
-	if err != nil {
-		p.API.LogWarn("Error in checking if the bot user has the right to connect", "bot_user_id", p.botUserID, "error", err.Error())
-		return p.cmdError(args, genericErrorMessage)
-	}
-
-	if !hasRightToConnect {
-		canOpenlyConnect, openConnectErr := p.UserCanOpenlyConnect(p.botUserID)
-		if openConnectErr != nil {
-			p.API.LogWarn("Error in checking if the bot user can openly connect", "bot_user_id", p.botUserID, "error", openConnectErr.Error())
-			return p.cmdError(args, genericErrorMessage)
-		}
-
-		if !canOpenlyConnect {
-			return p.cmdError(args, "You cannot connect the bot account because the maximum limit of users allowed to connect has been reached.")
-		}
-	}
-
->>>>>>> 1292481d
 	p.SendConnectBotMessage(args.ChannelId, args.UserId)
 	return &model.CommandResponse{}, nil
 }

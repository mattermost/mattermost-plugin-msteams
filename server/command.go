package main

import (
	"encoding/json"
	"fmt"
	"math"
	"strings"
	"sync"

	"github.com/mattermost/mattermost-plugin-api/experimental/command"
	"github.com/mattermost/mattermost-plugin-msteams-sync/server/msteams"
	"github.com/mattermost/mattermost-plugin-msteams-sync/server/store/storemodels"
	"github.com/mattermost/mattermost-server/v6/model"
	"github.com/mattermost/mattermost-server/v6/plugin"
)

const msteamsCommand = "msteams-sync"
const commandWaitingMessage = "Please wait while your request is being processed."

func (p *Plugin) createMsteamsSyncCommand() *model.Command {
	iconData, err := command.GetIconData(p.API, "assets/msteams-sync-icon.svg")
	if err != nil {
		p.API.LogError("Unable to get the msteams icon for the slash command")
	}

	return &model.Command{
		Trigger:              msteamsCommand,
		AutoComplete:         true,
		AutoCompleteDesc:     "Manage synced channels between MS Teams and Mattermost",
		AutoCompleteHint:     "[command]",
		Username:             botUsername,
		DisplayName:          botDisplayName,
		AutocompleteData:     getAutocompleteData(),
		AutocompleteIconData: iconData,
	}
}

func (p *Plugin) cmdError(userID string, channelID string, detailedError string) (*model.CommandResponse, *model.AppError) {
	p.API.SendEphemeralPost(userID, &model.Post{
		Message:   detailedError,
		UserId:    p.userID,
		ChannelId: channelID,
	})
	return &model.CommandResponse{}, nil
}

func (p *Plugin) sendBotEphemeralPost(userID, channelID, message string) {
	_ = p.API.SendEphemeralPost(userID, &model.Post{
		Message:   message,
		UserId:    p.userID,
		ChannelId: channelID,
	})
}

func getAutocompleteData() *model.AutocompleteData {
	cmd := model.NewAutocompleteData(msteamsCommand, "[command]", "Manage MS Teams linked channels")

	link := model.NewAutocompleteData("link", "[msteams-team-id] [msteams-channel-id]", "Link current channel to a MS Teams channel")
	link.AddDynamicListArgument("[msteams-team-id]", getAutocompletePath("teams"), true)
	link.AddDynamicListArgument("[msteams-channel-id]", getAutocompletePath("channels"), true)
	cmd.AddCommand(link)

	unlink := model.NewAutocompleteData("unlink", "", "Unlink the current channel from the MS Teams channel")
	cmd.AddCommand(unlink)

	show := model.NewAutocompleteData("show", "", "Show MS Teams linked channel")
	cmd.AddCommand(show)

	showLinks := model.NewAutocompleteData("show-links", "", "Show all MS Teams linked channels")
	showLinks.RoleID = model.SystemAdminRoleId
	cmd.AddCommand(showLinks)

	connect := model.NewAutocompleteData("connect", "", "Connect your Mattermost account to your MS Teams account")
	cmd.AddCommand(connect)

	disconnect := model.NewAutocompleteData("disconnect", "", "Disconnect your Mattermost account from your MS Teams account")
	cmd.AddCommand(disconnect)

	connectBot := model.NewAutocompleteData("connect-bot", "", "Connect the bot account (only system admins can do this)")
	connectBot.RoleID = model.SystemAdminRoleId
	cmd.AddCommand(connectBot)

	disconnectBot := model.NewAutocompleteData("disconnect-bot", "", "Disconnect the bot account (only system admins can do this)")
	disconnectBot.RoleID = model.SystemAdminRoleId
	cmd.AddCommand(disconnectBot)

	return cmd
}

func (p *Plugin) ExecuteCommand(_ *plugin.Context, args *model.CommandArgs) (*model.CommandResponse, *model.AppError) {
	split := strings.Fields(args.Command)
	command := split[0]
	var parameters []string
	action := ""
	if len(split) > 1 {
		action = split[1]
	}
	if len(split) > 2 {
		parameters = split[2:]
	}

	if command != "/"+msteamsCommand {
		return &model.CommandResponse{}, nil
	}

	if action == "link" {
		return p.executeLinkCommand(args, parameters)
	}

	if action == "unlink" {
		return p.executeUnlinkCommand(args)
	}

	if action == "show" {
		return p.executeShowCommand(args)
	}

	if action == "show-links" {
		return p.executeShowLinksCommand(args)
	}

	if action == "connect" {
		return p.executeConnectCommand(args)
	}

	if action == "connect-bot" {
		return p.executeConnectBotCommand(args)
	}

	if action == "disconnect" {
		return p.executeDisconnectCommand(args)
	}

	if action == "disconnect-bot" {
		return p.executeDisconnectBotCommand(args)
	}

	return p.cmdError(args.UserId, args.ChannelId, "Unknown command. Valid options: link, unlink and show.")
}

func (p *Plugin) executeLinkCommand(args *model.CommandArgs, parameters []string) (*model.CommandResponse, *model.AppError) {
	channel, appErr := p.API.GetChannel(args.ChannelId)
	if appErr != nil {
		return p.cmdError(args.UserId, args.ChannelId, "Unable to get the current channel information.")
	}

	if channel.Type == model.ChannelTypeDirect || channel.Type == model.ChannelTypeGroup {
		return p.cmdError(args.UserId, args.ChannelId, "Linking/unlinking a direct or group message is not allowed")
	}

	canLinkChannel := p.API.HasPermissionToChannel(args.UserId, args.ChannelId, model.PermissionManageChannelRoles)
	if !canLinkChannel {
		return p.cmdError(args.UserId, args.ChannelId, "Unable to link the channel. You have to be a channel admin to link it.")
	}

	if len(parameters) < 2 {
		return p.cmdError(args.UserId, args.ChannelId, "Invalid link command, please pass the MS Teams team id and channel id as parameters.")
	}

	if !p.store.CheckEnabledTeamByTeamID(args.TeamId) {
		return p.cmdError(args.UserId, args.ChannelId, "This team is not enabled for MS Teams sync.")
	}

	link, err := p.store.GetLinkByChannelID(args.ChannelId)
	if err == nil && link != nil {
		return p.cmdError(args.UserId, args.ChannelId, "A link for this channel already exists. Please unlink the channel before you link again with another channel.")
	}

	link, err = p.store.GetLinkByMSTeamsChannelID(parameters[0], parameters[1])
	if err == nil && link != nil {
		return p.cmdError(args.UserId, args.ChannelId, "A link for this channel already exists. Please unlink the channel before you link again with another channel.")
	}

	client, err := p.GetClientForUser(args.UserId)
	if err != nil {
		return p.cmdError(args.UserId, args.ChannelId, "Unable to link the channel, looks like your account is not connected to MS Teams")
	}

	if _, err = client.GetChannelInTeam(parameters[0], parameters[1]); err != nil {
		return p.cmdError(args.UserId, args.ChannelId, "MS Teams channel not found or you don't have the permissions to access it.")
	}

<<<<<<< HEAD
	err = p.store.StoreChannelLink(&storemodels.ChannelLink{
		MattermostTeamID:    channel.TeamId,
		MattermostChannelID: channel.Id,
		MSTeamsTeam:         parameters[0],
		MSTeamsChannel:      parameters[1],
		Creator:             args.UserId,
	})
=======
	channelLink := storemodels.ChannelLink{
		MattermostTeam:    channel.TeamId,
		MattermostChannel: channel.Id,
		MSTeamsTeam:       parameters[0],
		MSTeamsChannel:    parameters[1],
		Creator:           args.UserId,
	}
	err = p.store.StoreChannelLink(&channelLink)
>>>>>>> 39dfa653
	if err != nil {
		return p.cmdError(args.UserId, args.ChannelId, "Unable to create new link.")
	}

	channelsSubscription, err := p.msteamsAppClient.SubscribeToChannel(channelLink.MSTeamsTeam, channelLink.MSTeamsChannel, p.GetURL()+"/", p.getConfiguration().WebhookSecret)
	if err != nil {
		return p.cmdError(args.UserId, args.ChannelId, "Unable to subscribe to the channel: "+err.Error())
	}

	err = p.store.SaveChannelSubscription(storemodels.ChannelSubscription{
		SubscriptionID: channelsSubscription.ID,
		TeamID:         channelLink.MSTeamsTeam,
		ChannelID:      channelLink.MSTeamsChannel,
		ExpiresOn:      channelsSubscription.ExpiresOn,
		Secret:         p.getConfiguration().WebhookSecret,
	})
	if err != nil {
		return p.cmdError(args.UserId, args.ChannelId, "Unable to save the subscription in the monitoring system: "+err.Error())
	}

	p.sendBotEphemeralPost(args.UserId, args.ChannelId, "The MS Teams channel is now linked to this Mattermost channel.")
	return &model.CommandResponse{}, nil
}

func (p *Plugin) executeUnlinkCommand(args *model.CommandArgs) (*model.CommandResponse, *model.AppError) {
	channel, appErr := p.API.GetChannel(args.ChannelId)
	if appErr != nil {
		return p.cmdError(args.UserId, args.ChannelId, "Unable to get the current channel information.")
	}

	if channel.Type == model.ChannelTypeDirect || channel.Type == model.ChannelTypeGroup {
		return p.cmdError(args.UserId, args.ChannelId, "Linking/unlinking a direct or group message is not allowed")
	}

	canLinkChannel := p.API.HasPermissionToChannel(args.UserId, args.ChannelId, model.PermissionManageChannelRoles)
	if !canLinkChannel {
		return p.cmdError(args.UserId, args.ChannelId, "Unable to unlink the channel, you have to be a channel admin to unlink it.")
	}

	if _, err := p.store.GetLinkByChannelID(channel.Id); err != nil {
		return p.cmdError(args.UserId, args.ChannelId, "This Mattermost channel is not linked to any MS Teams channel.")
	}

	if err := p.store.DeleteLinkByChannelID(channel.Id); err != nil {
		return p.cmdError(args.UserId, args.ChannelId, "Unable to delete link.")
	}

	p.sendBotEphemeralPost(args.UserId, args.ChannelId, "The MS Teams channel is no longer linked to this Mattermost channel.")
	return &model.CommandResponse{}, nil
}

func (p *Plugin) executeShowCommand(args *model.CommandArgs) (*model.CommandResponse, *model.AppError) {
	link, err := p.store.GetLinkByChannelID(args.ChannelId)
	if err != nil || link == nil {
		return p.cmdError(args.UserId, args.ChannelId, "Link doesn't exist.")
	}

	msteamsTeam, err := p.msteamsAppClient.GetTeam(link.MSTeamsTeam)
	if err != nil {
		return p.cmdError(args.UserId, args.ChannelId, "Unable to get the MS Teams team information.")
	}

	msteamsChannel, err := p.msteamsAppClient.GetChannelInTeam(link.MSTeamsTeam, link.MSTeamsChannel)
	if err != nil {
		return p.cmdError(args.UserId, args.ChannelId, "Unable to get the MS Teams channel information.")
	}

	text := fmt.Sprintf(
		"This channel is linked to the MS Teams Channel \"%s\" (with id: %s) in the Team \"%s\" (with the id: %s).",
		msteamsChannel.DisplayName,
		msteamsChannel.ID,
		msteamsTeam.DisplayName,
		msteamsTeam.ID,
	)

	p.sendBotEphemeralPost(args.UserId, args.ChannelId, text)
	return &model.CommandResponse{}, nil
}

func (p *Plugin) executeShowLinksCommand(args *model.CommandArgs) (*model.CommandResponse, *model.AppError) {
	if !p.API.HasPermissionTo(args.UserId, model.PermissionManageSystem) {
		return p.cmdError(args.UserId, args.ChannelId, "Unable to execute the command, only system admins have access to execute this command.")
	}

	links, err := p.store.GetLinks()
	if err != nil {
		p.API.LogDebug("Unable to get links from store", "Error", err.Error())
		return p.cmdError(args.UserId, args.ChannelId, "Something went wrong.")
	}

	if len(links) == 0 {
		return p.cmdError(args.UserId, args.ChannelId, "No links present.")
	}

	p.sendBotEphemeralPost(args.UserId, args.ChannelId, commandWaitingMessage)
	go p.SendLinksWithDetails(args.UserId, args.ChannelId, links)
	return &model.CommandResponse{}, nil
}

func (p *Plugin) SendLinksWithDetails(userID, channelID string, links []*storemodels.ChannelLink) {
	var sb strings.Builder
	sb.WriteString("| Mattermost Team | Mattermost Channel | MS Teams Team | MS Teams Channel | \n| :------|:--------|:-------|:-----------|")
	errorsFound := false
	wg := sync.WaitGroup{}
	batchSize := math.Sqrt(float64(len(links)))

	msTeamsTeamIDsVsNames := make(map[string]string)
	msTeamsChannelIDsVsNames := make(map[string]string)
	msTeamsTeamIDsVsChannelsQuery := make(map[string]string)

	// Process all the links in batches using goroutines
	for idx := 0; idx < len(links); idx += int(batchSize) {
		wg.Add(1)
		go func(i int) {
			defer wg.Done()
			for index := i; index < i+int(batchSize) && index < len(links); index++ {
				link := links[index]
				msTeamsTeamIDsVsNames[link.MSTeamsTeam] = ""
				msTeamsChannelIDsVsNames[link.MSTeamsChannel] = ""

				// Build the channels query for each team
				if msTeamsTeamIDsVsChannelsQuery[link.MSTeamsTeam] == "" {
					msTeamsTeamIDsVsChannelsQuery[link.MSTeamsTeam] = "id in ("
				} else if channelsQuery := msTeamsTeamIDsVsChannelsQuery[link.MSTeamsTeam]; channelsQuery[len(channelsQuery)-1:] != "(" {
					msTeamsTeamIDsVsChannelsQuery[link.MSTeamsTeam] += ","
				}

				msTeamsTeamIDsVsChannelsQuery[link.MSTeamsTeam] += "'" + link.MSTeamsChannel + "'"

			}
		}(idx)
	}

	wg.Wait()

	// Get MS Teams display names for each unique team ID and store it
	teamDetailsErr := p.GetMSTeamsTeamDetails(msTeamsTeamIDsVsNames)
	errorsFound = errorsFound || teamDetailsErr

	// Get MS Teams channel details for all channels for each unique team
	channelDetailsErr := p.GetMSTeamsChannelDetailsForAllTeams(msTeamsTeamIDsVsChannelsQuery, msTeamsChannelIDsVsNames, &wg)
	errorsFound = errorsFound || channelDetailsErr

	for _, link := range links {
		row := fmt.Sprintf(
			"\n|%s|%s|%s|%s|",
			link.MattermostTeamName,
			link.MattermostChannelName,
			msTeamsTeamIDsVsNames[link.MSTeamsTeam],
			msTeamsChannelIDsVsNames[link.MSTeamsChannel],
		)

		if row != "\n|||||" {
			sb.WriteString(row)
		}
	}

	if errorsFound {
		sb.WriteString("\nThere were some errors while fetching information. Please check the server logs.")
	}

	p.sendBotEphemeralPost(userID, channelID, sb.String())
}

func (p *Plugin) GetMSTeamsTeamDetails(msTeamsTeamIDsVsNames map[string]string) bool {
	var msTeamsFilterQuery strings.Builder
	msTeamsFilterQuery.WriteString("id in (")
	length := len(msTeamsTeamIDsVsNames)
	count := 0
	for teamID := range msTeamsTeamIDsVsNames {
		count++
		msTeamsFilterQuery.WriteString("'" + teamID + "'")
		if count != length {
			msTeamsFilterQuery.WriteString(", ")
		}
	}

	msTeamsFilterQuery.WriteString(")")
	msTeamsTeams, err := p.msteamsAppClient.GetTeams(msTeamsFilterQuery.String())
	if err != nil {
		p.API.LogDebug("Unable to get the MS Teams teams information", "Error", err.Error())
		return true
	}

	for _, msTeamsTeam := range msTeamsTeams {
		msTeamsTeamIDsVsNames[msTeamsTeam.ID] = msTeamsTeam.DisplayName
	}

	return false
}

func (p *Plugin) GetMSTeamsChannelDetailsForAllTeams(msTeamsTeamIDsVsChannelsQuery, msTeamsChannelIDsVsNames map[string]string, wg *sync.WaitGroup) bool {
	errorsFound := false
	for teamID, channelsQuery := range msTeamsTeamIDsVsChannelsQuery {
		if wg != nil {
			wg.Add(1)
		}

		go func(teamID, channelsQuery string) {
			if wg != nil {
				defer wg.Done()
			}

			channels, err := p.msteamsAppClient.GetChannelsInTeam(teamID, channelsQuery+")")
			if err != nil {
				p.API.LogDebug("Unable to get the MS Teams channel information for the team", "TeamID", teamID, "Error", err.Error())
				errorsFound = true
			}

			for _, channel := range channels {
				msTeamsChannelIDsVsNames[channel.ID] = channel.DisplayName
			}
		}(teamID, channelsQuery)
	}

	if wg != nil {
		wg.Wait()
	}

	return errorsFound
}

func (p *Plugin) executeConnectCommand(args *model.CommandArgs) (*model.CommandResponse, *model.AppError) {
	state, _ := json.Marshal(map[string]string{})

	codeVerifier := model.NewId()
	appErr := p.API.KVSet("_code_verifier_"+args.UserId, []byte(codeVerifier))
	if appErr != nil {
		return p.cmdError(args.UserId, args.ChannelId, "Error trying to connect the account, please, try again.")
	}

	connectURL := msteams.GetAuthURL(p.GetURL()+"/oauth-redirect", p.configuration.TenantID, p.configuration.ClientID, p.configuration.ClientSecret, string(state), codeVerifier)
	p.sendBotEphemeralPost(args.UserId, args.ChannelId, fmt.Sprintf("Visit the URL for the auth dialog: %v", connectURL))
	return &model.CommandResponse{}, nil
}

func (p *Plugin) executeConnectBotCommand(args *model.CommandArgs) (*model.CommandResponse, *model.AppError) {
	if !p.API.HasPermissionTo(args.UserId, model.PermissionManageSystem) {
		return p.cmdError(args.UserId, args.ChannelId, "Unable to connect the bot account, only system admins can connect the bot account.")
	}

	state, _ := json.Marshal(map[string]string{"auth_type": "bot"})

	codeVerifier := model.NewId()
	appErr := p.API.KVSet("_code_verifier_"+p.GetBotUserID(), []byte(codeVerifier))
	if appErr != nil {
		return p.cmdError(args.UserId, args.ChannelId, "Error trying to connect the bot account, please, try again.")
	}

	connectURL := msteams.GetAuthURL(p.GetURL()+"/oauth-redirect", p.configuration.TenantID, p.configuration.ClientID, p.configuration.ClientSecret, string(state), codeVerifier)

	p.sendBotEphemeralPost(args.UserId, args.ChannelId, fmt.Sprintf("Visit the URL for the auth dialog: %v", connectURL))
	return &model.CommandResponse{}, nil
}

func (p *Plugin) executeDisconnectCommand(args *model.CommandArgs) (*model.CommandResponse, *model.AppError) {
	teamsUserID, err := p.store.MattermostToTeamsUserID(args.UserId)
	if err != nil {
		p.sendBotEphemeralPost(args.UserId, args.ChannelId, "Error: the account is not connected")
		return &model.CommandResponse{}, nil
	}

	if _, err = p.store.GetTokenForMattermostUser(args.UserId); err != nil {
		p.sendBotEphemeralPost(args.UserId, args.ChannelId, "Error: the account is not connected")
		return &model.CommandResponse{}, nil
	}

	err = p.store.SetUserInfo(args.UserId, teamsUserID, nil)
	if err != nil {
		p.sendBotEphemeralPost(args.UserId, args.ChannelId, fmt.Sprintf("Error: unable to disconnect your account, %s", err.Error()))
		return &model.CommandResponse{}, nil
	}

	p.sendBotEphemeralPost(args.UserId, args.ChannelId, "Your account has been disconnected.")
	return &model.CommandResponse{}, nil
}

func (p *Plugin) executeDisconnectBotCommand(args *model.CommandArgs) (*model.CommandResponse, *model.AppError) {
	if !p.API.HasPermissionTo(args.UserId, model.PermissionManageSystem) {
		return p.cmdError(args.UserId, args.ChannelId, "Unable to disconnect the bot account, only system admins can disconnect the bot account.")
	}

	if _, err := p.store.MattermostToTeamsUserID(p.userID); err != nil {
		p.sendBotEphemeralPost(args.UserId, args.ChannelId, "Error: unable to find the connected bot account")
		return &model.CommandResponse{}, nil
	}

	if err := p.store.DeleteUserInfo(p.userID); err != nil {
		p.sendBotEphemeralPost(args.UserId, args.ChannelId, fmt.Sprintf("Error: unable to disconnect the bot account, %s", err.Error()))
		return &model.CommandResponse{}, nil
	}

	p.sendBotEphemeralPost(args.UserId, args.ChannelId, "The bot account has been disconnected.")
	return &model.CommandResponse{}, nil
}

func getAutocompletePath(path string) string {
	return "plugins/" + pluginID + "/autocomplete/" + path
}<|MERGE_RESOLUTION|>--- conflicted
+++ resolved
@@ -180,24 +180,14 @@
 		return p.cmdError(args.UserId, args.ChannelId, "MS Teams channel not found or you don't have the permissions to access it.")
 	}
 
-<<<<<<< HEAD
-	err = p.store.StoreChannelLink(&storemodels.ChannelLink{
+	channelLink := storemodels.ChannelLink{
 		MattermostTeamID:    channel.TeamId,
 		MattermostChannelID: channel.Id,
 		MSTeamsTeam:         parameters[0],
 		MSTeamsChannel:      parameters[1],
 		Creator:             args.UserId,
-	})
-=======
-	channelLink := storemodels.ChannelLink{
-		MattermostTeam:    channel.TeamId,
-		MattermostChannel: channel.Id,
-		MSTeamsTeam:       parameters[0],
-		MSTeamsChannel:    parameters[1],
-		Creator:           args.UserId,
 	}
 	err = p.store.StoreChannelLink(&channelLink)
->>>>>>> 39dfa653
 	if err != nil {
 		return p.cmdError(args.UserId, args.ChannelId, "Unable to create new link.")
 	}
@@ -282,7 +272,7 @@
 		return p.cmdError(args.UserId, args.ChannelId, "Unable to execute the command, only system admins have access to execute this command.")
 	}
 
-	links, err := p.store.GetLinks()
+	links, err := p.store.ListChannelLinksWithNames()
 	if err != nil {
 		p.API.LogDebug("Unable to get links from store", "Error", err.Error())
 		return p.cmdError(args.UserId, args.ChannelId, "Something went wrong.")
@@ -326,7 +316,6 @@
 				}
 
 				msTeamsTeamIDsVsChannelsQuery[link.MSTeamsTeam] += "'" + link.MSTeamsChannel + "'"
-
 			}
 		}(idx)
 	}

--- conflicted
+++ resolved
@@ -385,15 +385,9 @@
 					MSTeamsID:    "mockMsgID",
 				}, nil).Times(2)
 				store.On("LinkPosts", storemodels.PostInfo{
-<<<<<<< HEAD
 					MattermostID:     testutils.GetID(),
 					MSTeamsID:        "mockMsgID",
 					MSTeamsChannelID: "mockChatID",
-=======
-					MattermostID:   testutils.GetID(),
-					MSTeamsID:      "mockMsgID",
-					MSTeamsChannel: testutils.GetChatID(),
->>>>>>> 0fcd9f16
 				}).Return(nil).Times(1)
 			},
 			SetupClient: func(client *clientmocks.Client, uclient *clientmocks.Client) {
@@ -1118,15 +1112,9 @@
 				store.On("MattermostToTeamsUserID", testutils.GetID()).Return(testutils.GetID(), nil).Times(3)
 				store.On("GetTokenForMattermostUser", testutils.GetID()).Return(&oauth2.Token{}, nil).Times(1)
 				store.On("LinkPosts", storemodels.PostInfo{
-<<<<<<< HEAD
 					MattermostID:     testutils.GetID(),
 					MSTeamsChannelID: "mockChatID",
 					MSTeamsID:        "mockMessageID",
-=======
-					MattermostID:   testutils.GetID(),
-					MSTeamsChannel: testutils.GetChatID(),
-					MSTeamsID:      "mockMessageID",
->>>>>>> 0fcd9f16
 				}).Return(testutils.GetInternalServerAppError("unable to store the post")).Times(1)
 			},
 			SetupClient: func(client *clientmocks.Client, uclient *clientmocks.Client) {
@@ -1157,15 +1145,9 @@
 				store.On("MattermostToTeamsUserID", testutils.GetID()).Return(testutils.GetID(), nil).Times(3)
 				store.On("GetTokenForMattermostUser", testutils.GetID()).Return(&oauth2.Token{}, nil).Once()
 				store.On("LinkPosts", storemodels.PostInfo{
-<<<<<<< HEAD
 					MattermostID:     testutils.GetID(),
 					MSTeamsChannelID: "mockChatID",
 					MSTeamsID:        "mockMessageID",
-=======
-					MattermostID:   testutils.GetID(),
-					MSTeamsChannel: testutils.GetChatID(),
-					MSTeamsID:      "mockMessageID",
->>>>>>> 0fcd9f16
 				}).Return(nil).Times(1)
 			},
 			SetupClient: func(client *clientmocks.Client, uclient *clientmocks.Client) {
@@ -1194,15 +1176,9 @@
 				store.On("MattermostToTeamsUserID", testutils.GetID()).Return(testutils.GetID(), nil).Times(3)
 				store.On("GetTokenForMattermostUser", testutils.GetID()).Return(&oauth2.Token{}, nil).Times(1)
 				store.On("LinkPosts", storemodels.PostInfo{
-<<<<<<< HEAD
 					MattermostID:     testutils.GetID(),
 					MSTeamsChannelID: "mockChatID",
 					MSTeamsID:        "mockMessageID",
-=======
-					MattermostID:   testutils.GetID(),
-					MSTeamsChannel: testutils.GetChatID(),
-					MSTeamsID:      "mockMessageID",
->>>>>>> 0fcd9f16
 				}).Return(nil).Times(1)
 			},
 			SetupClient: func(client *clientmocks.Client, uclient *clientmocks.Client) {
@@ -1226,15 +1202,9 @@
 				store.On("MattermostToTeamsUserID", testutils.GetID()).Return(testutils.GetID(), nil).Times(3)
 				store.On("GetTokenForMattermostUser", testutils.GetID()).Return(&oauth2.Token{}, nil).Times(1)
 				store.On("LinkPosts", storemodels.PostInfo{
-<<<<<<< HEAD
 					MattermostID:     testutils.GetID(),
 					MSTeamsChannelID: "mockChatID",
 					MSTeamsID:        "mockMessageID",
-=======
-					MattermostID:   testutils.GetID(),
-					MSTeamsChannel: testutils.GetChatID(),
-					MSTeamsID:      "mockMessageID",
->>>>>>> 0fcd9f16
 				}).Return(nil).Times(1)
 			},
 			SetupClient: func(client *clientmocks.Client, uclient *clientmocks.Client) {
@@ -1260,15 +1230,9 @@
 				store.On("MattermostToTeamsUserID", testutils.GetID()).Return(testutils.GetID(), nil).Times(3)
 				store.On("GetTokenForMattermostUser", testutils.GetID()).Return(&oauth2.Token{}, nil).Once()
 				store.On("LinkPosts", storemodels.PostInfo{
-<<<<<<< HEAD
 					MattermostID:     testutils.GetID(),
 					MSTeamsChannelID: "mockChatID",
 					MSTeamsID:        "mockMessageID",
-=======
-					MattermostID:   testutils.GetID(),
-					MSTeamsChannel: testutils.GetChatID(),
-					MSTeamsID:      "mockMessageID",
->>>>>>> 0fcd9f16
 				}).Return(nil).Times(1)
 			},
 			SetupClient: func(client *clientmocks.Client, uclient *clientmocks.Client) {
@@ -1303,15 +1267,9 @@
 				store.On("MattermostToTeamsUserID", testutils.GetID()).Return(testutils.GetID(), nil).Times(3)
 				store.On("GetTokenForMattermostUser", testutils.GetID()).Return(&oauth2.Token{}, nil).Times(1)
 				store.On("LinkPosts", storemodels.PostInfo{
-<<<<<<< HEAD
 					MattermostID:     testutils.GetID(),
 					MSTeamsChannelID: "mockChatID",
 					MSTeamsID:        "mockMessageID",
-=======
-					MattermostID:   testutils.GetID(),
-					MSTeamsChannel: testutils.GetChatID(),
-					MSTeamsID:      "mockMessageID",
->>>>>>> 0fcd9f16
 				}).Return(nil).Times(1)
 			},
 			SetupClient: func(client *clientmocks.Client, uclient *clientmocks.Client) {

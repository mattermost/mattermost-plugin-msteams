package main

import (
	"errors"
	"testing"
	"time"

	"github.com/mattermost/mattermost-plugin-msteams-sync/server/msteams"
	clientmocks "github.com/mattermost/mattermost-plugin-msteams-sync/server/msteams/mocks"
	storemocks "github.com/mattermost/mattermost-plugin-msteams-sync/server/store/mocks"
	"github.com/mattermost/mattermost-plugin-msteams-sync/server/store/storemodels"
	"github.com/mattermost/mattermost-plugin-msteams-sync/server/testutils"
	"github.com/mattermost/mattermost-server/v6/model"
	"github.com/mattermost/mattermost-server/v6/plugin"
	"github.com/mattermost/mattermost-server/v6/plugin/plugintest"
	"github.com/stretchr/testify/assert"
	"github.com/stretchr/testify/mock"
	"golang.org/x/oauth2"
)

func TestMessageWillBePosted(t *testing.T) {
	for _, test := range []struct {
		Name            string
		SetupAPI        func(*plugintest.API)
		ExpectedMessage string
		ExpectedPost    *model.Post
	}{
		{
			Name: "MessageWillBePosted: Unable to get the channel",
			SetupAPI: func(api *plugintest.API) {
				api.On("GetChannel", testutils.GetChannelID()).Return(nil, testutils.GetInternalServerAppError("unable to get the channel")).Times(1)
			},
			ExpectedPost: testutils.GetPost(),
		},
		{
			Name: "MessageWillBePosted: Unable to get the channel members",
			SetupAPI: func(api *plugintest.API) {
				api.On("GetChannel", testutils.GetChannelID()).Return(testutils.GetChannel(model.ChannelTypeDirect), nil).Times(1)
				api.On("GetChannelMembers", testutils.GetChannelID(), 0, 10).Return(nil, testutils.GetInternalServerAppError("unable to get the channel members")).Times(1)
			},
			ExpectedPost: testutils.GetPost(),
		},
		{
			Name: "MessageWillBePosted: Unable to get the user",
			SetupAPI: func(api *plugintest.API) {
				api.On("GetChannel", testutils.GetChannelID()).Return(testutils.GetChannel(model.ChannelTypeDirect), nil).Times(1)
				api.On("GetChannelMembers", testutils.GetChannelID(), 0, 10).Return(testutils.GetChannelMembers(2), nil).Times(1)
				api.On("GetUser", testutils.GetID()).Return(nil, testutils.GetInternalServerAppError("unable to get the user")).Times(1)
			},
			ExpectedPost: testutils.GetPost(),
		},
		{
			Name: "MessageWillBePosted: User email with suffix '@msteamssync'",
			SetupAPI: func(api *plugintest.API) {
				api.On("GetChannel", testutils.GetChannelID()).Return(testutils.GetChannel(model.ChannelTypeDirect), nil).Times(1)
				api.On("GetChannelMembers", testutils.GetChannelID(), 0, 10).Return(testutils.GetChannelMembers(2), nil).Times(1)
				api.On("GetUser", testutils.GetID()).Return(testutils.GetUser(model.SystemAdminRoleId, "test@msteamssync"), nil).Times(2)
				api.On("SendEphemeralPost", testutils.GetID(), mock.Anything).Return(nil).Times(1)
			},
			ExpectedMessage: "Attachments not supported in direct messages with MSTeams members",
		},
		{
			Name: "MessageWillBePosted: User with different email",
			SetupAPI: func(api *plugintest.API) {
				api.On("GetChannel", testutils.GetChannelID()).Return(testutils.GetChannel(model.ChannelTypeDirect), nil).Times(1)
				api.On("GetChannelMembers", testutils.GetChannelID(), 0, 10).Return(testutils.GetChannelMembers(2), nil).Times(1)
				api.On("GetUser", testutils.GetID()).Return(testutils.GetUser(model.SystemAdminRoleId, "test@test.com"), nil).Times(2)
			},
			ExpectedPost: testutils.GetPost(),
		},
	} {
		t.Run(test.Name, func(t *testing.T) {
			assert := assert.New(t)
			p := newTestPlugin()
			p.configuration.SyncDirectMessages = true
			test.SetupAPI(p.API.(*plugintest.API))
			post, resp := p.MessageWillBePosted(&plugin.Context{}, testutils.GetPost())

			assert.Equal(test.ExpectedMessage, resp)
			assert.Equal(test.ExpectedPost, post)
		})
	}
}

func TestReactionHasBeenAdded(t *testing.T) {
	for _, test := range []struct {
		Name        string
		SetupAPI    func(*plugintest.API)
		SetupStore  func(*storemocks.Store)
		SetupClient func(*clientmocks.Client, *clientmocks.Client)
	}{
		{
			Name:     "ReactionHasBeenAdded: Unable to get the post info",
			SetupAPI: func(api *plugintest.API) {},
			SetupStore: func(store *storemocks.Store) {
				store.On("GetPostInfoByMattermostID", testutils.GetID()).Return(nil, nil).Times(1)
			},
			SetupClient: func(c *clientmocks.Client, uc *clientmocks.Client) {},
		},
		{
			Name: "ReactionHasBeenAdded: Unable to get the link by channel ID",
			SetupAPI: func(api *plugintest.API) {
				api.On("GetChannel", testutils.GetChannelID()).Return(testutils.GetChannel(model.ChannelTypeDirect), nil).Times(1)
				api.On("LogError", "Unable to handle message reaction set", "error", mock.Anything).Times(1)
			},
			SetupStore: func(store *storemocks.Store) {
				store.On("GetPostInfoByMattermostID", testutils.GetID()).Return(&storemodels.PostInfo{}, nil).Times(1)
				store.On("GetLinkByChannelID", testutils.GetChannelID()).Return(nil, nil).Times(1)
				store.On("MattermostToTeamsUserID", mock.AnythingOfType("string")).Return("", testutils.GetInternalServerAppError("unable to get the source user ID")).Times(1)
			},
			SetupClient: func(c *clientmocks.Client, uc *clientmocks.Client) {},
		},
		{
			Name: "ReactionHasBeenAdded: Unable to get the link by channel ID and channel",
			SetupAPI: func(api *plugintest.API) {
				api.On("GetChannel", testutils.GetChannelID()).Return(nil, testutils.GetInternalServerAppError("unable to get the channel")).Times(1)
			},
			SetupStore: func(store *storemocks.Store) {
				store.On("GetPostInfoByMattermostID", testutils.GetID()).Return(&storemodels.PostInfo{}, nil).Times(1)
				store.On("GetLinkByChannelID", testutils.GetChannelID()).Return(nil, nil).Times(1)
			},
			SetupClient: func(c *clientmocks.Client, uc *clientmocks.Client) {},
		},
		{
			Name: "ReactionHasBeenAdded: Unable to get the post",
			SetupAPI: func(api *plugintest.API) {
				api.On("GetChannel", testutils.GetChannelID()).Return(testutils.GetChannel(model.ChannelTypeDirect), nil).Times(1)
				api.On("GetPost", testutils.GetID()).Return(nil, testutils.GetInternalServerAppError("unable to get the post")).Times(1)
				api.On("LogError", "Unable to get the post from the reaction", "reaction", mock.Anything, "error", mock.Anything).Times(1)
			},
			SetupStore: func(store *storemocks.Store) {
				store.On("GetPostInfoByMattermostID", testutils.GetID()).Return(&storemodels.PostInfo{}, nil).Times(1)
				store.On("GetLinkByChannelID", testutils.GetChannelID()).Return(&storemodels.ChannelLink{}, nil).Times(1)
			},
			SetupClient: func(c *clientmocks.Client, uc *clientmocks.Client) {},
		},
		{
			Name: "ReactionHasBeenAdded: Unable to set the reaction",
			SetupAPI: func(api *plugintest.API) {
				api.On("GetChannel", testutils.GetChannelID()).Return(testutils.GetChannel(model.ChannelTypeDirect), nil).Times(1)
				api.On("GetPost", testutils.GetID()).Return(testutils.GetPost(), nil).Times(1)
				api.On("GetUser", testutils.GetID()).Return(testutils.GetUser(model.SystemAdminRoleId, "test@test.com"), nil).Times(1)
				api.On("LogWarn", "Error creating post", "error", "unable to set the reaction")
				api.On("LogError", "Unable to handle message reaction set", "error", "unable to set the reaction")
			},
			SetupStore: func(store *storemocks.Store) {
				store.On("GetPostInfoByMattermostID", testutils.GetID()).Return(&storemodels.PostInfo{MattermostID: testutils.GetID(), MSTeamsID: "ms-teams-id", MSTeamsChannel: "ms-teams-channel-id", MSTeamsLastUpdateAt: time.UnixMicro(100)}, nil).Times(2)
				store.On("GetLinkByChannelID", testutils.GetChannelID()).Return(&storemodels.ChannelLink{MattermostTeam: "mm-team-id", MattermostChannel: "mm-channel-id", MSTeamsTeam: "ms-teams-team-id", MSTeamsChannel: "ms-teams-channel-id"}, nil).Times(1)
				store.On("GetTokenForMattermostUser", testutils.GetID()).Return(&oauth2.Token{}, nil).Times(1)
			},
			SetupClient: func(client *clientmocks.Client, uclient *clientmocks.Client) {
				uclient.On("SetReaction", "ms-teams-team-id", "ms-teams-channel-id", "", "ms-teams-id", testutils.GetID(), mock.AnythingOfType("string")).Return(errors.New("unable to set the reaction")).Times(1)
			},
		},
		{
			Name: "ReactionHasBeenAdded: Valid",
			SetupAPI: func(api *plugintest.API) {
				api.On("GetChannel", testutils.GetChannelID()).Return(testutils.GetChannel(model.ChannelTypeDirect), nil).Times(1)
				api.On("GetPost", testutils.GetID()).Return(testutils.GetPost(), nil).Times(1)
				api.On("GetUser", testutils.GetID()).Return(testutils.GetUser(model.SystemAdminRoleId, "test@test.com"), nil).Times(1)
			},
			SetupStore: func(store *storemocks.Store) {
				store.On("GetPostInfoByMattermostID", testutils.GetID()).Return(&storemodels.PostInfo{MattermostID: testutils.GetID(), MSTeamsID: "ms-teams-id", MSTeamsChannel: "ms-teams-channel-id", MSTeamsLastUpdateAt: time.UnixMicro(100)}, nil).Times(2)
				store.On("GetLinkByChannelID", testutils.GetChannelID()).Return(&storemodels.ChannelLink{MattermostTeam: "mm-team-id", MattermostChannel: "mm-channel-id", MSTeamsTeam: "ms-teams-team-id", MSTeamsChannel: "ms-teams-channel-id"}, nil).Times(1)
				store.On("GetTokenForMattermostUser", testutils.GetID()).Return(&oauth2.Token{}, nil).Times(1)
			},
			SetupClient: func(client *clientmocks.Client, uclient *clientmocks.Client) {
				uclient.On("SetReaction", "ms-teams-team-id", "ms-teams-channel-id", "", "ms-teams-id", testutils.GetID(), mock.AnythingOfType("string")).Return(nil).Times(1)
			},
		},
	} {
		t.Run(test.Name, func(t *testing.T) {
			p := newTestPlugin()
			p.configuration.SyncDirectMessages = true
			test.SetupAPI(p.API.(*plugintest.API))
			test.SetupStore(p.store.(*storemocks.Store))
			test.SetupClient(p.msteamsAppClient.(*clientmocks.Client), p.clientBuilderWithToken("", "", nil, nil).(*clientmocks.Client))
			p.ReactionHasBeenAdded(&plugin.Context{}, testutils.GetReaction())
		})
	}
}

<<<<<<< HEAD
func TestUnsetChatReaction(t *testing.T) {
=======
func TestReactionHasBeenRemoved(t *testing.T) {
	for _, test := range []struct {
		Name        string
		SetupAPI    func(*plugintest.API)
		SetupStore  func(*storemocks.Store)
		SetupClient func(*clientmocks.Client, *clientmocks.Client)
	}{
		{
			Name:     "ReactionHasBeenRemoved: Unable to get the post info",
			SetupAPI: func(api *plugintest.API) {},
			SetupStore: func(store *storemocks.Store) {
				store.On("GetPostInfoByMattermostID", testutils.GetID()).Return(nil, nil).Times(1)
			},
			SetupClient: func(client *clientmocks.Client, uclient *clientmocks.Client) {},
		},
		{
			Name: "ReactionHasBeenRemoved: Unable to get the post",
			SetupAPI: func(api *plugintest.API) {
				api.On("LogError", "Unable to get the post from the reaction", "reaction", mock.Anything, "error", mock.Anything).Times(1)
				api.On("GetPost", testutils.GetID()).Return(nil, testutils.GetInternalServerAppError("unable to get the post")).Times(1)
			},
			SetupStore: func(store *storemocks.Store) {
				store.On("GetPostInfoByMattermostID", testutils.GetID()).Return(&storemodels.PostInfo{
					MattermostID: testutils.GetID(),
				}, nil).Times(1)
			},
			SetupClient: func(client *clientmocks.Client, uclient *clientmocks.Client) {},
		},
		{
			Name: "ReactionHasBeenRemoved: Unable to get the link by channel ID",
			SetupAPI: func(api *plugintest.API) {
				api.On("LogError", "Unable to handle message reaction unset", "error", mock.Anything).Times(1)
				api.On("GetPost", testutils.GetID()).Return(testutils.GetPost(), nil).Times(1)
				api.On("GetChannel", testutils.GetChannelID()).Return(testutils.GetChannel(model.ChannelTypeDirect), nil).Times(1)
			},
			SetupStore: func(store *storemocks.Store) {
				store.On("GetPostInfoByMattermostID", testutils.GetID()).Return(&storemodels.PostInfo{
					MattermostID: testutils.GetID(),
				}, nil).Times(1)
				store.On("GetLinkByChannelID", testutils.GetChannelID()).Return(nil, nil).Times(1)
				store.On("MattermostToTeamsUserID", testutils.GetID()).Return("", testutils.GetInternalServerAppError("unable to get source user ID")).Times(1)
			},
			SetupClient: func(client *clientmocks.Client, uclient *clientmocks.Client) {},
		},
		{
			Name: "ReactionHasBeenRemoved: Unable to get the link by channel ID and channel",
			SetupAPI: func(api *plugintest.API) {
				api.On("GetPost", testutils.GetID()).Return(testutils.GetPost(), nil).Times(1)
				api.On("GetChannel", testutils.GetChannelID()).Return(nil, testutils.GetInternalServerAppError("unable to get the channel")).Times(1)
			},
			SetupStore: func(store *storemocks.Store) {
				store.On("GetPostInfoByMattermostID", testutils.GetID()).Return(&storemodels.PostInfo{
					MattermostID: testutils.GetID(),
				}, nil).Times(1)
				store.On("GetLinkByChannelID", testutils.GetChannelID()).Return(nil, nil).Times(1)
			},
			SetupClient: func(client *clientmocks.Client, uclient *clientmocks.Client) {},
		},
		{
			Name: "ReactionHasBeenRemoved: Unable to remove the reaction",
			SetupAPI: func(api *plugintest.API) {
				api.On("LogWarn", "Error creating post", "error", mock.Anything).Times(1)
				api.On("LogError", "Unable to handle message reaction unset", "error", mock.Anything).Times(1)
				api.On("LogDebug", mock.Anything, mock.Anything, mock.Anything, mock.Anything, mock.Anything, mock.Anything, mock.Anything, mock.Anything, mock.Anything).Return(nil)
				api.On("GetChannel", testutils.GetChannelID()).Return(testutils.GetChannel(model.ChannelTypeDirect), nil).Times(1)
				api.On("GetPost", testutils.GetID()).Return(testutils.GetPost(), nil).Times(1)
				api.On("GetUser", testutils.GetID()).Return(testutils.GetUser(model.SystemAdminRoleId, "test@test.com"), nil).Times(1)
			},
			SetupStore: func(store *storemocks.Store) {
				store.On("GetPostInfoByMattermostID", testutils.GetID()).Return(&storemodels.PostInfo{
					MattermostID: testutils.GetID(),
				}, nil).Times(2)
				store.On("GetLinkByChannelID", testutils.GetChannelID()).Return(&storemodels.ChannelLink{
					MattermostTeam:    "mockMattermostTeam",
					MattermostChannel: "mockMattermostChannel",
					MSTeamsTeam:       "mockTeamsTeamID",
					MSTeamsChannel:    "mockTeamsChannelID",
				}, nil).Times(1)
				store.On("GetTokenForMattermostUser", testutils.GetID()).Return(&oauth2.Token{}, nil).Times(1)
			},
			SetupClient: func(client *clientmocks.Client, uclient *clientmocks.Client) {
				uclient.On("UnsetReaction", "mockTeamsTeamID", "mockTeamsChannelID", "", "", testutils.GetID(), mock.AnythingOfType("string")).Return(errors.New("unable to set the reaction")).Times(1)
			},
		},
		{
			Name: "ReactionHasBeenRemoved: Valid",
			SetupAPI: func(api *plugintest.API) {
				api.On("GetChannel", testutils.GetChannelID()).Return(testutils.GetChannel(model.ChannelTypeDirect), nil).Times(1)
				api.On("GetPost", testutils.GetID()).Return(testutils.GetPost(), nil).Times(1)
				api.On("GetUser", testutils.GetID()).Return(testutils.GetUser(model.SystemAdminRoleId, "test@test.com"), nil).Times(1)
				api.On("LogDebug", mock.Anything, mock.Anything, mock.Anything, mock.Anything, mock.Anything, mock.Anything, mock.Anything, mock.Anything, mock.Anything).Return(nil)
			},
			SetupStore: func(store *storemocks.Store) {
				store.On("GetPostInfoByMattermostID", testutils.GetID()).Return(&storemodels.PostInfo{
					MattermostID: testutils.GetID(),
				}, nil).Times(2)
				store.On("GetLinkByChannelID", testutils.GetChannelID()).Return(&storemodels.ChannelLink{
					MattermostTeam:    "mockMattermostTeam",
					MattermostChannel: "mockMattermostChannel",
					MSTeamsTeam:       "mockTeamsTeamID",
					MSTeamsChannel:    "mockTeamsChannelID",
				}, nil).Times(1)
				store.On("GetTokenForMattermostUser", testutils.GetID()).Return(&oauth2.Token{}, nil).Times(1)
			},
			SetupClient: func(client *clientmocks.Client, uclient *clientmocks.Client) {
				uclient.On("UnsetReaction", "mockTeamsTeamID", "mockTeamsChannelID", "", "", testutils.GetID(), mock.AnythingOfType("string")).Return(nil).Times(1)
			},
		},
	} {
		t.Run(test.Name, func(t *testing.T) {
			p := newTestPlugin()
			p.configuration.SyncDirectMessages = true
			test.SetupAPI(p.API.(*plugintest.API))
			test.SetupStore(p.store.(*storemocks.Store))
			test.SetupClient(p.msteamsAppClient.(*clientmocks.Client), p.clientBuilderWithToken("", "", nil, nil).(*clientmocks.Client))
			p.ReactionHasBeenRemoved(&plugin.Context{}, testutils.GetReaction())
		})
	}
}

func TestMessageHasBeenUpdated(t *testing.T) {
	for _, test := range []struct {
		Name        string
		SetupAPI    func(*plugintest.API)
		SetupStore  func(*storemocks.Store)
		SetupClient func(*clientmocks.Client, *clientmocks.Client)
	}{
		{
			Name: "MessageHasBeenUpdated: Unable to get the link by channel ID",
			SetupAPI: func(api *plugintest.API) {
				api.On("GetUser", testutils.GetID()).Return(testutils.GetUser(model.SystemAdminRoleId, "test@test.com"), nil).Times(1)
				api.On("GetChannel", testutils.GetChannelID()).Return(testutils.GetChannel(model.ChannelTypeDirect), nil).Times(1)
				api.On("GetChannelMembers", testutils.GetChannelID(), 0, 10).Return(testutils.GetChannelMembers(2), nil).Times(1)
			},
			SetupStore: func(store *storemocks.Store) {
				store.On("GetLinkByChannelID", testutils.GetChannelID()).Return(nil, nil).Times(1)
				store.On("GetTokenForMattermostUser", testutils.GetID()).Return(&oauth2.Token{}, nil).Times(2)
				store.On("MattermostToTeamsUserID", testutils.GetID()).Return("mockChatID", nil).Times(2)
				store.On("GetPostInfoByMattermostID", testutils.GetID()).Return(&storemodels.PostInfo{
					MattermostID: testutils.GetID(),
					MSTeamsID:    "mockMsgID",
				}, nil).Times(2)
				store.On("LinkPosts", storemodels.PostInfo{
					MattermostID:   testutils.GetID(),
					MSTeamsID:      "mockMsgID",
					MSTeamsChannel: "mockChatID",
				}).Return(nil).Times(1)
			},
			SetupClient: func(client *clientmocks.Client, uclient *clientmocks.Client) {
				uclient.On("CreateOrGetChatForUsers", mock.Anything).Return("mockChatID", nil).Times(1)
				uclient.On("UpdateChatMessage", "mockChatID", "mockMsgID", "").Return(nil).Times(1)
				uclient.On("GetChatMessage", "mockChatID", "mockMsgID").Return(&msteams.Message{}, nil).Times(1)
			},
		},
		{
			Name: "MessageHasBeenUpdated: Unable to get the link by channel ID and channel",
			SetupAPI: func(api *plugintest.API) {
				api.On("GetUser", testutils.GetID()).Return(testutils.GetUser(model.SystemAdminRoleId, "test@test.com"), nil).Times(1)
				api.On("GetChannel", testutils.GetChannelID()).Return(nil, testutils.GetInternalServerAppError("unable to get the channel")).Times(1)
			},
			SetupStore: func(store *storemocks.Store) {
				store.On("GetLinkByChannelID", testutils.GetChannelID()).Return(nil, nil).Times(1)
				store.On("GetTokenForMattermostUser", testutils.GetID()).Return(&oauth2.Token{}, nil).Times(1)
			},
			SetupClient: func(client *clientmocks.Client, uclient *clientmocks.Client) {},
		},
		{
			Name: "MessageHasBeenUpdated: Unable to get the link by channel ID and channel type is Open",
			SetupAPI: func(api *plugintest.API) {
				api.On("GetUser", testutils.GetID()).Return(testutils.GetUser(model.SystemAdminRoleId, "test@test.com"), nil).Times(1)
				api.On("GetChannel", testutils.GetChannelID()).Return(testutils.GetChannel(model.ChannelTypeOpen), nil).Times(1)
			},
			SetupStore: func(store *storemocks.Store) {
				store.On("GetLinkByChannelID", testutils.GetChannelID()).Return(nil, nil).Times(1)
				store.On("GetTokenForMattermostUser", testutils.GetID()).Return(&oauth2.Token{}, nil).Times(1)
			},
			SetupClient: func(client *clientmocks.Client, uclient *clientmocks.Client) {},
		},
		{
			Name: "MessageHasBeenUpdated: Unable to get the link by channel ID and unable to get channel members",
			SetupAPI: func(api *plugintest.API) {
				api.On("GetUser", testutils.GetID()).Return(testutils.GetUser(model.SystemAdminRoleId, "test@test.com"), nil).Times(1)
				api.On("GetChannel", testutils.GetChannelID()).Return(testutils.GetChannel(model.ChannelTypeDirect), nil).Times(1)
				api.On("GetChannelMembers", testutils.GetChannelID(), 0, 10).Return(nil, testutils.GetInternalServerAppError("unable to get channel members")).Times(1)
			},
			SetupStore: func(store *storemocks.Store) {
				store.On("GetLinkByChannelID", testutils.GetChannelID()).Return(nil, nil).Times(1)
				store.On("GetTokenForMattermostUser", testutils.GetID()).Return(&oauth2.Token{}, nil).Times(1)
			},
			SetupClient: func(client *clientmocks.Client, uclient *clientmocks.Client) {},
		},
		{
			Name: "MessageHasBeenUpdated: Unable to get the link by channel ID and unable to update the chat",
			SetupAPI: func(api *plugintest.API) {
				api.On("LogError", "Error updating post", "error", mock.Anything).Times(1)
				api.On("LogError", "Unable to handle message update", "error", mock.Anything).Times(1)
				api.On("GetUser", testutils.GetID()).Return(testutils.GetUser(model.SystemAdminRoleId, "test@test.com"), nil).Times(1)
				api.On("GetChannel", testutils.GetChannelID()).Return(testutils.GetChannel(model.ChannelTypeDirect), nil).Times(1)
				api.On("GetChannelMembers", testutils.GetChannelID(), 0, 10).Return(testutils.GetChannelMembers(2), nil).Times(1)
			},
			SetupStore: func(store *storemocks.Store) {
				store.On("GetLinkByChannelID", testutils.GetChannelID()).Return(nil, nil).Times(1)
				store.On("GetTokenForMattermostUser", testutils.GetID()).Return(&oauth2.Token{}, nil).Times(2)
				store.On("MattermostToTeamsUserID", testutils.GetID()).Return(testutils.GetID(), nil).Times(2)
				store.On("GetPostInfoByMattermostID", testutils.GetID()).Return(nil, testutils.GetInternalServerAppError("unable to get post info")).Times(2)
			},
			SetupClient: func(client *clientmocks.Client, uclient *clientmocks.Client) {
				uclient.On("CreateOrGetChatForUsers", mock.Anything).Return(testutils.GetID(), nil).Times(1)
			},
		},
		{
			Name: "MessageHasBeenUpdated: Unable to get the link by channel ID and unable to create or get chat for users",
			SetupAPI: func(api *plugintest.API) {
				api.On("GetUser", testutils.GetID()).Return(testutils.GetUser(model.SystemAdminRoleId, "test@test.com"), nil).Times(1)
				api.On("GetChannel", testutils.GetChannelID()).Return(testutils.GetChannel(model.ChannelTypeDirect), nil).Times(1)
				api.On("GetChannelMembers", testutils.GetChannelID(), 0, 10).Return(testutils.GetChannelMembers(2), nil).Times(1)
			},
			SetupStore: func(store *storemocks.Store) {
				store.On("GetLinkByChannelID", testutils.GetChannelID()).Return(nil, nil).Times(1)
				store.On("GetTokenForMattermostUser", testutils.GetID()).Return(&oauth2.Token{}, nil).Times(2)
				store.On("MattermostToTeamsUserID", testutils.GetID()).Return(testutils.GetID(), nil).Times(2)
				store.On("GetPostInfoByMattermostID", testutils.GetID()).Return(&storemodels.PostInfo{}, nil).Times(2)
			},
			SetupClient: func(client *clientmocks.Client, uclient *clientmocks.Client) {
				uclient.On("CreateOrGetChatForUsers", mock.Anything).Return("", errors.New("unable to create or get chat for users")).Times(1)
			},
		},
		{
			Name: "MessageHasBeenUpdated: Able to get the link by channel ID",
			SetupAPI: func(api *plugintest.API) {
				api.On("GetUser", testutils.GetID()).Return(testutils.GetUser(model.SystemAdminRoleId, "test@test.com"), nil).Times(1)
				api.On("LogDebug", mock.Anything, mock.Anything, mock.Anything, mock.Anything, mock.Anything, mock.Anything, mock.Anything, mock.Anything, mock.Anything).Return(nil).Times(1)
			},
			SetupStore: func(store *storemocks.Store) {
				store.On("GetLinkByChannelID", testutils.GetChannelID()).Return(&storemodels.ChannelLink{
					MattermostTeam:    "mockMattermostTeam",
					MattermostChannel: "mockMattermostChannel",
					MSTeamsTeam:       "mockTeamsTeamID",
					MSTeamsChannel:    "mockTeamsChannelID",
				}, nil).Times(1)
				store.On("GetPostInfoByMattermostID", testutils.GetID()).Return(&storemodels.PostInfo{
					MattermostID: testutils.GetID(),
					MSTeamsID:    "mockMessageID",
				}, nil).Times(2)
				store.On("LinkPosts", storemodels.PostInfo{
					MattermostID:   testutils.GetID(),
					MSTeamsID:      "mockMessageID",
					MSTeamsChannel: "mockTeamsChannelID",
				}).Return(nil).Times(1)
				store.On("GetTokenForMattermostUser", testutils.GetID()).Return(&oauth2.Token{}, nil).Times(2)
			},
			SetupClient: func(client *clientmocks.Client, uclient *clientmocks.Client) {
				uclient.On("UpdateMessage", "mockTeamsTeamID", "mockTeamsChannelID", "", "mockMessageID", "").Return(nil).Times(1)
				uclient.On("GetMessage", "mockTeamsTeamID", "mockTeamsChannelID", "mockMessageID").Return(&msteams.Message{}, nil).Times(1)
			},
		},
		{
			Name: "MessageHasBeenUpdated: Able to get the link by channel ID but unable to update post",
			SetupAPI: func(api *plugintest.API) {
				api.On("LogWarn", "Error updating the post", "error", mock.Anything).Return(nil).Times(1)
				api.On("LogError", "Unable to handle message update", "error", mock.Anything).Return(nil).Times(1)
				api.On("LogDebug", mock.Anything, mock.Anything, mock.Anything, mock.Anything, mock.Anything, mock.Anything, mock.Anything, mock.Anything, mock.Anything).Return(nil).Times(1)
				api.On("GetUser", testutils.GetID()).Return(testutils.GetUser(model.SystemAdminRoleId, "test@test.com"), nil).Times(1)
			},
			SetupStore: func(store *storemocks.Store) {
				store.On("GetLinkByChannelID", testutils.GetChannelID()).Return(&storemodels.ChannelLink{
					MattermostTeam:    "mockMattermostTeamID",
					MattermostChannel: "mockMattermostChannelID",
					MSTeamsTeam:       "mockTeamsTeamID",
					MSTeamsChannel:    "mockTeamsChannelID",
				}, nil).Times(1)
				store.On("GetPostInfoByMattermostID", testutils.GetID()).Return(&storemodels.PostInfo{
					MattermostID: testutils.GetID(),
				}, nil).Times(2)
				store.On("LinkPosts", storemodels.PostInfo{
					MattermostID:   testutils.GetID(),
					MSTeamsID:      "mockTeamsTeamID",
					MSTeamsChannel: "mockTeamsChannelID",
				}).Return(nil).Times(1)
				store.On("GetTokenForMattermostUser", testutils.GetID()).Return(&oauth2.Token{}, nil).Times(2)
			},
			SetupClient: func(client *clientmocks.Client, uclient *clientmocks.Client) {
				uclient.On("UpdateMessage", "mockTeamsTeamID", "mockTeamsChannelID", "", "", "").Return(errors.New("unable to update the post")).Times(1)
				uclient.On("GetMessage", "mockTeamsTeamID", "mockTeamsChannelID", "mockMessageID").Return(&msteams.Message{}, nil).Times(1)
			},
		},
	} {
		t.Run(test.Name, func(t *testing.T) {
			p := newTestPlugin()
			p.configuration.SyncDirectMessages = true
			test.SetupAPI(p.API.(*plugintest.API))
			test.SetupStore(p.store.(*storemocks.Store))
			test.SetupClient(p.msteamsAppClient.(*clientmocks.Client), p.clientBuilderWithToken("", "", nil, nil).(*clientmocks.Client))
			p.MessageHasBeenUpdated(&plugin.Context{}, testutils.GetPost(), testutils.GetPost())
		})
	}
}

func TestSetChatReaction(t *testing.T) {
>>>>>>> c61478b3
	for _, test := range []struct {
		Name            string
		SetupAPI        func(*plugintest.API)
		SetupStore      func(*storemocks.Store)
		SetupClient     func(*clientmocks.Client, *clientmocks.Client)
		ExpectedMessage string
	}{
		{
<<<<<<< HEAD
			Name:     "UnsetChatReaction: Unable to get the source user ID",
=======
			Name:     "SetChatReaction: Unable to get the source user ID",
>>>>>>> c61478b3
			SetupAPI: func(api *plugintest.API) {},
			SetupStore: func(store *storemocks.Store) {
				store.On("MattermostToTeamsUserID", testutils.GetID()).Return("", testutils.GetInternalServerAppError("unable to get the source user ID")).Times(1)
			},
			SetupClient:     func(client *clientmocks.Client, uclient *clientmocks.Client) {},
			ExpectedMessage: "unable to get the source user ID",
		},
		{
<<<<<<< HEAD
			Name:     "UnsetChatReaction: Unable to get the client",
=======
			Name:     "SetChatReaction: Unable to get the client",
>>>>>>> c61478b3
			SetupAPI: func(api *plugintest.API) {},
			SetupStore: func(store *storemocks.Store) {
				store.On("MattermostToTeamsUserID", testutils.GetID()).Return(testutils.GetID(), nil).Times(1)
				store.On("GetTokenForMattermostUser", testutils.GetID()).Return(nil, nil).Times(1)
			},
			SetupClient:     func(client *clientmocks.Client, uclient *clientmocks.Client) {},
			ExpectedMessage: "not connected user",
		},
		{
<<<<<<< HEAD
			Name: "UnsetChatReaction: Unable to get the chat ID",
			SetupAPI: func(api *plugintest.API) {
				api.On("LogError", "FAILING TO CREATE OR GET THE CHAT", "error", mock.Anything)
=======
			Name: "SetChatReaction: Unable to get the chat ID",
			SetupAPI: func(api *plugintest.API) {
>>>>>>> c61478b3
				api.On("GetChannel", testutils.GetChannelID()).Return(nil, testutils.GetInternalServerAppError("unable to get the channel")).Times(1)
			},
			SetupStore: func(store *storemocks.Store) {
				store.On("MattermostToTeamsUserID", testutils.GetID()).Return(testutils.GetID(), nil).Times(1)
				store.On("GetTokenForMattermostUser", testutils.GetID()).Return(&oauth2.Token{}, nil).Times(1)
			},
			SetupClient:     func(client *clientmocks.Client, uclient *clientmocks.Client) {},
			ExpectedMessage: "unable to get the channel",
		},
		{
<<<<<<< HEAD
			Name: "UnsetChatReaction: Unable to unset the chat reaction",
			SetupAPI: func(api *plugintest.API) {
				api.On("LogWarn", "Error creating post", "error", mock.Anything)
=======
			Name: "SetChatReaction: Unable to set the chat reaction",
			SetupAPI: func(api *plugintest.API) {
				api.On("LogWarn", "Error creating post reaction", "error", mock.Anything)
>>>>>>> c61478b3
				api.On("GetChannel", testutils.GetChannelID()).Return(testutils.GetChannel(model.ChannelTypeDirect), nil).Times(1)
				api.On("GetChannelMembers", testutils.GetChannelID(), 0, 10).Return(testutils.GetChannelMembers(2), nil).Times(1)
			},
			SetupStore: func(store *storemocks.Store) {
				store.On("MattermostToTeamsUserID", testutils.GetID()).Return(testutils.GetID(), nil).Times(3)
				store.On("GetTokenForMattermostUser", testutils.GetID()).Return(&oauth2.Token{}, nil).Times(2)
			},
			SetupClient: func(client *clientmocks.Client, uclient *clientmocks.Client) {
				uclient.On("CreateOrGetChatForUsers", mock.Anything).Return("mockChatID", nil).Times(1)
<<<<<<< HEAD
				uclient.On("UnsetChatReaction", "mockChatID", "mockTeamsMessageID", testutils.GetID(), ":mockEmojiName:").Return(testutils.GetInternalServerAppError("unable to unset the chat reaction")).Times(1)
			},
			ExpectedMessage: "unable to unset the chat reaction",
		},
		{
			Name: "UnsetChatReaction: Valid",
=======
				uclient.On("SetChatReaction", "mockChatID", "mockTeamsMessageID", testutils.GetID(), ":mockEmojiName:").Return(testutils.GetInternalServerAppError("unable to set the chat reaction")).Times(1)
			},
			ExpectedMessage: "unable to set the chat reaction",
		},
		{
			Name: "SetChatReaction: Valid",
>>>>>>> c61478b3
			SetupAPI: func(api *plugintest.API) {
				api.On("GetChannel", testutils.GetChannelID()).Return(testutils.GetChannel(model.ChannelTypeDirect), nil).Times(1)
				api.On("GetChannelMembers", testutils.GetChannelID(), 0, 10).Return(testutils.GetChannelMembers(2), nil).Times(1)
			},
			SetupStore: func(store *storemocks.Store) {
				store.On("MattermostToTeamsUserID", testutils.GetID()).Return(testutils.GetID(), nil).Times(3)
				store.On("GetTokenForMattermostUser", testutils.GetID()).Return(&oauth2.Token{}, nil).Times(2)
			},
			SetupClient: func(client *clientmocks.Client, uclient *clientmocks.Client) {
				uclient.On("CreateOrGetChatForUsers", mock.Anything).Return("mockChatID", nil).Times(1)
<<<<<<< HEAD
				uclient.On("UnsetChatReaction", "mockChatID", "mockTeamsMessageID", testutils.GetID(), ":mockEmojiName:").Return(nil).Times(1)
=======
				uclient.On("SetChatReaction", "mockChatID", "mockTeamsMessageID", testutils.GetID(), ":mockEmojiName:").Return(nil).Times(1)
>>>>>>> c61478b3
			},
		},
	} {
		t.Run(test.Name, func(t *testing.T) {
			assert := assert.New(t)
			p := newTestPlugin()
			test.SetupAPI(p.API.(*plugintest.API))
			test.SetupStore(p.store.(*storemocks.Store))
			test.SetupClient(p.msteamsAppClient.(*clientmocks.Client), p.clientBuilderWithToken("", "", nil, nil).(*clientmocks.Client))
<<<<<<< HEAD
			resp := p.UnsetChatReaction("mockTeamsMessageID", testutils.GetID(), testutils.GetChannelID(), "mockEmojiName")
=======
			resp := p.SetChatReaction("mockTeamsMessageID", testutils.GetID(), testutils.GetChannelID(), "mockEmojiName")
>>>>>>> c61478b3
			if test.ExpectedMessage != "" {
				assert.Contains(resp.Error(), test.ExpectedMessage)
			} else {
				assert.Nil(resp)
			}
		})
	}
}

<<<<<<< HEAD
func TestUnsetReaction(t *testing.T) {
=======
func TestSetReaction(t *testing.T) {
>>>>>>> c61478b3
	for _, test := range []struct {
		Name            string
		SetupAPI        func(*plugintest.API)
		SetupStore      func(*storemocks.Store)
		SetupClient     func(*clientmocks.Client, *clientmocks.Client)
		ExpectedMessage string
	}{
		{
<<<<<<< HEAD
			Name:     "UnsetReaction: Unable to get the post info",
=======
			Name:     "SetReaction: Unable to get the post info",
>>>>>>> c61478b3
			SetupAPI: func(a *plugintest.API) {},
			SetupStore: func(store *storemocks.Store) {
				store.On("GetPostInfoByMattermostID", testutils.GetID()).Return(nil, testutils.GetInternalServerAppError("unable to get the post info")).Times(1)
			},
			SetupClient:     func(client *clientmocks.Client, uclient *clientmocks.Client) {},
			ExpectedMessage: "unable to get the post info",
		},
		{
<<<<<<< HEAD
			Name:     "UnsetReaction: Post info is nil",
=======
			Name:     "SetReaction: Post info is nil",
>>>>>>> c61478b3
			SetupAPI: func(a *plugintest.API) {},
			SetupStore: func(store *storemocks.Store) {
				store.On("GetPostInfoByMattermostID", testutils.GetID()).Return(nil, nil).Times(1)
			},
			SetupClient:     func(client *clientmocks.Client, uclient *clientmocks.Client) {},
			ExpectedMessage: "teams message not found",
		},
		{
<<<<<<< HEAD
			Name:     "UnsetReaction: Unable to get the client",
=======
			Name:     "SetReaction: Unable to get the client",
>>>>>>> c61478b3
			SetupAPI: func(a *plugintest.API) {},
			SetupStore: func(store *storemocks.Store) {
				store.On("GetPostInfoByMattermostID", testutils.GetID()).Return(&storemodels.PostInfo{}, nil).Times(1)
				store.On("GetTokenForMattermostUser", mock.Anything).Return(nil, nil).Times(2)
			},
			SetupClient:     func(client *clientmocks.Client, uclient *clientmocks.Client) {},
			ExpectedMessage: "not connected user",
		},
		{
<<<<<<< HEAD
			Name: "UnsetReaction: Unable to unset the reaction",
=======
			Name: "SetReaction: Unable to set the reaction",
>>>>>>> c61478b3
			SetupAPI: func(api *plugintest.API) {
				api.On("LogWarn", "Error creating post", "error", mock.Anything)
			},
			SetupStore: func(store *storemocks.Store) {
				store.On("GetPostInfoByMattermostID", testutils.GetID()).Return(&storemodels.PostInfo{}, nil).Times(1)
				store.On("GetTokenForMattermostUser", testutils.GetID()).Return(&oauth2.Token{}, nil).Times(1)
			},
			SetupClient: func(client *clientmocks.Client, uclient *clientmocks.Client) {
<<<<<<< HEAD
				uclient.On("UnsetReaction", "mockTeamsTeamID", "mockTeamsChannelID", "", "", testutils.GetID(), ":mockName:").Return(testutils.GetInternalServerAppError("unable to unset the reaction")).Times(1)
			},
			ExpectedMessage: "unable to unset the reaction",
		},
		{
			Name:     "UnsetReaction: Valid",
=======
				uclient.On("SetReaction", "mockTeamsTeamID", "mockTeamsChannelID", "", "", testutils.GetID(), ":mockName:").Return(testutils.GetInternalServerAppError("unable to set the reaction")).Times(1)
			},
			ExpectedMessage: "unable to set the reaction",
		},
		{
			Name:     "SetReaction: Valid",
>>>>>>> c61478b3
			SetupAPI: func(a *plugintest.API) {},
			SetupStore: func(store *storemocks.Store) {
				store.On("GetPostInfoByMattermostID", testutils.GetID()).Return(&storemodels.PostInfo{}, nil).Times(1)
				store.On("GetTokenForMattermostUser", testutils.GetID()).Return(&oauth2.Token{}, nil).Times(1)
			},
			SetupClient: func(client *clientmocks.Client, uclient *clientmocks.Client) {
<<<<<<< HEAD
				uclient.On("UnsetReaction", "mockTeamsTeamID", "mockTeamsChannelID", "", "", testutils.GetID(), ":mockName:").Return(nil).Times(1)
=======
				uclient.On("SetReaction", "mockTeamsTeamID", "mockTeamsChannelID", "", "", testutils.GetID(), ":mockName:").Return(nil).Times(1)
>>>>>>> c61478b3
			},
		},
	} {
		t.Run(test.Name, func(t *testing.T) {
			assert := assert.New(t)
			p := newTestPlugin()
			test.SetupAPI(p.API.(*plugintest.API))
			test.SetupStore(p.store.(*storemocks.Store))
			test.SetupClient(p.msteamsAppClient.(*clientmocks.Client), p.clientBuilderWithToken("", "", nil, nil).(*clientmocks.Client))
			p.API.(*plugintest.API).On("LogDebug", mock.Anything, mock.Anything, mock.Anything, mock.Anything, mock.Anything, mock.Anything, mock.Anything, mock.Anything, mock.Anything).Return(nil)

<<<<<<< HEAD
			resp := p.UnsetReaction("mockTeamsTeamID", "mockTeamsChannelID", testutils.GetUser(model.SystemAdminRoleId, "test@tes.com"), testutils.GetPost(), "mockName")
=======
			resp := p.SetReaction("mockTeamsTeamID", "mockTeamsChannelID", testutils.GetUser(model.SystemAdminRoleId, "test@tes.com"), testutils.GetPost(), "mockName")
>>>>>>> c61478b3
			if test.ExpectedMessage != "" {
				assert.Contains(resp.Error(), test.ExpectedMessage)
			} else {
				assert.Nil(resp)
			}
		})
	}
}<|MERGE_RESOLUTION|>--- conflicted
+++ resolved
@@ -180,9 +180,6 @@
 	}
 }
 
-<<<<<<< HEAD
-func TestUnsetChatReaction(t *testing.T) {
-=======
 func TestReactionHasBeenRemoved(t *testing.T) {
 	for _, test := range []struct {
 		Name        string
@@ -482,7 +479,6 @@
 }
 
 func TestSetChatReaction(t *testing.T) {
->>>>>>> c61478b3
 	for _, test := range []struct {
 		Name            string
 		SetupAPI        func(*plugintest.API)
@@ -491,11 +487,7 @@
 		ExpectedMessage string
 	}{
 		{
-<<<<<<< HEAD
-			Name:     "UnsetChatReaction: Unable to get the source user ID",
-=======
 			Name:     "SetChatReaction: Unable to get the source user ID",
->>>>>>> c61478b3
 			SetupAPI: func(api *plugintest.API) {},
 			SetupStore: func(store *storemocks.Store) {
 				store.On("MattermostToTeamsUserID", testutils.GetID()).Return("", testutils.GetInternalServerAppError("unable to get the source user ID")).Times(1)
@@ -504,11 +496,7 @@
 			ExpectedMessage: "unable to get the source user ID",
 		},
 		{
-<<<<<<< HEAD
-			Name:     "UnsetChatReaction: Unable to get the client",
-=======
 			Name:     "SetChatReaction: Unable to get the client",
->>>>>>> c61478b3
 			SetupAPI: func(api *plugintest.API) {},
 			SetupStore: func(store *storemocks.Store) {
 				store.On("MattermostToTeamsUserID", testutils.GetID()).Return(testutils.GetID(), nil).Times(1)
@@ -518,14 +506,8 @@
 			ExpectedMessage: "not connected user",
 		},
 		{
-<<<<<<< HEAD
-			Name: "UnsetChatReaction: Unable to get the chat ID",
-			SetupAPI: func(api *plugintest.API) {
-				api.On("LogError", "FAILING TO CREATE OR GET THE CHAT", "error", mock.Anything)
-=======
 			Name: "SetChatReaction: Unable to get the chat ID",
 			SetupAPI: func(api *plugintest.API) {
->>>>>>> c61478b3
 				api.On("GetChannel", testutils.GetChannelID()).Return(nil, testutils.GetInternalServerAppError("unable to get the channel")).Times(1)
 			},
 			SetupStore: func(store *storemocks.Store) {
@@ -536,15 +518,9 @@
 			ExpectedMessage: "unable to get the channel",
 		},
 		{
-<<<<<<< HEAD
-			Name: "UnsetChatReaction: Unable to unset the chat reaction",
-			SetupAPI: func(api *plugintest.API) {
-				api.On("LogWarn", "Error creating post", "error", mock.Anything)
-=======
 			Name: "SetChatReaction: Unable to set the chat reaction",
 			SetupAPI: func(api *plugintest.API) {
 				api.On("LogWarn", "Error creating post reaction", "error", mock.Anything)
->>>>>>> c61478b3
 				api.On("GetChannel", testutils.GetChannelID()).Return(testutils.GetChannel(model.ChannelTypeDirect), nil).Times(1)
 				api.On("GetChannelMembers", testutils.GetChannelID(), 0, 10).Return(testutils.GetChannelMembers(2), nil).Times(1)
 			},
@@ -554,21 +530,12 @@
 			},
 			SetupClient: func(client *clientmocks.Client, uclient *clientmocks.Client) {
 				uclient.On("CreateOrGetChatForUsers", mock.Anything).Return("mockChatID", nil).Times(1)
-<<<<<<< HEAD
-				uclient.On("UnsetChatReaction", "mockChatID", "mockTeamsMessageID", testutils.GetID(), ":mockEmojiName:").Return(testutils.GetInternalServerAppError("unable to unset the chat reaction")).Times(1)
-			},
-			ExpectedMessage: "unable to unset the chat reaction",
-		},
-		{
-			Name: "UnsetChatReaction: Valid",
-=======
 				uclient.On("SetChatReaction", "mockChatID", "mockTeamsMessageID", testutils.GetID(), ":mockEmojiName:").Return(testutils.GetInternalServerAppError("unable to set the chat reaction")).Times(1)
 			},
 			ExpectedMessage: "unable to set the chat reaction",
 		},
 		{
 			Name: "SetChatReaction: Valid",
->>>>>>> c61478b3
 			SetupAPI: func(api *plugintest.API) {
 				api.On("GetChannel", testutils.GetChannelID()).Return(testutils.GetChannel(model.ChannelTypeDirect), nil).Times(1)
 				api.On("GetChannelMembers", testutils.GetChannelID(), 0, 10).Return(testutils.GetChannelMembers(2), nil).Times(1)
@@ -579,11 +546,7 @@
 			},
 			SetupClient: func(client *clientmocks.Client, uclient *clientmocks.Client) {
 				uclient.On("CreateOrGetChatForUsers", mock.Anything).Return("mockChatID", nil).Times(1)
-<<<<<<< HEAD
-				uclient.On("UnsetChatReaction", "mockChatID", "mockTeamsMessageID", testutils.GetID(), ":mockEmojiName:").Return(nil).Times(1)
-=======
 				uclient.On("SetChatReaction", "mockChatID", "mockTeamsMessageID", testutils.GetID(), ":mockEmojiName:").Return(nil).Times(1)
->>>>>>> c61478b3
 			},
 		},
 	} {
@@ -593,11 +556,7 @@
 			test.SetupAPI(p.API.(*plugintest.API))
 			test.SetupStore(p.store.(*storemocks.Store))
 			test.SetupClient(p.msteamsAppClient.(*clientmocks.Client), p.clientBuilderWithToken("", "", nil, nil).(*clientmocks.Client))
-<<<<<<< HEAD
-			resp := p.UnsetChatReaction("mockTeamsMessageID", testutils.GetID(), testutils.GetChannelID(), "mockEmojiName")
-=======
 			resp := p.SetChatReaction("mockTeamsMessageID", testutils.GetID(), testutils.GetChannelID(), "mockEmojiName")
->>>>>>> c61478b3
 			if test.ExpectedMessage != "" {
 				assert.Contains(resp.Error(), test.ExpectedMessage)
 			} else {
@@ -607,11 +566,7 @@
 	}
 }
 
-<<<<<<< HEAD
-func TestUnsetReaction(t *testing.T) {
-=======
 func TestSetReaction(t *testing.T) {
->>>>>>> c61478b3
 	for _, test := range []struct {
 		Name            string
 		SetupAPI        func(*plugintest.API)
@@ -620,11 +575,7 @@
 		ExpectedMessage string
 	}{
 		{
-<<<<<<< HEAD
-			Name:     "UnsetReaction: Unable to get the post info",
-=======
 			Name:     "SetReaction: Unable to get the post info",
->>>>>>> c61478b3
 			SetupAPI: func(a *plugintest.API) {},
 			SetupStore: func(store *storemocks.Store) {
 				store.On("GetPostInfoByMattermostID", testutils.GetID()).Return(nil, testutils.GetInternalServerAppError("unable to get the post info")).Times(1)
@@ -633,11 +584,7 @@
 			ExpectedMessage: "unable to get the post info",
 		},
 		{
-<<<<<<< HEAD
-			Name:     "UnsetReaction: Post info is nil",
-=======
 			Name:     "SetReaction: Post info is nil",
->>>>>>> c61478b3
 			SetupAPI: func(a *plugintest.API) {},
 			SetupStore: func(store *storemocks.Store) {
 				store.On("GetPostInfoByMattermostID", testutils.GetID()).Return(nil, nil).Times(1)
@@ -646,11 +593,7 @@
 			ExpectedMessage: "teams message not found",
 		},
 		{
-<<<<<<< HEAD
-			Name:     "UnsetReaction: Unable to get the client",
-=======
 			Name:     "SetReaction: Unable to get the client",
->>>>>>> c61478b3
 			SetupAPI: func(a *plugintest.API) {},
 			SetupStore: func(store *storemocks.Store) {
 				store.On("GetPostInfoByMattermostID", testutils.GetID()).Return(&storemodels.PostInfo{}, nil).Times(1)
@@ -660,11 +603,7 @@
 			ExpectedMessage: "not connected user",
 		},
 		{
-<<<<<<< HEAD
-			Name: "UnsetReaction: Unable to unset the reaction",
-=======
 			Name: "SetReaction: Unable to set the reaction",
->>>>>>> c61478b3
 			SetupAPI: func(api *plugintest.API) {
 				api.On("LogWarn", "Error creating post", "error", mock.Anything)
 			},
@@ -673,32 +612,19 @@
 				store.On("GetTokenForMattermostUser", testutils.GetID()).Return(&oauth2.Token{}, nil).Times(1)
 			},
 			SetupClient: func(client *clientmocks.Client, uclient *clientmocks.Client) {
-<<<<<<< HEAD
-				uclient.On("UnsetReaction", "mockTeamsTeamID", "mockTeamsChannelID", "", "", testutils.GetID(), ":mockName:").Return(testutils.GetInternalServerAppError("unable to unset the reaction")).Times(1)
-			},
-			ExpectedMessage: "unable to unset the reaction",
-		},
-		{
-			Name:     "UnsetReaction: Valid",
-=======
 				uclient.On("SetReaction", "mockTeamsTeamID", "mockTeamsChannelID", "", "", testutils.GetID(), ":mockName:").Return(testutils.GetInternalServerAppError("unable to set the reaction")).Times(1)
 			},
 			ExpectedMessage: "unable to set the reaction",
 		},
 		{
 			Name:     "SetReaction: Valid",
->>>>>>> c61478b3
 			SetupAPI: func(a *plugintest.API) {},
 			SetupStore: func(store *storemocks.Store) {
 				store.On("GetPostInfoByMattermostID", testutils.GetID()).Return(&storemodels.PostInfo{}, nil).Times(1)
 				store.On("GetTokenForMattermostUser", testutils.GetID()).Return(&oauth2.Token{}, nil).Times(1)
 			},
 			SetupClient: func(client *clientmocks.Client, uclient *clientmocks.Client) {
-<<<<<<< HEAD
-				uclient.On("UnsetReaction", "mockTeamsTeamID", "mockTeamsChannelID", "", "", testutils.GetID(), ":mockName:").Return(nil).Times(1)
-=======
 				uclient.On("SetReaction", "mockTeamsTeamID", "mockTeamsChannelID", "", "", testutils.GetID(), ":mockName:").Return(nil).Times(1)
->>>>>>> c61478b3
 			},
 		},
 	} {
@@ -710,11 +636,176 @@
 			test.SetupClient(p.msteamsAppClient.(*clientmocks.Client), p.clientBuilderWithToken("", "", nil, nil).(*clientmocks.Client))
 			p.API.(*plugintest.API).On("LogDebug", mock.Anything, mock.Anything, mock.Anything, mock.Anything, mock.Anything, mock.Anything, mock.Anything, mock.Anything, mock.Anything).Return(nil)
 
-<<<<<<< HEAD
+			resp := p.SetReaction("mockTeamsTeamID", "mockTeamsChannelID", testutils.GetUser(model.SystemAdminRoleId, "test@tes.com"), testutils.GetPost(), "mockName")
+			if test.ExpectedMessage != "" {
+				assert.Contains(resp.Error(), test.ExpectedMessage)
+			} else {
+				assert.Nil(resp)
+			}
+		})
+	}
+}
+
+func TestUnsetChatReaction(t *testing.T) {
+	for _, test := range []struct {
+		Name            string
+		SetupAPI        func(*plugintest.API)
+		SetupStore      func(*storemocks.Store)
+		SetupClient     func(*clientmocks.Client, *clientmocks.Client)
+		ExpectedMessage string
+	}{
+		{
+			Name:     "UnsetChatReaction: Unable to get the source user ID",
+			SetupAPI: func(api *plugintest.API) {},
+			SetupStore: func(store *storemocks.Store) {
+				store.On("MattermostToTeamsUserID", testutils.GetID()).Return("", testutils.GetInternalServerAppError("unable to get the source user ID")).Times(1)
+			},
+			SetupClient:     func(client *clientmocks.Client, uclient *clientmocks.Client) {},
+			ExpectedMessage: "unable to get the source user ID",
+		},
+		{
+			Name:     "UnsetChatReaction: Unable to get the client",
+			SetupAPI: func(api *plugintest.API) {},
+			SetupStore: func(store *storemocks.Store) {
+				store.On("MattermostToTeamsUserID", testutils.GetID()).Return(testutils.GetID(), nil).Times(1)
+				store.On("GetTokenForMattermostUser", testutils.GetID()).Return(nil, nil).Times(1)
+			},
+			SetupClient:     func(client *clientmocks.Client, uclient *clientmocks.Client) {},
+			ExpectedMessage: "not connected user",
+		},
+		{
+			Name: "UnsetChatReaction: Unable to get the chat ID",
+			SetupAPI: func(api *plugintest.API) {
+				api.On("LogError", "FAILING TO CREATE OR GET THE CHAT", "error", mock.Anything)
+				api.On("GetChannel", testutils.GetChannelID()).Return(nil, testutils.GetInternalServerAppError("unable to get the channel")).Times(1)
+			},
+			SetupStore: func(store *storemocks.Store) {
+				store.On("MattermostToTeamsUserID", testutils.GetID()).Return(testutils.GetID(), nil).Times(1)
+				store.On("GetTokenForMattermostUser", testutils.GetID()).Return(&oauth2.Token{}, nil).Times(1)
+			},
+			SetupClient:     func(client *clientmocks.Client, uclient *clientmocks.Client) {},
+			ExpectedMessage: "unable to get the channel",
+		},
+		{
+			Name: "UnsetChatReaction: Unable to unset the chat reaction",
+			SetupAPI: func(api *plugintest.API) {
+				api.On("LogWarn", "Error creating post", "error", mock.Anything)
+				api.On("GetChannel", testutils.GetChannelID()).Return(testutils.GetChannel(model.ChannelTypeDirect), nil).Times(1)
+				api.On("GetChannelMembers", testutils.GetChannelID(), 0, 10).Return(testutils.GetChannelMembers(2), nil).Times(1)
+			},
+			SetupStore: func(store *storemocks.Store) {
+				store.On("MattermostToTeamsUserID", testutils.GetID()).Return(testutils.GetID(), nil).Times(3)
+				store.On("GetTokenForMattermostUser", testutils.GetID()).Return(&oauth2.Token{}, nil).Times(2)
+			},
+			SetupClient: func(client *clientmocks.Client, uclient *clientmocks.Client) {
+				uclient.On("CreateOrGetChatForUsers", mock.Anything).Return("mockChatID", nil).Times(1)
+				uclient.On("UnsetChatReaction", "mockChatID", "mockTeamsMessageID", testutils.GetID(), ":mockEmojiName:").Return(testutils.GetInternalServerAppError("unable to unset the chat reaction")).Times(1)
+			},
+			ExpectedMessage: "unable to unset the chat reaction",
+		},
+		{
+			Name: "UnsetChatReaction: Valid",
+			SetupAPI: func(api *plugintest.API) {
+				api.On("GetChannel", testutils.GetChannelID()).Return(testutils.GetChannel(model.ChannelTypeDirect), nil).Times(1)
+				api.On("GetChannelMembers", testutils.GetChannelID(), 0, 10).Return(testutils.GetChannelMembers(2), nil).Times(1)
+			},
+			SetupStore: func(store *storemocks.Store) {
+				store.On("MattermostToTeamsUserID", testutils.GetID()).Return(testutils.GetID(), nil).Times(3)
+				store.On("GetTokenForMattermostUser", testutils.GetID()).Return(&oauth2.Token{}, nil).Times(2)
+			},
+			SetupClient: func(client *clientmocks.Client, uclient *clientmocks.Client) {
+				uclient.On("CreateOrGetChatForUsers", mock.Anything).Return("mockChatID", nil).Times(1)
+				uclient.On("UnsetChatReaction", "mockChatID", "mockTeamsMessageID", testutils.GetID(), ":mockEmojiName:").Return(nil).Times(1)
+			},
+		},
+	} {
+		t.Run(test.Name, func(t *testing.T) {
+			assert := assert.New(t)
+			p := newTestPlugin()
+			test.SetupAPI(p.API.(*plugintest.API))
+			test.SetupStore(p.store.(*storemocks.Store))
+			test.SetupClient(p.msteamsAppClient.(*clientmocks.Client), p.clientBuilderWithToken("", "", nil, nil).(*clientmocks.Client))
+			resp := p.UnsetChatReaction("mockTeamsMessageID", testutils.GetID(), testutils.GetChannelID(), "mockEmojiName")
+			if test.ExpectedMessage != "" {
+				assert.Contains(resp.Error(), test.ExpectedMessage)
+			} else {
+				assert.Nil(resp)
+			}
+		})
+	}
+}
+
+func TestUnsetReaction(t *testing.T) {
+	for _, test := range []struct {
+		Name            string
+		SetupAPI        func(*plugintest.API)
+		SetupStore      func(*storemocks.Store)
+		SetupClient     func(*clientmocks.Client, *clientmocks.Client)
+		ExpectedMessage string
+	}{
+		{
+			Name:     "UnsetReaction: Unable to get the post info",
+			SetupAPI: func(a *plugintest.API) {},
+			SetupStore: func(store *storemocks.Store) {
+				store.On("GetPostInfoByMattermostID", testutils.GetID()).Return(nil, testutils.GetInternalServerAppError("unable to get the post info")).Times(1)
+			},
+			SetupClient:     func(client *clientmocks.Client, uclient *clientmocks.Client) {},
+			ExpectedMessage: "unable to get the post info",
+		},
+		{
+			Name:     "UnsetReaction: Post info is nil",
+			SetupAPI: func(a *plugintest.API) {},
+			SetupStore: func(store *storemocks.Store) {
+				store.On("GetPostInfoByMattermostID", testutils.GetID()).Return(nil, nil).Times(1)
+			},
+			SetupClient:     func(client *clientmocks.Client, uclient *clientmocks.Client) {},
+			ExpectedMessage: "teams message not found",
+		},
+		{
+			Name:     "UnsetReaction: Unable to get the client",
+			SetupAPI: func(a *plugintest.API) {},
+			SetupStore: func(store *storemocks.Store) {
+				store.On("GetPostInfoByMattermostID", testutils.GetID()).Return(&storemodels.PostInfo{}, nil).Times(1)
+				store.On("GetTokenForMattermostUser", mock.Anything).Return(nil, nil).Times(2)
+			},
+			SetupClient:     func(client *clientmocks.Client, uclient *clientmocks.Client) {},
+			ExpectedMessage: "not connected user",
+		},
+		{
+			Name: "UnsetReaction: Unable to unset the reaction",
+			SetupAPI: func(api *plugintest.API) {
+				api.On("LogWarn", "Error creating post", "error", mock.Anything)
+			},
+			SetupStore: func(store *storemocks.Store) {
+				store.On("GetPostInfoByMattermostID", testutils.GetID()).Return(&storemodels.PostInfo{}, nil).Times(1)
+				store.On("GetTokenForMattermostUser", testutils.GetID()).Return(&oauth2.Token{}, nil).Times(1)
+			},
+			SetupClient: func(client *clientmocks.Client, uclient *clientmocks.Client) {
+				uclient.On("UnsetReaction", "mockTeamsTeamID", "mockTeamsChannelID", "", "", testutils.GetID(), ":mockName:").Return(testutils.GetInternalServerAppError("unable to unset the reaction")).Times(1)
+			},
+			ExpectedMessage: "unable to unset the reaction",
+		},
+		{
+			Name:     "UnsetReaction: Valid",
+			SetupAPI: func(a *plugintest.API) {},
+			SetupStore: func(store *storemocks.Store) {
+				store.On("GetPostInfoByMattermostID", testutils.GetID()).Return(&storemodels.PostInfo{}, nil).Times(1)
+				store.On("GetTokenForMattermostUser", testutils.GetID()).Return(&oauth2.Token{}, nil).Times(1)
+			},
+			SetupClient: func(client *clientmocks.Client, uclient *clientmocks.Client) {
+				uclient.On("UnsetReaction", "mockTeamsTeamID", "mockTeamsChannelID", "", "", testutils.GetID(), ":mockName:").Return(nil).Times(1)
+			},
+		},
+	} {
+		t.Run(test.Name, func(t *testing.T) {
+			assert := assert.New(t)
+			p := newTestPlugin()
+			test.SetupAPI(p.API.(*plugintest.API))
+			test.SetupStore(p.store.(*storemocks.Store))
+			test.SetupClient(p.msteamsAppClient.(*clientmocks.Client), p.clientBuilderWithToken("", "", nil, nil).(*clientmocks.Client))
+			p.API.(*plugintest.API).On("LogDebug", mock.Anything, mock.Anything, mock.Anything, mock.Anything, mock.Anything, mock.Anything, mock.Anything, mock.Anything, mock.Anything).Return(nil)
+
 			resp := p.UnsetReaction("mockTeamsTeamID", "mockTeamsChannelID", testutils.GetUser(model.SystemAdminRoleId, "test@tes.com"), testutils.GetPost(), "mockName")
-=======
-			resp := p.SetReaction("mockTeamsTeamID", "mockTeamsChannelID", testutils.GetUser(model.SystemAdminRoleId, "test@tes.com"), testutils.GetPost(), "mockName")
->>>>>>> c61478b3
 			if test.ExpectedMessage != "" {
 				assert.Contains(resp.Error(), test.ExpectedMessage)
 			} else {

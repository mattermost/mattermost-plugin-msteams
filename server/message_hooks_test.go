--- conflicted
+++ resolved
@@ -180,7 +180,304 @@
 	}
 }
 
-<<<<<<< HEAD
+func TestReactionHasBeenRemoved(t *testing.T) {
+	for _, test := range []struct {
+		Name        string
+		SetupAPI    func(*plugintest.API)
+		SetupStore  func(*storemocks.Store)
+		SetupClient func(*clientmocks.Client, *clientmocks.Client)
+	}{
+		{
+			Name:     "ReactionHasBeenRemoved: Unable to get the post info",
+			SetupAPI: func(api *plugintest.API) {},
+			SetupStore: func(store *storemocks.Store) {
+				store.On("GetPostInfoByMattermostID", testutils.GetID()).Return(nil, nil).Times(1)
+			},
+			SetupClient: func(client *clientmocks.Client, uclient *clientmocks.Client) {},
+		},
+		{
+			Name: "ReactionHasBeenRemoved: Unable to get the post",
+			SetupAPI: func(api *plugintest.API) {
+				api.On("LogError", "Unable to get the post from the reaction", "reaction", mock.Anything, "error", mock.Anything).Times(1)
+				api.On("GetPost", testutils.GetID()).Return(nil, testutils.GetInternalServerAppError("unable to get the post")).Times(1)
+			},
+			SetupStore: func(store *storemocks.Store) {
+				store.On("GetPostInfoByMattermostID", testutils.GetID()).Return(&storemodels.PostInfo{
+					MattermostID: testutils.GetID(),
+				}, nil).Times(1)
+			},
+			SetupClient: func(client *clientmocks.Client, uclient *clientmocks.Client) {},
+		},
+		{
+			Name: "ReactionHasBeenRemoved: Unable to get the link by channel ID",
+			SetupAPI: func(api *plugintest.API) {
+				api.On("LogError", "Unable to handle message reaction unset", "error", mock.Anything).Times(1)
+				api.On("GetPost", testutils.GetID()).Return(testutils.GetPost(), nil).Times(1)
+				api.On("GetChannel", testutils.GetChannelID()).Return(testutils.GetChannel(model.ChannelTypeDirect), nil).Times(1)
+			},
+			SetupStore: func(store *storemocks.Store) {
+				store.On("GetPostInfoByMattermostID", testutils.GetID()).Return(&storemodels.PostInfo{
+					MattermostID: testutils.GetID(),
+				}, nil).Times(1)
+				store.On("GetLinkByChannelID", testutils.GetChannelID()).Return(nil, nil).Times(1)
+				store.On("MattermostToTeamsUserID", testutils.GetID()).Return("", testutils.GetInternalServerAppError("unable to get source user ID")).Times(1)
+			},
+			SetupClient: func(client *clientmocks.Client, uclient *clientmocks.Client) {},
+		},
+		{
+			Name: "ReactionHasBeenRemoved: Unable to get the link by channel ID and channel",
+			SetupAPI: func(api *plugintest.API) {
+				api.On("GetPost", testutils.GetID()).Return(testutils.GetPost(), nil).Times(1)
+				api.On("GetChannel", testutils.GetChannelID()).Return(nil, testutils.GetInternalServerAppError("unable to get the channel")).Times(1)
+			},
+			SetupStore: func(store *storemocks.Store) {
+				store.On("GetPostInfoByMattermostID", testutils.GetID()).Return(&storemodels.PostInfo{
+					MattermostID: testutils.GetID(),
+				}, nil).Times(1)
+				store.On("GetLinkByChannelID", testutils.GetChannelID()).Return(nil, nil).Times(1)
+			},
+			SetupClient: func(client *clientmocks.Client, uclient *clientmocks.Client) {},
+		},
+		{
+			Name: "ReactionHasBeenRemoved: Unable to remove the reaction",
+			SetupAPI: func(api *plugintest.API) {
+				api.On("LogWarn", "Error creating post", "error", mock.Anything).Times(1)
+				api.On("LogError", "Unable to handle message reaction unset", "error", mock.Anything).Times(1)
+				api.On("LogDebug", mock.Anything, mock.Anything, mock.Anything, mock.Anything, mock.Anything, mock.Anything, mock.Anything, mock.Anything, mock.Anything).Return(nil)
+				api.On("GetChannel", testutils.GetChannelID()).Return(testutils.GetChannel(model.ChannelTypeDirect), nil).Times(1)
+				api.On("GetPost", testutils.GetID()).Return(testutils.GetPost(), nil).Times(1)
+				api.On("GetUser", testutils.GetID()).Return(testutils.GetUser(model.SystemAdminRoleId, "test@test.com"), nil).Times(1)
+			},
+			SetupStore: func(store *storemocks.Store) {
+				store.On("GetPostInfoByMattermostID", testutils.GetID()).Return(&storemodels.PostInfo{
+					MattermostID: testutils.GetID(),
+				}, nil).Times(2)
+				store.On("GetLinkByChannelID", testutils.GetChannelID()).Return(&storemodels.ChannelLink{
+					MattermostTeam:    "mockMattermostTeam",
+					MattermostChannel: "mockMattermostChannel",
+					MSTeamsTeam:       "mockTeamsTeamID",
+					MSTeamsChannel:    "mockTeamsChannelID",
+				}, nil).Times(1)
+				store.On("GetTokenForMattermostUser", testutils.GetID()).Return(&oauth2.Token{}, nil).Times(1)
+			},
+			SetupClient: func(client *clientmocks.Client, uclient *clientmocks.Client) {
+				uclient.On("UnsetReaction", "mockTeamsTeamID", "mockTeamsChannelID", "", "", testutils.GetID(), mock.AnythingOfType("string")).Return(errors.New("unable to set the reaction")).Times(1)
+			},
+		},
+		{
+			Name: "ReactionHasBeenRemoved: Valid",
+			SetupAPI: func(api *plugintest.API) {
+				api.On("GetChannel", testutils.GetChannelID()).Return(testutils.GetChannel(model.ChannelTypeDirect), nil).Times(1)
+				api.On("GetPost", testutils.GetID()).Return(testutils.GetPost(), nil).Times(1)
+				api.On("GetUser", testutils.GetID()).Return(testutils.GetUser(model.SystemAdminRoleId, "test@test.com"), nil).Times(1)
+				api.On("LogDebug", mock.Anything, mock.Anything, mock.Anything, mock.Anything, mock.Anything, mock.Anything, mock.Anything, mock.Anything, mock.Anything).Return(nil)
+			},
+			SetupStore: func(store *storemocks.Store) {
+				store.On("GetPostInfoByMattermostID", testutils.GetID()).Return(&storemodels.PostInfo{
+					MattermostID: testutils.GetID(),
+				}, nil).Times(2)
+				store.On("GetLinkByChannelID", testutils.GetChannelID()).Return(&storemodels.ChannelLink{
+					MattermostTeam:    "mockMattermostTeam",
+					MattermostChannel: "mockMattermostChannel",
+					MSTeamsTeam:       "mockTeamsTeamID",
+					MSTeamsChannel:    "mockTeamsChannelID",
+				}, nil).Times(1)
+				store.On("GetTokenForMattermostUser", testutils.GetID()).Return(&oauth2.Token{}, nil).Times(1)
+			},
+			SetupClient: func(client *clientmocks.Client, uclient *clientmocks.Client) {
+				uclient.On("UnsetReaction", "mockTeamsTeamID", "mockTeamsChannelID", "", "", testutils.GetID(), mock.AnythingOfType("string")).Return(nil).Times(1)
+			},
+		},
+	} {
+		t.Run(test.Name, func(t *testing.T) {
+			p := newTestPlugin()
+			p.configuration.SyncDirectMessages = true
+			test.SetupAPI(p.API.(*plugintest.API))
+			test.SetupStore(p.store.(*storemocks.Store))
+			test.SetupClient(p.msteamsAppClient.(*clientmocks.Client), p.clientBuilderWithToken("", "", nil, nil).(*clientmocks.Client))
+			p.ReactionHasBeenRemoved(&plugin.Context{}, testutils.GetReaction())
+		})
+	}
+}
+
+func TestMessageHasBeenUpdated(t *testing.T) {
+	for _, test := range []struct {
+		Name        string
+		SetupAPI    func(*plugintest.API)
+		SetupStore  func(*storemocks.Store)
+		SetupClient func(*clientmocks.Client, *clientmocks.Client)
+	}{
+		{
+			Name: "MessageHasBeenUpdated: Unable to get the link by channel ID",
+			SetupAPI: func(api *plugintest.API) {
+				api.On("GetUser", testutils.GetID()).Return(testutils.GetUser(model.SystemAdminRoleId, "test@test.com"), nil).Times(1)
+				api.On("GetChannel", testutils.GetChannelID()).Return(testutils.GetChannel(model.ChannelTypeDirect), nil).Times(1)
+				api.On("GetChannelMembers", testutils.GetChannelID(), 0, 10).Return(testutils.GetChannelMembers(2), nil).Times(1)
+			},
+			SetupStore: func(store *storemocks.Store) {
+				store.On("GetLinkByChannelID", testutils.GetChannelID()).Return(nil, nil).Times(1)
+				store.On("GetTokenForMattermostUser", testutils.GetID()).Return(&oauth2.Token{}, nil).Times(2)
+				store.On("MattermostToTeamsUserID", testutils.GetID()).Return("mockChatID", nil).Times(2)
+				store.On("GetPostInfoByMattermostID", testutils.GetID()).Return(&storemodels.PostInfo{
+					MattermostID: testutils.GetID(),
+					MSTeamsID:    "mockMsgID",
+				}, nil).Times(2)
+				store.On("LinkPosts", storemodels.PostInfo{
+					MattermostID:   testutils.GetID(),
+					MSTeamsID:      "mockMsgID",
+					MSTeamsChannel: "mockChatID",
+				}).Return(nil).Times(1)
+			},
+			SetupClient: func(client *clientmocks.Client, uclient *clientmocks.Client) {
+				uclient.On("CreateOrGetChatForUsers", mock.Anything).Return("mockChatID", nil).Times(1)
+				uclient.On("UpdateChatMessage", "mockChatID", "mockMsgID", "").Return(nil).Times(1)
+				uclient.On("GetChatMessage", "mockChatID", "mockMsgID").Return(&msteams.Message{}, nil).Times(1)
+			},
+		},
+		{
+			Name: "MessageHasBeenUpdated: Unable to get the link by channel ID and channel",
+			SetupAPI: func(api *plugintest.API) {
+				api.On("GetUser", testutils.GetID()).Return(testutils.GetUser(model.SystemAdminRoleId, "test@test.com"), nil).Times(1)
+				api.On("GetChannel", testutils.GetChannelID()).Return(nil, testutils.GetInternalServerAppError("unable to get the channel")).Times(1)
+			},
+			SetupStore: func(store *storemocks.Store) {
+				store.On("GetLinkByChannelID", testutils.GetChannelID()).Return(nil, nil).Times(1)
+				store.On("GetTokenForMattermostUser", testutils.GetID()).Return(&oauth2.Token{}, nil).Times(1)
+			},
+			SetupClient: func(client *clientmocks.Client, uclient *clientmocks.Client) {},
+		},
+		{
+			Name: "MessageHasBeenUpdated: Unable to get the link by channel ID and channel type is Open",
+			SetupAPI: func(api *plugintest.API) {
+				api.On("GetUser", testutils.GetID()).Return(testutils.GetUser(model.SystemAdminRoleId, "test@test.com"), nil).Times(1)
+				api.On("GetChannel", testutils.GetChannelID()).Return(testutils.GetChannel(model.ChannelTypeOpen), nil).Times(1)
+			},
+			SetupStore: func(store *storemocks.Store) {
+				store.On("GetLinkByChannelID", testutils.GetChannelID()).Return(nil, nil).Times(1)
+				store.On("GetTokenForMattermostUser", testutils.GetID()).Return(&oauth2.Token{}, nil).Times(1)
+			},
+			SetupClient: func(client *clientmocks.Client, uclient *clientmocks.Client) {},
+		},
+		{
+			Name: "MessageHasBeenUpdated: Unable to get the link by channel ID and unable to get channel members",
+			SetupAPI: func(api *plugintest.API) {
+				api.On("GetUser", testutils.GetID()).Return(testutils.GetUser(model.SystemAdminRoleId, "test@test.com"), nil).Times(1)
+				api.On("GetChannel", testutils.GetChannelID()).Return(testutils.GetChannel(model.ChannelTypeDirect), nil).Times(1)
+				api.On("GetChannelMembers", testutils.GetChannelID(), 0, 10).Return(nil, testutils.GetInternalServerAppError("unable to get channel members")).Times(1)
+			},
+			SetupStore: func(store *storemocks.Store) {
+				store.On("GetLinkByChannelID", testutils.GetChannelID()).Return(nil, nil).Times(1)
+				store.On("GetTokenForMattermostUser", testutils.GetID()).Return(&oauth2.Token{}, nil).Times(1)
+			},
+			SetupClient: func(client *clientmocks.Client, uclient *clientmocks.Client) {},
+		},
+		{
+			Name: "MessageHasBeenUpdated: Unable to get the link by channel ID and unable to update the chat",
+			SetupAPI: func(api *plugintest.API) {
+				api.On("LogError", "Error updating post", "error", mock.Anything).Times(1)
+				api.On("LogError", "Unable to handle message update", "error", mock.Anything).Times(1)
+				api.On("GetUser", testutils.GetID()).Return(testutils.GetUser(model.SystemAdminRoleId, "test@test.com"), nil).Times(1)
+				api.On("GetChannel", testutils.GetChannelID()).Return(testutils.GetChannel(model.ChannelTypeDirect), nil).Times(1)
+				api.On("GetChannelMembers", testutils.GetChannelID(), 0, 10).Return(testutils.GetChannelMembers(2), nil).Times(1)
+			},
+			SetupStore: func(store *storemocks.Store) {
+				store.On("GetLinkByChannelID", testutils.GetChannelID()).Return(nil, nil).Times(1)
+				store.On("GetTokenForMattermostUser", testutils.GetID()).Return(&oauth2.Token{}, nil).Times(2)
+				store.On("MattermostToTeamsUserID", testutils.GetID()).Return(testutils.GetID(), nil).Times(2)
+				store.On("GetPostInfoByMattermostID", testutils.GetID()).Return(nil, testutils.GetInternalServerAppError("unable to get post info")).Times(2)
+			},
+			SetupClient: func(client *clientmocks.Client, uclient *clientmocks.Client) {
+				uclient.On("CreateOrGetChatForUsers", mock.Anything).Return(testutils.GetID(), nil).Times(1)
+			},
+		},
+		{
+			Name: "MessageHasBeenUpdated: Unable to get the link by channel ID and unable to create or get chat for users",
+			SetupAPI: func(api *plugintest.API) {
+				api.On("GetUser", testutils.GetID()).Return(testutils.GetUser(model.SystemAdminRoleId, "test@test.com"), nil).Times(1)
+				api.On("GetChannel", testutils.GetChannelID()).Return(testutils.GetChannel(model.ChannelTypeDirect), nil).Times(1)
+				api.On("GetChannelMembers", testutils.GetChannelID(), 0, 10).Return(testutils.GetChannelMembers(2), nil).Times(1)
+			},
+			SetupStore: func(store *storemocks.Store) {
+				store.On("GetLinkByChannelID", testutils.GetChannelID()).Return(nil, nil).Times(1)
+				store.On("GetTokenForMattermostUser", testutils.GetID()).Return(&oauth2.Token{}, nil).Times(2)
+				store.On("MattermostToTeamsUserID", testutils.GetID()).Return(testutils.GetID(), nil).Times(2)
+				store.On("GetPostInfoByMattermostID", testutils.GetID()).Return(&storemodels.PostInfo{}, nil).Times(2)
+			},
+			SetupClient: func(client *clientmocks.Client, uclient *clientmocks.Client) {
+				uclient.On("CreateOrGetChatForUsers", mock.Anything).Return("", errors.New("unable to create or get chat for users")).Times(1)
+			},
+		},
+		{
+			Name: "MessageHasBeenUpdated: Able to get the link by channel ID",
+			SetupAPI: func(api *plugintest.API) {
+				api.On("GetUser", testutils.GetID()).Return(testutils.GetUser(model.SystemAdminRoleId, "test@test.com"), nil).Times(1)
+				api.On("LogDebug", mock.Anything, mock.Anything, mock.Anything, mock.Anything, mock.Anything, mock.Anything, mock.Anything, mock.Anything, mock.Anything).Return(nil).Times(1)
+			},
+			SetupStore: func(store *storemocks.Store) {
+				store.On("GetLinkByChannelID", testutils.GetChannelID()).Return(&storemodels.ChannelLink{
+					MattermostTeam:    "mockMattermostTeam",
+					MattermostChannel: "mockMattermostChannel",
+					MSTeamsTeam:       "mockTeamsTeamID",
+					MSTeamsChannel:    "mockTeamsChannelID",
+				}, nil).Times(1)
+				store.On("GetPostInfoByMattermostID", testutils.GetID()).Return(&storemodels.PostInfo{
+					MattermostID: testutils.GetID(),
+					MSTeamsID:    "mockMessageID",
+				}, nil).Times(2)
+				store.On("LinkPosts", storemodels.PostInfo{
+					MattermostID:   testutils.GetID(),
+					MSTeamsID:      "mockMessageID",
+					MSTeamsChannel: "mockTeamsChannelID",
+				}).Return(nil).Times(1)
+				store.On("GetTokenForMattermostUser", testutils.GetID()).Return(&oauth2.Token{}, nil).Times(2)
+			},
+			SetupClient: func(client *clientmocks.Client, uclient *clientmocks.Client) {
+				uclient.On("UpdateMessage", "mockTeamsTeamID", "mockTeamsChannelID", "", "mockMessageID", "").Return(nil).Times(1)
+				uclient.On("GetMessage", "mockTeamsTeamID", "mockTeamsChannelID", "mockMessageID").Return(&msteams.Message{}, nil).Times(1)
+			},
+		},
+		{
+			Name: "MessageHasBeenUpdated: Able to get the link by channel ID but unable to update post",
+			SetupAPI: func(api *plugintest.API) {
+				api.On("LogWarn", "Error updating the post", "error", mock.Anything).Return(nil).Times(1)
+				api.On("LogError", "Unable to handle message update", "error", mock.Anything).Return(nil).Times(1)
+				api.On("LogDebug", mock.Anything, mock.Anything, mock.Anything, mock.Anything, mock.Anything, mock.Anything, mock.Anything, mock.Anything, mock.Anything).Return(nil).Times(1)
+				api.On("GetUser", testutils.GetID()).Return(testutils.GetUser(model.SystemAdminRoleId, "test@test.com"), nil).Times(1)
+			},
+			SetupStore: func(store *storemocks.Store) {
+				store.On("GetLinkByChannelID", testutils.GetChannelID()).Return(&storemodels.ChannelLink{
+					MattermostTeam:    "mockMattermostTeamID",
+					MattermostChannel: "mockMattermostChannelID",
+					MSTeamsTeam:       "mockTeamsTeamID",
+					MSTeamsChannel:    "mockTeamsChannelID",
+				}, nil).Times(1)
+				store.On("GetPostInfoByMattermostID", testutils.GetID()).Return(&storemodels.PostInfo{
+					MattermostID: testutils.GetID(),
+				}, nil).Times(2)
+				store.On("LinkPosts", storemodels.PostInfo{
+					MattermostID:   testutils.GetID(),
+					MSTeamsID:      "mockTeamsTeamID",
+					MSTeamsChannel: "mockTeamsChannelID",
+				}).Return(nil).Times(1)
+				store.On("GetTokenForMattermostUser", testutils.GetID()).Return(&oauth2.Token{}, nil).Times(2)
+			},
+			SetupClient: func(client *clientmocks.Client, uclient *clientmocks.Client) {
+				uclient.On("UpdateMessage", "mockTeamsTeamID", "mockTeamsChannelID", "", "", "").Return(errors.New("unable to update the post")).Times(1)
+				uclient.On("GetMessage", "mockTeamsTeamID", "mockTeamsChannelID", "mockMessageID").Return(&msteams.Message{}, nil).Times(1)
+			},
+		},
+	} {
+		t.Run(test.Name, func(t *testing.T) {
+			p := newTestPlugin()
+			p.configuration.SyncDirectMessages = true
+			test.SetupAPI(p.API.(*plugintest.API))
+			test.SetupStore(p.store.(*storemocks.Store))
+			test.SetupClient(p.msteamsAppClient.(*clientmocks.Client), p.clientBuilderWithToken("", "", nil, nil).(*clientmocks.Client))
+			p.MessageHasBeenUpdated(&plugin.Context{}, testutils.GetPost(), testutils.GetPost())
+		})
+	}
+}
+
 func TestSetChatReaction(t *testing.T) {
 	for _, test := range []struct {
 		Name            string
@@ -250,119 +547,10 @@
 			SetupClient: func(client *clientmocks.Client, uclient *clientmocks.Client) {
 				uclient.On("CreateOrGetChatForUsers", mock.Anything).Return("mockChatID", nil).Times(1)
 				uclient.On("SetChatReaction", "mockChatID", "mockTeamsMessageID", testutils.GetID(), ":mockEmojiName:").Return(nil).Times(1)
-=======
-func TestReactionHasBeenRemoved(t *testing.T) {
-	for _, test := range []struct {
-		Name        string
-		SetupAPI    func(*plugintest.API)
-		SetupStore  func(*storemocks.Store)
-		SetupClient func(*clientmocks.Client, *clientmocks.Client)
-	}{
-		{
-			Name:     "ReactionHasBeenRemoved: Unable to get the post info",
-			SetupAPI: func(api *plugintest.API) {},
-			SetupStore: func(store *storemocks.Store) {
-				store.On("GetPostInfoByMattermostID", testutils.GetID()).Return(nil, nil).Times(1)
-			},
-			SetupClient: func(client *clientmocks.Client, uclient *clientmocks.Client) {},
-		},
-		{
-			Name: "ReactionHasBeenRemoved: Unable to get the post",
-			SetupAPI: func(api *plugintest.API) {
-				api.On("LogError", "Unable to get the post from the reaction", "reaction", mock.Anything, "error", mock.Anything).Times(1)
-				api.On("GetPost", testutils.GetID()).Return(nil, testutils.GetInternalServerAppError("unable to get the post")).Times(1)
-			},
-			SetupStore: func(store *storemocks.Store) {
-				store.On("GetPostInfoByMattermostID", testutils.GetID()).Return(&storemodels.PostInfo{
-					MattermostID: testutils.GetID(),
-				}, nil).Times(1)
-			},
-			SetupClient: func(client *clientmocks.Client, uclient *clientmocks.Client) {},
-		},
-		{
-			Name: "ReactionHasBeenRemoved: Unable to get the link by channel ID",
-			SetupAPI: func(api *plugintest.API) {
-				api.On("LogError", "Unable to handle message reaction unset", "error", mock.Anything).Times(1)
-				api.On("GetPost", testutils.GetID()).Return(testutils.GetPost(), nil).Times(1)
-				api.On("GetChannel", testutils.GetChannelID()).Return(testutils.GetChannel(model.ChannelTypeDirect), nil).Times(1)
-			},
-			SetupStore: func(store *storemocks.Store) {
-				store.On("GetPostInfoByMattermostID", testutils.GetID()).Return(&storemodels.PostInfo{
-					MattermostID: testutils.GetID(),
-				}, nil).Times(1)
-				store.On("GetLinkByChannelID", testutils.GetChannelID()).Return(nil, nil).Times(1)
-				store.On("MattermostToTeamsUserID", testutils.GetID()).Return("", testutils.GetInternalServerAppError("unable to get source user ID")).Times(1)
-			},
-			SetupClient: func(client *clientmocks.Client, uclient *clientmocks.Client) {},
-		},
-		{
-			Name: "ReactionHasBeenRemoved: Unable to get the link by channel ID and channel",
-			SetupAPI: func(api *plugintest.API) {
-				api.On("GetPost", testutils.GetID()).Return(testutils.GetPost(), nil).Times(1)
-				api.On("GetChannel", testutils.GetChannelID()).Return(nil, testutils.GetInternalServerAppError("unable to get the channel")).Times(1)
-			},
-			SetupStore: func(store *storemocks.Store) {
-				store.On("GetPostInfoByMattermostID", testutils.GetID()).Return(&storemodels.PostInfo{
-					MattermostID: testutils.GetID(),
-				}, nil).Times(1)
-				store.On("GetLinkByChannelID", testutils.GetChannelID()).Return(nil, nil).Times(1)
-			},
-			SetupClient: func(client *clientmocks.Client, uclient *clientmocks.Client) {},
-		},
-		{
-			Name: "ReactionHasBeenRemoved: Unable to remove the reaction",
-			SetupAPI: func(api *plugintest.API) {
-				api.On("LogWarn", "Error creating post", "error", mock.Anything).Times(1)
-				api.On("LogError", "Unable to handle message reaction unset", "error", mock.Anything).Times(1)
-				api.On("LogDebug", mock.Anything, mock.Anything, mock.Anything, mock.Anything, mock.Anything, mock.Anything, mock.Anything, mock.Anything, mock.Anything).Return(nil)
-				api.On("GetChannel", testutils.GetChannelID()).Return(testutils.GetChannel(model.ChannelTypeDirect), nil).Times(1)
-				api.On("GetPost", testutils.GetID()).Return(testutils.GetPost(), nil).Times(1)
-				api.On("GetUser", testutils.GetID()).Return(testutils.GetUser(model.SystemAdminRoleId, "test@test.com"), nil).Times(1)
-			},
-			SetupStore: func(store *storemocks.Store) {
-				store.On("GetPostInfoByMattermostID", testutils.GetID()).Return(&storemodels.PostInfo{
-					MattermostID: testutils.GetID(),
-				}, nil).Times(2)
-				store.On("GetLinkByChannelID", testutils.GetChannelID()).Return(&storemodels.ChannelLink{
-					MattermostTeam:    "mockMattermostTeam",
-					MattermostChannel: "mockMattermostChannel",
-					MSTeamsTeam:       "mockTeamsTeamID",
-					MSTeamsChannel:    "mockTeamsChannelID",
-				}, nil).Times(1)
-				store.On("GetTokenForMattermostUser", testutils.GetID()).Return(&oauth2.Token{}, nil).Times(1)
-			},
-			SetupClient: func(client *clientmocks.Client, uclient *clientmocks.Client) {
-				uclient.On("UnsetReaction", "mockTeamsTeamID", "mockTeamsChannelID", "", "", testutils.GetID(), mock.AnythingOfType("string")).Return(errors.New("unable to set the reaction")).Times(1)
-			},
-		},
-		{
-			Name: "ReactionHasBeenRemoved: Valid",
-			SetupAPI: func(api *plugintest.API) {
-				api.On("GetChannel", testutils.GetChannelID()).Return(testutils.GetChannel(model.ChannelTypeDirect), nil).Times(1)
-				api.On("GetPost", testutils.GetID()).Return(testutils.GetPost(), nil).Times(1)
-				api.On("GetUser", testutils.GetID()).Return(testutils.GetUser(model.SystemAdminRoleId, "test@test.com"), nil).Times(1)
-				api.On("LogDebug", mock.Anything, mock.Anything, mock.Anything, mock.Anything, mock.Anything, mock.Anything, mock.Anything, mock.Anything, mock.Anything).Return(nil)
-			},
-			SetupStore: func(store *storemocks.Store) {
-				store.On("GetPostInfoByMattermostID", testutils.GetID()).Return(&storemodels.PostInfo{
-					MattermostID: testutils.GetID(),
-				}, nil).Times(2)
-				store.On("GetLinkByChannelID", testutils.GetChannelID()).Return(&storemodels.ChannelLink{
-					MattermostTeam:    "mockMattermostTeam",
-					MattermostChannel: "mockMattermostChannel",
-					MSTeamsTeam:       "mockTeamsTeamID",
-					MSTeamsChannel:    "mockTeamsChannelID",
-				}, nil).Times(1)
-				store.On("GetTokenForMattermostUser", testutils.GetID()).Return(&oauth2.Token{}, nil).Times(1)
-			},
-			SetupClient: func(client *clientmocks.Client, uclient *clientmocks.Client) {
-				uclient.On("UnsetReaction", "mockTeamsTeamID", "mockTeamsChannelID", "", "", testutils.GetID(), mock.AnythingOfType("string")).Return(nil).Times(1)
->>>>>>> 86ec5bfa
 			},
 		},
 	} {
 		t.Run(test.Name, func(t *testing.T) {
-<<<<<<< HEAD
 			assert := assert.New(t)
 			p := newTestPlugin()
 			test.SetupAPI(p.API.(*plugintest.API))
@@ -437,187 +625,10 @@
 			},
 			SetupClient: func(client *clientmocks.Client, uclient *clientmocks.Client) {
 				uclient.On("SetReaction", "mockTeamsTeamID", "mockTeamsChannelID", "", "", testutils.GetID(), ":mockName:").Return(nil).Times(1)
-=======
-			p := newTestPlugin()
-			p.configuration.SyncDirectMessages = true
-			test.SetupAPI(p.API.(*plugintest.API))
-			test.SetupStore(p.store.(*storemocks.Store))
-			test.SetupClient(p.msteamsAppClient.(*clientmocks.Client), p.clientBuilderWithToken("", "", nil, nil).(*clientmocks.Client))
-			p.ReactionHasBeenRemoved(&plugin.Context{}, testutils.GetReaction())
-		})
-	}
-}
-
-func TestMessageHasBeenUpdated(t *testing.T) {
-	for _, test := range []struct {
-		Name        string
-		SetupAPI    func(*plugintest.API)
-		SetupStore  func(*storemocks.Store)
-		SetupClient func(*clientmocks.Client, *clientmocks.Client)
-	}{
-		{
-			Name: "MessageHasBeenUpdated: Unable to get the link by channel ID",
-			SetupAPI: func(api *plugintest.API) {
-				api.On("GetUser", testutils.GetID()).Return(testutils.GetUser(model.SystemAdminRoleId, "test@test.com"), nil).Times(1)
-				api.On("GetChannel", testutils.GetChannelID()).Return(testutils.GetChannel(model.ChannelTypeDirect), nil).Times(1)
-				api.On("GetChannelMembers", testutils.GetChannelID(), 0, 10).Return(testutils.GetChannelMembers(2), nil).Times(1)
-			},
-			SetupStore: func(store *storemocks.Store) {
-				store.On("GetLinkByChannelID", testutils.GetChannelID()).Return(nil, nil).Times(1)
-				store.On("GetTokenForMattermostUser", testutils.GetID()).Return(&oauth2.Token{}, nil).Times(2)
-				store.On("MattermostToTeamsUserID", testutils.GetID()).Return("mockChatID", nil).Times(2)
-				store.On("GetPostInfoByMattermostID", testutils.GetID()).Return(&storemodels.PostInfo{
-					MattermostID: testutils.GetID(),
-					MSTeamsID:    "mockMsgID",
-				}, nil).Times(2)
-				store.On("LinkPosts", storemodels.PostInfo{
-					MattermostID:   testutils.GetID(),
-					MSTeamsID:      "mockMsgID",
-					MSTeamsChannel: "mockChatID",
-				}).Return(nil).Times(1)
-			},
-			SetupClient: func(client *clientmocks.Client, uclient *clientmocks.Client) {
-				uclient.On("CreateOrGetChatForUsers", mock.Anything).Return("mockChatID", nil).Times(1)
-				uclient.On("UpdateChatMessage", "mockChatID", "mockMsgID", "").Return(nil).Times(1)
-				uclient.On("GetChatMessage", "mockChatID", "mockMsgID").Return(&msteams.Message{}, nil).Times(1)
-			},
-		},
-		{
-			Name: "MessageHasBeenUpdated: Unable to get the link by channel ID and channel",
-			SetupAPI: func(api *plugintest.API) {
-				api.On("GetUser", testutils.GetID()).Return(testutils.GetUser(model.SystemAdminRoleId, "test@test.com"), nil).Times(1)
-				api.On("GetChannel", testutils.GetChannelID()).Return(nil, testutils.GetInternalServerAppError("unable to get the channel")).Times(1)
-			},
-			SetupStore: func(store *storemocks.Store) {
-				store.On("GetLinkByChannelID", testutils.GetChannelID()).Return(nil, nil).Times(1)
-				store.On("GetTokenForMattermostUser", testutils.GetID()).Return(&oauth2.Token{}, nil).Times(1)
-			},
-			SetupClient: func(client *clientmocks.Client, uclient *clientmocks.Client) {},
-		},
-		{
-			Name: "MessageHasBeenUpdated: Unable to get the link by channel ID and channel type is Open",
-			SetupAPI: func(api *plugintest.API) {
-				api.On("GetUser", testutils.GetID()).Return(testutils.GetUser(model.SystemAdminRoleId, "test@test.com"), nil).Times(1)
-				api.On("GetChannel", testutils.GetChannelID()).Return(testutils.GetChannel(model.ChannelTypeOpen), nil).Times(1)
-			},
-			SetupStore: func(store *storemocks.Store) {
-				store.On("GetLinkByChannelID", testutils.GetChannelID()).Return(nil, nil).Times(1)
-				store.On("GetTokenForMattermostUser", testutils.GetID()).Return(&oauth2.Token{}, nil).Times(1)
-			},
-			SetupClient: func(client *clientmocks.Client, uclient *clientmocks.Client) {},
-		},
-		{
-			Name: "MessageHasBeenUpdated: Unable to get the link by channel ID and unable to get channel members",
-			SetupAPI: func(api *plugintest.API) {
-				api.On("GetUser", testutils.GetID()).Return(testutils.GetUser(model.SystemAdminRoleId, "test@test.com"), nil).Times(1)
-				api.On("GetChannel", testutils.GetChannelID()).Return(testutils.GetChannel(model.ChannelTypeDirect), nil).Times(1)
-				api.On("GetChannelMembers", testutils.GetChannelID(), 0, 10).Return(nil, testutils.GetInternalServerAppError("unable to get channel members")).Times(1)
-			},
-			SetupStore: func(store *storemocks.Store) {
-				store.On("GetLinkByChannelID", testutils.GetChannelID()).Return(nil, nil).Times(1)
-				store.On("GetTokenForMattermostUser", testutils.GetID()).Return(&oauth2.Token{}, nil).Times(1)
-			},
-			SetupClient: func(client *clientmocks.Client, uclient *clientmocks.Client) {},
-		},
-		{
-			Name: "MessageHasBeenUpdated: Unable to get the link by channel ID and unable to update the chat",
-			SetupAPI: func(api *plugintest.API) {
-				api.On("LogError", "Error updating post", "error", mock.Anything).Times(1)
-				api.On("LogError", "Unable to handle message update", "error", mock.Anything).Times(1)
-				api.On("GetUser", testutils.GetID()).Return(testutils.GetUser(model.SystemAdminRoleId, "test@test.com"), nil).Times(1)
-				api.On("GetChannel", testutils.GetChannelID()).Return(testutils.GetChannel(model.ChannelTypeDirect), nil).Times(1)
-				api.On("GetChannelMembers", testutils.GetChannelID(), 0, 10).Return(testutils.GetChannelMembers(2), nil).Times(1)
-			},
-			SetupStore: func(store *storemocks.Store) {
-				store.On("GetLinkByChannelID", testutils.GetChannelID()).Return(nil, nil).Times(1)
-				store.On("GetTokenForMattermostUser", testutils.GetID()).Return(&oauth2.Token{}, nil).Times(2)
-				store.On("MattermostToTeamsUserID", testutils.GetID()).Return(testutils.GetID(), nil).Times(2)
-				store.On("GetPostInfoByMattermostID", testutils.GetID()).Return(nil, testutils.GetInternalServerAppError("unable to get post info")).Times(2)
-			},
-			SetupClient: func(client *clientmocks.Client, uclient *clientmocks.Client) {
-				uclient.On("CreateOrGetChatForUsers", mock.Anything).Return(testutils.GetID(), nil).Times(1)
-			},
-		},
-		{
-			Name: "MessageHasBeenUpdated: Unable to get the link by channel ID and unable to create or get chat for users",
-			SetupAPI: func(api *plugintest.API) {
-				api.On("GetUser", testutils.GetID()).Return(testutils.GetUser(model.SystemAdminRoleId, "test@test.com"), nil).Times(1)
-				api.On("GetChannel", testutils.GetChannelID()).Return(testutils.GetChannel(model.ChannelTypeDirect), nil).Times(1)
-				api.On("GetChannelMembers", testutils.GetChannelID(), 0, 10).Return(testutils.GetChannelMembers(2), nil).Times(1)
-			},
-			SetupStore: func(store *storemocks.Store) {
-				store.On("GetLinkByChannelID", testutils.GetChannelID()).Return(nil, nil).Times(1)
-				store.On("GetTokenForMattermostUser", testutils.GetID()).Return(&oauth2.Token{}, nil).Times(2)
-				store.On("MattermostToTeamsUserID", testutils.GetID()).Return(testutils.GetID(), nil).Times(2)
-				store.On("GetPostInfoByMattermostID", testutils.GetID()).Return(&storemodels.PostInfo{}, nil).Times(2)
-			},
-			SetupClient: func(client *clientmocks.Client, uclient *clientmocks.Client) {
-				uclient.On("CreateOrGetChatForUsers", mock.Anything).Return("", errors.New("unable to create or get chat for users")).Times(1)
-			},
-		},
-		{
-			Name: "MessageHasBeenUpdated: Able to get the link by channel ID",
-			SetupAPI: func(api *plugintest.API) {
-				api.On("GetUser", testutils.GetID()).Return(testutils.GetUser(model.SystemAdminRoleId, "test@test.com"), nil).Times(1)
-				api.On("LogDebug", mock.Anything, mock.Anything, mock.Anything, mock.Anything, mock.Anything, mock.Anything, mock.Anything, mock.Anything, mock.Anything).Return(nil).Times(1)
-			},
-			SetupStore: func(store *storemocks.Store) {
-				store.On("GetLinkByChannelID", testutils.GetChannelID()).Return(&storemodels.ChannelLink{
-					MattermostTeam:    "mockMattermostTeam",
-					MattermostChannel: "mockMattermostChannel",
-					MSTeamsTeam:       "mockTeamsTeamID",
-					MSTeamsChannel:    "mockTeamsChannelID",
-				}, nil).Times(1)
-				store.On("GetPostInfoByMattermostID", testutils.GetID()).Return(&storemodels.PostInfo{
-					MattermostID: testutils.GetID(),
-					MSTeamsID:    "mockMessageID",
-				}, nil).Times(2)
-				store.On("LinkPosts", storemodels.PostInfo{
-					MattermostID:   testutils.GetID(),
-					MSTeamsID:      "mockMessageID",
-					MSTeamsChannel: "mockTeamsChannelID",
-				}).Return(nil).Times(1)
-				store.On("GetTokenForMattermostUser", testutils.GetID()).Return(&oauth2.Token{}, nil).Times(2)
-			},
-			SetupClient: func(client *clientmocks.Client, uclient *clientmocks.Client) {
-				uclient.On("UpdateMessage", "mockTeamsTeamID", "mockTeamsChannelID", "", "mockMessageID", "").Return(nil).Times(1)
-				uclient.On("GetMessage", "mockTeamsTeamID", "mockTeamsChannelID", "mockMessageID").Return(&msteams.Message{}, nil).Times(1)
-			},
-		},
-		{
-			Name: "MessageHasBeenUpdated: Able to get the link by channel ID but unable to update post",
-			SetupAPI: func(api *plugintest.API) {
-				api.On("LogWarn", "Error updating the post", "error", mock.Anything).Return(nil).Times(1)
-				api.On("LogError", "Unable to handle message update", "error", mock.Anything).Return(nil).Times(1)
-				api.On("LogDebug", mock.Anything, mock.Anything, mock.Anything, mock.Anything, mock.Anything, mock.Anything, mock.Anything, mock.Anything, mock.Anything).Return(nil).Times(1)
-				api.On("GetUser", testutils.GetID()).Return(testutils.GetUser(model.SystemAdminRoleId, "test@test.com"), nil).Times(1)
-			},
-			SetupStore: func(store *storemocks.Store) {
-				store.On("GetLinkByChannelID", testutils.GetChannelID()).Return(&storemodels.ChannelLink{
-					MattermostTeam:    "mockMattermostTeamID",
-					MattermostChannel: "mockMattermostChannelID",
-					MSTeamsTeam:       "mockTeamsTeamID",
-					MSTeamsChannel:    "mockTeamsChannelID",
-				}, nil).Times(1)
-				store.On("GetPostInfoByMattermostID", testutils.GetID()).Return(&storemodels.PostInfo{
-					MattermostID: testutils.GetID(),
-				}, nil).Times(2)
-				store.On("LinkPosts", storemodels.PostInfo{
-					MattermostID:   testutils.GetID(),
-					MSTeamsID:      "mockTeamsTeamID",
-					MSTeamsChannel: "mockTeamsChannelID",
-				}).Return(nil).Times(1)
-				store.On("GetTokenForMattermostUser", testutils.GetID()).Return(&oauth2.Token{}, nil).Times(2)
-			},
-			SetupClient: func(client *clientmocks.Client, uclient *clientmocks.Client) {
-				uclient.On("UpdateMessage", "mockTeamsTeamID", "mockTeamsChannelID", "", "", "").Return(errors.New("unable to update the post")).Times(1)
-				uclient.On("GetMessage", "mockTeamsTeamID", "mockTeamsChannelID", "mockMessageID").Return(&msteams.Message{}, nil).Times(1)
->>>>>>> 86ec5bfa
 			},
 		},
 	} {
 		t.Run(test.Name, func(t *testing.T) {
-<<<<<<< HEAD
 			assert := assert.New(t)
 			p := newTestPlugin()
 			test.SetupAPI(p.API.(*plugintest.API))
@@ -631,14 +642,6 @@
 			} else {
 				assert.Nil(resp)
 			}
-=======
-			p := newTestPlugin()
-			p.configuration.SyncDirectMessages = true
-			test.SetupAPI(p.API.(*plugintest.API))
-			test.SetupStore(p.store.(*storemocks.Store))
-			test.SetupClient(p.msteamsAppClient.(*clientmocks.Client), p.clientBuilderWithToken("", "", nil, nil).(*clientmocks.Client))
-			p.MessageHasBeenUpdated(&plugin.Context{}, testutils.GetPost(), testutils.GetPost())
->>>>>>> 86ec5bfa
 		})
 	}
 }
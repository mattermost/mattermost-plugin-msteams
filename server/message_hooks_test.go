--- conflicted
+++ resolved
@@ -1042,16 +1042,12 @@
 			},
 			SetupClient: func(client *clientmocks.Client, uclient *clientmocks.Client) {
 				uclient.On("CreateOrGetChatForUsers", mock.Anything).Return("mockChatID", nil).Times(1)
-<<<<<<< HEAD
-				uclient.On("SendChat", "mockChatID", "<p>mockMessage</p>\n", (*msteams.Message)(nil), []models.ChatMessageMentionable{}).Return(nil, errors.New("unable to send the chat")).Times(1)
-=======
 				uclient.On("UploadFile", "", "", "mockFileName"+"_"+testutils.GetID(), 1, "mockMimeType", bytes.NewReader([]byte("mockData"))).Return(&msteams.Attachment{
 					ID: testutils.GetID(),
 				}, nil).Times(1)
-				uclient.On("SendChat", "mockChatID", "", "<p>mockMessage</p>\n", []*msteams.Attachment{{
+				uclient.On("SendChat", "mockChatID", "<p>mockMessage</p>\n", (*msteams.Message)(nil), []*msteams.Attachment{{
 					ID: testutils.GetID(),
 				}}, []models.ChatMessageMentionable{}).Return(nil, errors.New("unable to send the chat")).Times(1)
->>>>>>> c0e6c8a7
 			},
 			ExpectedError: "unable to send the chat",
 		},
@@ -1074,10 +1070,14 @@
 			},
 			SetupClient: func(client *clientmocks.Client, uclient *clientmocks.Client) {
 				uclient.On("CreateOrGetChatForUsers", mock.Anything).Return("mockChatID", nil).Times(1)
-<<<<<<< HEAD
-				uclient.On("SendChat", "mockChatID", "<p>mockMessage</p>\n", (*msteams.Message)(nil), []models.ChatMessageMentionable{}).Return(&msteams.Message{
+				uclient.On("SendChat", "mockChatID", "<p>mockMessage</p>\n", (*msteams.Message)(nil), []*msteams.Attachment{{
+					ID: testutils.GetID(),
+				}}, []models.ChatMessageMentionable{}).Return(&msteams.Message{
 					ID: "mockMessageID",
 				}, nil).Times(1)
+				uclient.On("UploadFile", "", "", "mockFileName"+"_"+testutils.GetID(), 1, "mockMimeType", bytes.NewReader([]byte("mockData"))).Return(&msteams.Attachment{
+					ID: testutils.GetID(),
+				}, nil).Times(1)
 			},
 			ExpectedMessage: "mockMessageID",
 		},
@@ -1085,6 +1085,8 @@
 			Name: "SendChat: Unable to get the parent message",
 			SetupAPI: func(api *plugintest.API) {
 				api.On("LogWarn", "Error in getting parent chat", "error", mock.Anything)
+				api.On("GetFileInfo", testutils.GetID()).Return(testutils.GetFileInfo(), nil).Times(1)
+				api.On("GetFile", testutils.GetID()).Return([]byte("mockData"), nil).Times(1)
 			},
 			SetupStore: func(store *storemocks.Store) {
 				store.On("GetPostInfoByMattermostID", "mockRootID").Return(&storemodels.PostInfo{
@@ -1100,18 +1102,15 @@
 			},
 			SetupClient: func(client *clientmocks.Client, uclient *clientmocks.Client) {
 				uclient.On("CreateOrGetChatForUsers", mock.Anything).Return("mockChatID", nil).Once()
-				uclient.On("GetChatMessage", "mockChatID", "mockParentMessageID").Return(nil, errors.New("unable to get the parent message")).Once()
-				uclient.On("SendChat", "mockChatID", "<p>mockMessage</p>\n", (*msteams.Message)(nil), []models.ChatMessageMentionable{}).Return(&msteams.Message{
-=======
-				uclient.On("SendChat", "mockChatID", "", "<p>mockMessage</p>\n", []*msteams.Attachment{{
+				uclient.On("SendChat", "mockChatID", "<p>mockMessage</p>\n", (*msteams.Message)(nil), []*msteams.Attachment{{
 					ID: testutils.GetID(),
 				}}, []models.ChatMessageMentionable{}).Return(&msteams.Message{
->>>>>>> c0e6c8a7
 					ID: "mockMessageID",
 				}, nil).Times(1)
 				uclient.On("UploadFile", "", "", "mockFileName"+"_"+testutils.GetID(), 1, "mockMimeType", bytes.NewReader([]byte("mockData"))).Return(&msteams.Attachment{
 					ID: testutils.GetID(),
 				}, nil).Times(1)
+				uclient.On("GetChatMessage", "mockChatID", "mockParentMessageID").Return(nil, errors.New("error in getting parent chat")).Once()
 			},
 			ExpectedMessage: "mockMessageID",
 		},
@@ -1122,6 +1121,7 @@
 				api.On("GetFileInfo", testutils.GetID()).Return(nil, testutils.GetInternalServerAppError("unable to get file attachment")).Times(1)
 			},
 			SetupStore: func(store *storemocks.Store) {
+				store.On("GetPostInfoByMattermostID", "mockRootID").Return(nil, nil).Once()
 				store.On("MattermostToTeamsUserID", testutils.GetID()).Return(testutils.GetID(), nil).Times(3)
 				store.On("GetTokenForMattermostUser", testutils.GetID()).Return(&oauth2.Token{}, nil).Times(1)
 				store.On("LinkPosts", storemodels.PostInfo{
@@ -1132,7 +1132,7 @@
 			},
 			SetupClient: func(client *clientmocks.Client, uclient *clientmocks.Client) {
 				uclient.On("CreateOrGetChatForUsers", mock.Anything).Return("mockChatID", nil).Times(1)
-				uclient.On("SendChat", "mockChatID", "", "<p>mockMessage</p>\n", ([]*msteams.Attachment)(nil), []models.ChatMessageMentionable{}).Return(&msteams.Message{
+				uclient.On("SendChat", "mockChatID", "<p>mockMessage</p>\n", (*msteams.Message)(nil), ([]*msteams.Attachment)(nil), []models.ChatMessageMentionable{}).Return(&msteams.Message{
 					ID: "mockMessageID",
 				}, nil).Times(1)
 			},
@@ -1146,6 +1146,7 @@
 				api.On("GetFile", testutils.GetID()).Return(nil, testutils.GetInternalServerAppError("unable to get the file attachment from Mattermost")).Times(1)
 			},
 			SetupStore: func(store *storemocks.Store) {
+				store.On("GetPostInfoByMattermostID", "mockRootID").Return(nil, nil).Once()
 				store.On("MattermostToTeamsUserID", testutils.GetID()).Return(testutils.GetID(), nil).Times(3)
 				store.On("GetTokenForMattermostUser", testutils.GetID()).Return(&oauth2.Token{}, nil).Times(1)
 				store.On("LinkPosts", storemodels.PostInfo{
@@ -1156,7 +1157,7 @@
 			},
 			SetupClient: func(client *clientmocks.Client, uclient *clientmocks.Client) {
 				uclient.On("CreateOrGetChatForUsers", mock.Anything).Return("mockChatID", nil).Times(1)
-				uclient.On("SendChat", "mockChatID", "", "<p>mockMessage</p>\n", ([]*msteams.Attachment)(nil), []models.ChatMessageMentionable{}).Return(&msteams.Message{
+				uclient.On("SendChat", "mockChatID", "<p>mockMessage</p>\n", (*msteams.Message)(nil), ([]*msteams.Attachment)(nil), []models.ChatMessageMentionable{}).Return(&msteams.Message{
 					ID: "mockMessageID",
 				}, nil).Times(1)
 			},
@@ -1182,8 +1183,8 @@
 				}).Return(nil).Times(1)
 			},
 			SetupClient: func(client *clientmocks.Client, uclient *clientmocks.Client) {
-<<<<<<< HEAD
 				uclient.On("CreateOrGetChatForUsers", mock.Anything).Return("mockChatID", nil).Once()
+				uclient.On("UploadFile", "", "", "mockFileName"+"_"+testutils.GetID(), 1, "mockMimeType", bytes.NewReader([]byte("mockData"))).Return(nil, errors.New("unable to upload the attachments")).Times(1)
 				uclient.On("GetChatMessage", "mockChatID", "mockParentMessageID").Return(&msteams.Message{
 					ID:              "mockParentMessageID",
 					UserID:          "mockUserID",
@@ -1195,13 +1196,9 @@
 					UserID:          "mockUserID",
 					Text:            "mockText",
 					UserDisplayName: "mockUserDisplayName",
-				}, []models.ChatMessageMentionable{}).Return(&msteams.Message{
-=======
-				uclient.On("CreateOrGetChatForUsers", mock.Anything).Return("mockChatID", nil).Times(1)
-				uclient.On("SendChat", "mockChatID", "", "<p>mockMessage</p>\n", ([]*msteams.Attachment)(nil), []models.ChatMessageMentionable{}).Return(&msteams.Message{
+				}, ([]*msteams.Attachment)(nil), []models.ChatMessageMentionable{}).Return(&msteams.Message{
 					ID: "mockMessageID",
 				}, nil).Times(1)
-				uclient.On("UploadFile", "", "", "mockFileName"+"_"+testutils.GetID(), 1, "mockMimeType", bytes.NewReader([]byte("mockData"))).Return(nil, errors.New("error in uploading attachment")).Times(1)
 			},
 			ExpectedMessage: "mockMessageID",
 		},
@@ -1212,6 +1209,7 @@
 				api.On("GetFile", testutils.GetID()).Return([]byte("mockData"), nil).Times(1)
 			},
 			SetupStore: func(store *storemocks.Store) {
+				store.On("GetPostInfoByMattermostID", "mockRootID").Return(nil, nil).Once()
 				store.On("MattermostToTeamsUserID", testutils.GetID()).Return(testutils.GetID(), nil).Times(3)
 				store.On("GetTokenForMattermostUser", testutils.GetID()).Return(&oauth2.Token{}, nil).Times(1)
 				store.On("LinkPosts", storemodels.PostInfo{
@@ -1225,10 +1223,9 @@
 				uclient.On("UploadFile", "", "", "mockFileName"+"_"+testutils.GetID(), 1, "mockMimeType", bytes.NewReader([]byte("mockData"))).Return(&msteams.Attachment{
 					ID: testutils.GetID(),
 				}, nil).Times(1)
-				uclient.On("SendChat", "mockChatID", "", "<p>mockMessage</p>\n", []*msteams.Attachment{{
+				uclient.On("SendChat", "mockChatID", "<p>mockMessage</p>\n", (*msteams.Message)(nil), []*msteams.Attachment{{
 					ID: testutils.GetID(),
 				}}, []models.ChatMessageMentionable{}).Return(&msteams.Message{
->>>>>>> c0e6c8a7
 					ID: "mockMessageID",
 				}, nil).Times(1)
 			},

--- conflicted
+++ resolved
@@ -634,30 +634,6 @@
 			ExpectedMessage: "unable to get the channel",
 		},
 		{
-<<<<<<< HEAD
-=======
-			Name: "SetChatReaction: Unable to begin the database transaction",
-			SetupAPI: func(api *plugintest.API) {
-				api.On("GetChannel", testutils.GetChannelID()).Return(testutils.GetChannel(model.ChannelTypeDirect), nil).Times(1)
-				api.On("GetChannelMembers", testutils.GetChannelID(), 0, math.MaxInt32).Return(testutils.GetChannelMembers(2), nil).Times(1)
-				api.On("GetConfig").Return(&model.Config{ServiceSettings: model.ServiceSettings{SiteURL: model.NewString("/")}}, nil).Times(2)
-			},
-			SetupStore: func(store *storemocks.Store) {
-				store.On("MattermostToTeamsUserID", testutils.GetID()).Return(testutils.GetID(), nil).Times(3)
-				store.On("GetTokenForMattermostUser", testutils.GetID()).Return(&fakeToken, nil).Times(2)
-				store.On("BeginTx").Return(nil, errors.New("unable to begin database transaction")).Times(1)
-			},
-			SetupClient: func(client *clientmocks.Client, uclient *clientmocks.Client) {
-				uclient.On("CreateOrGetChatForUsers", mock.AnythingOfType("[]string")).Return(mockChat, nil).Times(1)
-			},
-			SetupMetrics: func(metrics *metricsmocks.Metrics) {
-				metrics.On("ObserveMSGraphClientMethodDuration", "Client.CreateOrGetChatForUsers", "true", mock.AnythingOfType("float64")).Once()
-			},
-			ExpectedMessage: "unable to begin database transaction",
-			UpdateRequired:  true,
-		},
-		{
->>>>>>> 57fc8457
 			Name: "SetChatReaction: Unable to set the chat reaction",
 			SetupAPI: func(api *plugintest.API) {
 				api.On("LogError", "Error creating post reaction", "error", mock.Anything)
@@ -668,41 +644,7 @@
 			},
 			SetupStore: func(store *storemocks.Store) {
 				store.On("MattermostToTeamsUserID", testutils.GetID()).Return(testutils.GetID(), nil).Times(3)
-<<<<<<< HEAD
-				store.On("GetTokenForMattermostUser", testutils.GetID()).Return(&oauth2.Token{}, nil).Times(2)
-=======
 				store.On("GetTokenForMattermostUser", testutils.GetID()).Return(&fakeToken, nil).Times(2)
-				store.On("BeginTx").Return(&sql.Tx{}, nil).Times(1)
-				store.On("LockPostByMSTeamsPostID", &sql.Tx{}, "mockTeamsMessageID").Return(nil).Times(1)
-				store.On("RollbackTx", &sql.Tx{}).Return(nil).Times(1)
-			},
-			SetupClient: func(client *clientmocks.Client, uclient *clientmocks.Client) {
-				uclient.On("CreateOrGetChatForUsers", mock.AnythingOfType("[]string")).Return(mockChat, nil).Times(1)
-				uclient.On("SetChatReaction", testutils.GetChatID(), "mockTeamsMessageID", testutils.GetID(), ":mockEmojiName:").Return(nil, errors.New("unable to set the chat reaction")).Times(1)
-			},
-			SetupMetrics: func(metrics *metricsmocks.Metrics) {
-				metrics.On("ObserveMSGraphClientMethodDuration", "Client.CreateOrGetChatForUsers", "true", mock.AnythingOfType("float64")).Once()
-				metrics.On("ObserveMSGraphClientMethodDuration", "Client.SetChatReaction", "false", mock.AnythingOfType("float64")).Once()
-			},
-			ExpectedMessage: "unable to set the chat reaction",
-			UpdateRequired:  true,
-		},
-		{
-			Name: "SetChatReaction: Unable to set the chat reaction and unable to rollback transaction",
-			SetupAPI: func(api *plugintest.API) {
-				api.On("LogError", "Error creating post reaction", "error", "unable to set the chat reaction")
-				api.On("LogWarn", "Unable to rollback database transaction", "error", "unable to rollback database transaction")
-				api.On("GetChannel", testutils.GetChannelID()).Return(testutils.GetChannel(model.ChannelTypeDirect), nil).Times(1)
-				api.On("GetChannelMembers", testutils.GetChannelID(), 0, math.MaxInt32).Return(testutils.GetChannelMembers(2), nil).Times(1)
-				api.On("GetConfig").Return(&model.Config{ServiceSettings: model.ServiceSettings{SiteURL: model.NewString("/")}}, nil).Times(2)
-			},
-			SetupStore: func(store *storemocks.Store) {
-				store.On("MattermostToTeamsUserID", testutils.GetID()).Return(testutils.GetID(), nil).Times(3)
-				store.On("GetTokenForMattermostUser", testutils.GetID()).Return(&fakeToken, nil).Times(2)
-				store.On("BeginTx").Return(&sql.Tx{}, nil).Times(1)
-				store.On("LockPostByMSTeamsPostID", &sql.Tx{}, "mockTeamsMessageID").Return(nil).Times(1)
-				store.On("RollbackTx", &sql.Tx{}).Return(errors.New("unable to rollback database transaction")).Times(1)
->>>>>>> 57fc8457
 			},
 			SetupClient: func(client *clientmocks.Client, uclient *clientmocks.Client) {
 				uclient.On("CreateOrGetChatForUsers", mock.AnythingOfType("[]string")).Return(mockChat, nil).Times(1)
@@ -725,16 +667,8 @@
 			},
 			SetupStore: func(store *storemocks.Store) {
 				store.On("MattermostToTeamsUserID", testutils.GetID()).Return(testutils.GetID(), nil).Times(3)
-<<<<<<< HEAD
-				store.On("GetTokenForMattermostUser", testutils.GetID()).Return(&oauth2.Token{}, nil).Times(2)
+				store.On("GetTokenForMattermostUser", testutils.GetID()).Return(&fakeToken, nil).Times(2)
 				store.On("SetPostLastUpdateAtByMSTeamsID", "mockTeamsMessageID", testutils.GetMockTime()).Return(nil).Once()
-=======
-				store.On("GetTokenForMattermostUser", testutils.GetID()).Return(&fakeToken, nil).Times(2)
-				store.On("BeginTx").Return(&sql.Tx{}, nil).Times(1)
-				store.On("LockPostByMSTeamsPostID", &sql.Tx{}, "mockTeamsMessageID").Return(nil).Times(1)
-				store.On("SetPostLastUpdateAtByMSTeamsID", &sql.Tx{}, "mockTeamsMessageID", testutils.GetMockTime()).Return(nil).Once()
-				store.On("CommitTx", &sql.Tx{}).Return(nil).Times(1)
->>>>>>> 57fc8457
 			},
 			SetupClient: func(client *clientmocks.Client, uclient *clientmocks.Client) {
 				uclient.On("CreateOrGetChatForUsers", mock.AnythingOfType("[]string")).Return(mockChat, nil).Times(1)
@@ -756,43 +690,8 @@
 			},
 			SetupStore: func(store *storemocks.Store) {
 				store.On("MattermostToTeamsUserID", testutils.GetID()).Return(testutils.GetID(), nil).Times(3)
-<<<<<<< HEAD
-				store.On("GetTokenForMattermostUser", testutils.GetID()).Return(&oauth2.Token{}, nil).Times(2)
+				store.On("GetTokenForMattermostUser", testutils.GetID()).Return(&fakeToken, nil).Times(2)
 				store.On("SetPostLastUpdateAtByMSTeamsID", "mockTeamsMessageID", testutils.GetMockTime()).Return(errors.New("unable to set post lastUpdateAt value")).Once()
-=======
-				store.On("GetTokenForMattermostUser", testutils.GetID()).Return(&fakeToken, nil).Times(2)
-				store.On("BeginTx").Return(&sql.Tx{}, nil).Times(1)
-				store.On("LockPostByMSTeamsPostID", &sql.Tx{}, "mockTeamsMessageID").Return(nil).Times(1)
-				store.On("SetPostLastUpdateAtByMSTeamsID", &sql.Tx{}, "mockTeamsMessageID", testutils.GetMockTime()).Return(errors.New("unable to set post lastUpdateAt value")).Once()
-				store.On("RollbackTx", &sql.Tx{}).Return(nil).Times(1)
-			},
-			SetupClient: func(client *clientmocks.Client, uclient *clientmocks.Client) {
-				uclient.On("CreateOrGetChatForUsers", mock.AnythingOfType("[]string")).Return(mockChat, nil).Times(1)
-				uclient.On("SetChatReaction", testutils.GetChatID(), "mockTeamsMessageID", testutils.GetID(), ":mockEmojiName:").Return(mockChatMessage, nil).Times(1)
-			},
-			SetupMetrics: func(mockmetrics *metricsmocks.Metrics) {
-				mockmetrics.On("ObserveReaction", metrics.ReactionSetAction, metrics.ActionSourceMattermost, true).Times(1)
-				mockmetrics.On("ObserveMSGraphClientMethodDuration", "Client.CreateOrGetChatForUsers", "true", mock.AnythingOfType("float64")).Once()
-				mockmetrics.On("ObserveMSGraphClientMethodDuration", "Client.SetChatReaction", "true", mock.AnythingOfType("float64")).Once()
-			},
-			UpdateRequired: true,
-		},
-		{
-			Name: "SetChatReaction: Unable to commit database transaction",
-			SetupAPI: func(api *plugintest.API) {
-				api.On("GetChannel", testutils.GetChannelID()).Return(testutils.GetChannel(model.ChannelTypeDirect), nil).Times(1)
-				api.On("GetChannelMembers", testutils.GetChannelID(), 0, math.MaxInt32).Return(testutils.GetChannelMembers(2), nil).Times(1)
-				api.On("GetConfig").Return(&model.Config{ServiceSettings: model.ServiceSettings{SiteURL: model.NewString("/")}}, nil).Times(2)
-				api.On("LogWarn", "Unable to commit database transaction", "error", "unable to commit database transaction").Return(nil).Times(1)
-			},
-			SetupStore: func(store *storemocks.Store) {
-				store.On("MattermostToTeamsUserID", testutils.GetID()).Return(testutils.GetID(), nil).Times(3)
-				store.On("GetTokenForMattermostUser", testutils.GetID()).Return(&fakeToken, nil).Times(2)
-				store.On("BeginTx").Return(&sql.Tx{}, nil).Times(1)
-				store.On("LockPostByMSTeamsPostID", &sql.Tx{}, "mockTeamsMessageID").Return(nil).Times(1)
-				store.On("SetPostLastUpdateAtByMSTeamsID", &sql.Tx{}, "mockTeamsMessageID", testutils.GetMockTime()).Return(nil).Once()
-				store.On("CommitTx", &sql.Tx{}).Return(errors.New("unable to commit database transaction")).Times(1)
->>>>>>> 57fc8457
 			},
 			SetupClient: func(client *clientmocks.Client, uclient *clientmocks.Client) {
 				uclient.On("CreateOrGetChatForUsers", mock.AnythingOfType("[]string")).Return(mockChat, nil).Times(1)
@@ -815,16 +714,8 @@
 			},
 			SetupStore: func(store *storemocks.Store) {
 				store.On("MattermostToTeamsUserID", testutils.GetID()).Return(testutils.GetID(), nil).Times(3)
-<<<<<<< HEAD
-				store.On("GetTokenForMattermostUser", testutils.GetID()).Return(&oauth2.Token{}, nil).Times(2)
+				store.On("GetTokenForMattermostUser", testutils.GetID()).Return(&fakeToken, nil).Times(2)
 				store.On("SetPostLastUpdateAtByMSTeamsID", "mockTeamsMessageID", testutils.GetMockTime()).Return(nil).Once()
-=======
-				store.On("GetTokenForMattermostUser", testutils.GetID()).Return(&fakeToken, nil).Times(2)
-				store.On("BeginTx").Return(&sql.Tx{}, nil).Times(1)
-				store.On("LockPostByMSTeamsPostID", &sql.Tx{}, "mockTeamsMessageID").Return(nil).Times(1)
-				store.On("SetPostLastUpdateAtByMSTeamsID", &sql.Tx{}, "mockTeamsMessageID", testutils.GetMockTime()).Return(nil).Once()
-				store.On("CommitTx", &sql.Tx{}).Return(nil).Times(1)
->>>>>>> 57fc8457
 			},
 			SetupClient: func(client *clientmocks.Client, uclient *clientmocks.Client) {
 				uclient.On("CreateOrGetChatForUsers", mock.AnythingOfType("[]string")).Return(mockChat, nil).Times(1)
@@ -902,25 +793,6 @@
 			ExpectedMessage: "not connected user",
 		},
 		{
-<<<<<<< HEAD
-=======
-			Name: "SetReaction: Unable to begin database transaction",
-			SetupAPI: func(api *plugintest.API) {
-				api.On("LogError", "Error setting reaction", "error", "unable to begin database transaction").Return(nil).Times(1)
-				api.On("GetConfig").Return(&model.Config{ServiceSettings: model.ServiceSettings{SiteURL: model.NewString("/")}}, nil).Times(2)
-			},
-			SetupStore: func(store *storemocks.Store) {
-				store.On("GetPostInfoByMattermostID", testutils.GetID()).Return(&storemodels.PostInfo{}, nil).Times(1)
-				store.On("GetTokenForMattermostUser", testutils.GetID()).Return(&fakeToken, nil).Times(1)
-				store.On("MattermostToTeamsUserID", testutils.GetID()).Return(testutils.GetID(), nil).Once()
-				store.On("BeginTx").Return(nil, errors.New("unable to begin database transaction")).Times(1)
-			},
-			SetupClient:     func(client *clientmocks.Client, uclient *clientmocks.Client) {},
-			SetupMetrics:    func(mockmetrics *metricsmocks.Metrics) {},
-			ExpectedMessage: "unable to begin database transaction",
-		},
-		{
->>>>>>> 57fc8457
 			Name: "SetReaction: Unable to set the reaction",
 			SetupAPI: func(api *plugintest.API) {
 				api.On("LogError", "Error setting reaction", "error", "unable to set the reaction")
@@ -941,55 +813,6 @@
 			ExpectedMessage: "unable to set the reaction",
 		},
 		{
-<<<<<<< HEAD
-=======
-			Name: "SetReaction: Unable to set the reaction and unable to rollback database transaction",
-			SetupAPI: func(api *plugintest.API) {
-				api.On("LogError", "Error setting reaction", "error", "unable to set the reaction").Return(nil).Times(1)
-				api.On("LogWarn", "Unable to rollback database transaction", "error", "unable to rollback database transaction")
-				api.On("GetConfig").Return(&model.Config{ServiceSettings: model.ServiceSettings{SiteURL: model.NewString("/")}}, nil).Times(2)
-			},
-			SetupStore: func(store *storemocks.Store) {
-				store.On("GetPostInfoByMattermostID", testutils.GetID()).Return(&storemodels.PostInfo{}, nil).Times(1)
-				store.On("GetTokenForMattermostUser", testutils.GetID()).Return(&fakeToken, nil).Times(1)
-				store.On("MattermostToTeamsUserID", testutils.GetID()).Return(testutils.GetID(), nil).Once()
-				store.On("BeginTx").Return(&sql.Tx{}, nil).Times(1)
-				store.On("LockPostByMMPostID", &sql.Tx{}, "").Return(nil).Times(1)
-				store.On("RollbackTx", &sql.Tx{}).Return(errors.New("unable to rollback database transaction")).Times(1)
-			},
-			SetupClient: func(client *clientmocks.Client, uclient *clientmocks.Client) {
-				uclient.On("SetReaction", "mockTeamsTeamID", "mockTeamsChannelID", "", "", testutils.GetID(), ":mockName:").Return(nil, errors.New("unable to set the reaction")).Times(1)
-			},
-			SetupMetrics: func(metrics *metricsmocks.Metrics) {
-				metrics.On("ObserveMSGraphClientMethodDuration", "Client.SetReaction", "false", mock.AnythingOfType("float64")).Once()
-			},
-			ExpectedMessage: "unable to set the reaction",
-		},
-		{
-			Name: "SetReaction: Unable to commit database transaction",
-			SetupAPI: func(api *plugintest.API) {
-				api.On("GetConfig").Return(&model.Config{ServiceSettings: model.ServiceSettings{SiteURL: model.NewString("/")}}, nil).Times(2)
-				api.On("LogWarn", "Unable to commit database transaction", "error", "unable to commit database transaction").Return(nil).Times(1)
-			},
-			SetupStore: func(store *storemocks.Store) {
-				store.On("GetPostInfoByMattermostID", testutils.GetID()).Return(&storemodels.PostInfo{}, nil).Times(1)
-				store.On("GetTokenForMattermostUser", testutils.GetID()).Return(&fakeToken, nil).Times(1)
-				store.On("MattermostToTeamsUserID", testutils.GetID()).Return(testutils.GetID(), nil).Once()
-				store.On("BeginTx").Return(&sql.Tx{}, nil).Times(1)
-				store.On("LockPostByMMPostID", &sql.Tx{}, "").Return(nil).Times(1)
-				store.On("SetPostLastUpdateAtByMattermostID", &sql.Tx{}, "", testutils.GetMockTime()).Return(nil).Once()
-				store.On("CommitTx", &sql.Tx{}).Return(errors.New("unable to commit database transaction")).Times(1)
-			},
-			SetupClient: func(client *clientmocks.Client, uclient *clientmocks.Client) {
-				uclient.On("SetReaction", "mockTeamsTeamID", "mockTeamsChannelID", "", "", testutils.GetID(), ":mockName:").Return(mockChannelMessage, nil).Times(1)
-			},
-			SetupMetrics: func(mockmetrics *metricsmocks.Metrics) {
-				mockmetrics.On("ObserveReaction", metrics.ReactionSetAction, metrics.ActionSourceMattermost, false).Times(1)
-				mockmetrics.On("ObserveMSGraphClientMethodDuration", "Client.SetReaction", "true", mock.AnythingOfType("float64")).Once()
-			},
-		},
-		{
->>>>>>> 57fc8457
 			Name: "SetReaction: Valid",
 			SetupAPI: func(api *plugintest.API) {
 				api.On("GetConfig").Return(&model.Config{ServiceSettings: model.ServiceSettings{SiteURL: model.NewString("/")}}, nil).Times(2)
@@ -1092,30 +915,6 @@
 			ExpectedMessage: "unable to get the channel",
 		},
 		{
-<<<<<<< HEAD
-=======
-			Name: "UnsetChatReaction: Unable to begin database transaction",
-			SetupAPI: func(api *plugintest.API) {
-				api.On("LogError", "Error in removing the chat reaction", "emojiName", "mockEmojiName", "error", "unable to unset the chat reaction")
-				api.On("GetChannel", testutils.GetChannelID()).Return(testutils.GetChannel(model.ChannelTypeDirect), nil).Times(1)
-				api.On("GetChannelMembers", testutils.GetChannelID(), 0, math.MaxInt32).Return(testutils.GetChannelMembers(2), nil).Times(1)
-				api.On("GetConfig").Return(&model.Config{ServiceSettings: model.ServiceSettings{SiteURL: model.NewString("/")}}, nil).Times(2)
-			},
-			SetupStore: func(store *storemocks.Store) {
-				store.On("MattermostToTeamsUserID", testutils.GetID()).Return(testutils.GetID(), nil).Times(3)
-				store.On("GetTokenForMattermostUser", testutils.GetID()).Return(&fakeToken, nil).Times(2)
-				store.On("BeginTx").Return(nil, errors.New("unable to begin the transaction")).Times(1)
-			},
-			SetupClient: func(client *clientmocks.Client, uclient *clientmocks.Client) {
-				uclient.On("CreateOrGetChatForUsers", mock.AnythingOfType("[]string")).Return(mockChat, nil).Times(1)
-			},
-			SetupMetrics: func(metrics *metricsmocks.Metrics) {
-				metrics.On("ObserveMSGraphClientMethodDuration", "Client.CreateOrGetChatForUsers", "true", mock.AnythingOfType("float64")).Once()
-			},
-			ExpectedMessage: "unable to begin the transaction",
-		},
-		{
->>>>>>> 57fc8457
 			Name: "UnsetChatReaction: Unable to unset the chat reaction",
 			SetupAPI: func(api *plugintest.API) {
 				api.On("LogError", "Error in removing the chat reaction", "emojiName", "mockEmojiName", "error", "unable to unset the chat reaction")
@@ -1126,40 +925,7 @@
 			},
 			SetupStore: func(store *storemocks.Store) {
 				store.On("MattermostToTeamsUserID", testutils.GetID()).Return(testutils.GetID(), nil).Times(3)
-<<<<<<< HEAD
-				store.On("GetTokenForMattermostUser", testutils.GetID()).Return(&oauth2.Token{}, nil).Times(2)
-=======
 				store.On("GetTokenForMattermostUser", testutils.GetID()).Return(&fakeToken, nil).Times(2)
-				store.On("BeginTx").Return(&sql.Tx{}, nil).Times(1)
-				store.On("LockPostByMSTeamsPostID", &sql.Tx{}, "mockTeamsMessageID").Return(nil).Times(1)
-				store.On("RollbackTx", &sql.Tx{}).Return(nil).Times(1)
-			},
-			SetupClient: func(client *clientmocks.Client, uclient *clientmocks.Client) {
-				uclient.On("CreateOrGetChatForUsers", mock.AnythingOfType("[]string")).Return(mockChat, nil).Times(1)
-				uclient.On("UnsetChatReaction", testutils.GetChatID(), "mockTeamsMessageID", testutils.GetID(), ":mockEmojiName:").Return(nil, errors.New("unable to unset the chat reaction")).Times(1)
-			},
-			SetupMetrics: func(metrics *metricsmocks.Metrics) {
-				metrics.On("ObserveMSGraphClientMethodDuration", "Client.CreateOrGetChatForUsers", "true", mock.AnythingOfType("float64")).Once()
-				metrics.On("ObserveMSGraphClientMethodDuration", "Client.UnsetChatReaction", "false", mock.AnythingOfType("float64")).Once()
-			},
-			ExpectedMessage: "unable to unset the chat reaction",
-		},
-		{
-			Name: "UnsetChatReaction: Unable to unset the chat reaction and rollback database transaction",
-			SetupAPI: func(api *plugintest.API) {
-				api.On("LogError", "Error in removing the chat reaction", "emojiName", "mockEmojiName", "error", "unable to unset the chat reaction")
-				api.On("LogWarn", "Unable to rollback database transaction", "error", "unable to rollback database transaction")
-				api.On("GetChannel", testutils.GetChannelID()).Return(testutils.GetChannel(model.ChannelTypeDirect), nil).Times(1)
-				api.On("GetChannelMembers", testutils.GetChannelID(), 0, math.MaxInt32).Return(testutils.GetChannelMembers(2), nil).Times(1)
-				api.On("GetConfig").Return(&model.Config{ServiceSettings: model.ServiceSettings{SiteURL: model.NewString("/")}}, nil).Times(2)
-			},
-			SetupStore: func(store *storemocks.Store) {
-				store.On("MattermostToTeamsUserID", testutils.GetID()).Return(testutils.GetID(), nil).Times(3)
-				store.On("GetTokenForMattermostUser", testutils.GetID()).Return(&fakeToken, nil).Times(2)
-				store.On("BeginTx").Return(&sql.Tx{}, nil).Times(1)
-				store.On("LockPostByMSTeamsPostID", &sql.Tx{}, "mockTeamsMessageID").Return(nil).Times(1)
-				store.On("RollbackTx", &sql.Tx{}).Return(errors.New("unable to rollback database transaction")).Times(1)
->>>>>>> 57fc8457
 			},
 			SetupClient: func(client *clientmocks.Client, uclient *clientmocks.Client) {
 				uclient.On("CreateOrGetChatForUsers", mock.AnythingOfType("[]string")).Return(mockChat, nil).Times(1)
@@ -1182,42 +948,8 @@
 			},
 			SetupStore: func(store *storemocks.Store) {
 				store.On("MattermostToTeamsUserID", testutils.GetID()).Return(testutils.GetID(), nil).Times(3)
-<<<<<<< HEAD
-				store.On("GetTokenForMattermostUser", testutils.GetID()).Return(&oauth2.Token{}, nil).Times(2)
+				store.On("GetTokenForMattermostUser", testutils.GetID()).Return(&fakeToken, nil).Times(2)
 				store.On("SetPostLastUpdateAtByMSTeamsID", "mockTeamsMessageID", testutils.GetMockTime()).Return(errors.New("unable to set post lastUpdateAt value")).Once()
-=======
-				store.On("GetTokenForMattermostUser", testutils.GetID()).Return(&fakeToken, nil).Times(2)
-				store.On("BeginTx").Return(&sql.Tx{}, nil).Times(1)
-				store.On("LockPostByMSTeamsPostID", &sql.Tx{}, "mockTeamsMessageID").Return(nil).Times(1)
-				store.On("SetPostLastUpdateAtByMSTeamsID", &sql.Tx{}, "mockTeamsMessageID", testutils.GetMockTime()).Return(errors.New("unable to set post lastUpdateAt value")).Once()
-				store.On("RollbackTx", &sql.Tx{}).Return(nil).Times(1)
-			},
-			SetupClient: func(client *clientmocks.Client, uclient *clientmocks.Client) {
-				uclient.On("CreateOrGetChatForUsers", mock.AnythingOfType("[]string")).Return(mockChat, nil).Times(1)
-				uclient.On("UnsetChatReaction", testutils.GetChatID(), "mockTeamsMessageID", testutils.GetID(), ":mockEmojiName:").Return(mockChatMessage, nil).Times(1)
-			},
-			SetupMetrics: func(mockmetrics *metricsmocks.Metrics) {
-				mockmetrics.On("ObserveReaction", metrics.ReactionUnsetAction, metrics.ActionSourceMattermost, true).Times(1)
-				mockmetrics.On("ObserveMSGraphClientMethodDuration", "Client.CreateOrGetChatForUsers", "true", mock.AnythingOfType("float64")).Once()
-				mockmetrics.On("ObserveMSGraphClientMethodDuration", "Client.UnsetChatReaction", "true", mock.AnythingOfType("float64")).Once()
-			},
-		},
-		{
-			Name: "UnsetChatReaction: Unable to commit database transaction",
-			SetupAPI: func(api *plugintest.API) {
-				api.On("GetChannel", testutils.GetChannelID()).Return(testutils.GetChannel(model.ChannelTypeDirect), nil).Times(1)
-				api.On("GetChannelMembers", testutils.GetChannelID(), 0, math.MaxInt32).Return(testutils.GetChannelMembers(2), nil).Times(1)
-				api.On("GetConfig").Return(&model.Config{ServiceSettings: model.ServiceSettings{SiteURL: model.NewString("/")}}, nil).Times(2)
-				api.On("LogWarn", "Unable to commit database transaction", "error", "unable to commit database transaction").Return(nil).Times(1)
-			},
-			SetupStore: func(store *storemocks.Store) {
-				store.On("MattermostToTeamsUserID", testutils.GetID()).Return(testutils.GetID(), nil).Times(3)
-				store.On("GetTokenForMattermostUser", testutils.GetID()).Return(&fakeToken, nil).Times(2)
-				store.On("BeginTx").Return(&sql.Tx{}, nil).Times(1)
-				store.On("LockPostByMSTeamsPostID", &sql.Tx{}, "mockTeamsMessageID").Return(nil).Times(1)
-				store.On("SetPostLastUpdateAtByMSTeamsID", &sql.Tx{}, "mockTeamsMessageID", testutils.GetMockTime()).Return(nil).Once()
-				store.On("CommitTx", &sql.Tx{}).Return(errors.New("unable to commit database transaction")).Times(1)
->>>>>>> 57fc8457
 			},
 			SetupClient: func(client *clientmocks.Client, uclient *clientmocks.Client) {
 				uclient.On("CreateOrGetChatForUsers", mock.AnythingOfType("[]string")).Return(mockChat, nil).Times(1)
@@ -1239,16 +971,8 @@
 			},
 			SetupStore: func(store *storemocks.Store) {
 				store.On("MattermostToTeamsUserID", testutils.GetID()).Return(testutils.GetID(), nil).Times(3)
-<<<<<<< HEAD
-				store.On("GetTokenForMattermostUser", testutils.GetID()).Return(&oauth2.Token{}, nil).Times(2)
+				store.On("GetTokenForMattermostUser", testutils.GetID()).Return(&fakeToken, nil).Times(2)
 				store.On("SetPostLastUpdateAtByMSTeamsID", "mockTeamsMessageID", testutils.GetMockTime()).Return(nil).Once()
-=======
-				store.On("GetTokenForMattermostUser", testutils.GetID()).Return(&fakeToken, nil).Times(2)
-				store.On("BeginTx").Return(&sql.Tx{}, nil).Times(1)
-				store.On("LockPostByMSTeamsPostID", &sql.Tx{}, "mockTeamsMessageID").Return(nil).Times(1)
-				store.On("SetPostLastUpdateAtByMSTeamsID", &sql.Tx{}, "mockTeamsMessageID", testutils.GetMockTime()).Return(nil).Once()
-				store.On("CommitTx", &sql.Tx{}).Return(nil).Times(1)
->>>>>>> 57fc8457
 			},
 			SetupClient: func(client *clientmocks.Client, uclient *clientmocks.Client) {
 				uclient.On("CreateOrGetChatForUsers", mock.AnythingOfType("[]string")).Return(mockChat, nil).Times(1)
@@ -1325,24 +1049,6 @@
 			ExpectedMessage: "not connected user",
 		},
 		{
-<<<<<<< HEAD
-=======
-			Name: "UnsetReaction: Unable to begin database transaction",
-			SetupAPI: func(api *plugintest.API) {
-				api.On("LogError", "Error in removing the reaction", "emojiName", "mockName", "error", ": , unable to unset the reaction")
-			},
-			SetupStore: func(store *storemocks.Store) {
-				store.On("GetPostInfoByMattermostID", testutils.GetID()).Return(&storemodels.PostInfo{}, nil).Times(1)
-				store.On("GetTokenForMattermostUser", testutils.GetID()).Return(&fakeToken, nil).Times(1)
-				store.On("MattermostToTeamsUserID", testutils.GetID()).Return(testutils.GetID(), nil).Once()
-				store.On("BeginTx").Return(&sql.Tx{}, errors.New("unable to begin database transaction")).Times(1)
-			},
-			SetupClient:     func(client *clientmocks.Client, uclient *clientmocks.Client) {},
-			SetupMetrics:    func(mockmetrics *metricsmocks.Metrics) {},
-			ExpectedMessage: "unable to begin database transaction",
-		},
-		{
->>>>>>> 57fc8457
 			Name: "UnsetReaction: Unable to unset the reaction",
 			SetupAPI: func(api *plugintest.API) {
 				api.On("LogError", "Error in removing the reaction", "emojiName", "mockName", "error", "unable to unset the reaction")
@@ -1352,11 +1058,6 @@
 				store.On("GetPostInfoByMattermostID", testutils.GetID()).Return(&storemodels.PostInfo{}, nil).Times(1)
 				store.On("GetTokenForMattermostUser", testutils.GetID()).Return(&fakeToken, nil).Times(1)
 				store.On("MattermostToTeamsUserID", testutils.GetID()).Return(testutils.GetID(), nil).Once()
-<<<<<<< HEAD
-=======
-				store.On("BeginTx").Return(&sql.Tx{}, nil).Times(1)
-				store.On("LockPostByMMPostID", &sql.Tx{}, "").Return(nil).Times(1)
-				store.On("RollbackTx", &sql.Tx{}).Return(nil).Times(1)
 			},
 			SetupClient: func(client *clientmocks.Client, uclient *clientmocks.Client) {
 				uclient.On("UnsetReaction", "mockTeamsTeamID", "mockTeamsChannelID", "", "", testutils.GetID(), ":mockName:").Return(nil, errors.New("unable to unset the reaction")).Times(1)
@@ -1367,52 +1068,9 @@
 			ExpectedMessage: "unable to unset the reaction",
 		},
 		{
-			Name: "UnsetReaction: Unable to rollback database transaction",
-			SetupAPI: func(api *plugintest.API) {
-				api.On("LogError", "Error in removing the reaction", "emojiName", "mockName", "error", "unable to unset the reaction").Return(nil).Times(1)
-				api.On("LogWarn", "Unable to rollback database transaction", "error", "unable to rollback database transaction").Return(nil).Times(1)
-			},
-			SetupStore: func(store *storemocks.Store) {
-				store.On("GetPostInfoByMattermostID", testutils.GetID()).Return(&storemodels.PostInfo{}, nil).Times(1)
-				store.On("GetTokenForMattermostUser", testutils.GetID()).Return(&fakeToken, nil).Times(1)
-				store.On("MattermostToTeamsUserID", testutils.GetID()).Return(testutils.GetID(), nil).Once()
-				store.On("BeginTx").Return(&sql.Tx{}, nil).Times(1)
-				store.On("LockPostByMMPostID", &sql.Tx{}, "").Return(nil).Times(1)
-				store.On("RollbackTx", &sql.Tx{}).Return(errors.New("unable to rollback database transaction")).Times(1)
->>>>>>> 57fc8457
-			},
-			SetupClient: func(client *clientmocks.Client, uclient *clientmocks.Client) {
-				uclient.On("UnsetReaction", "mockTeamsTeamID", "mockTeamsChannelID", "", "", testutils.GetID(), ":mockName:").Return(nil, errors.New("unable to unset the reaction")).Times(1)
-			},
-			SetupMetrics: func(metrics *metricsmocks.Metrics) {
-				metrics.On("ObserveMSGraphClientMethodDuration", "Client.UnsetReaction", "false", mock.AnythingOfType("float64")).Once()
-			},
-			ExpectedMessage: "unable to unset the reaction",
-		},
-		{
 			Name: "UnsetReaction: Valid",
 			SetupAPI: func(api *plugintest.API) {
-<<<<<<< HEAD
 				api.On("KVSetWithOptions", "mutex_post_mutex_"+testutils.GetID(), mock.Anything, mock.Anything).Return(true, nil).Times(2)
-=======
-				api.On("LogWarn", "Unable to commit database transaction", "error", "unable to commit database transaction")
-			},
-			SetupStore: func(store *storemocks.Store) {
-				store.On("GetPostInfoByMattermostID", testutils.GetID()).Return(&storemodels.PostInfo{}, nil).Times(1)
-				store.On("GetTokenForMattermostUser", testutils.GetID()).Return(&fakeToken, nil).Times(1)
-				store.On("MattermostToTeamsUserID", testutils.GetID()).Return(testutils.GetID(), nil).Once()
-				store.On("BeginTx").Return(&sql.Tx{}, nil).Times(1)
-				store.On("LockPostByMMPostID", &sql.Tx{}, "").Return(nil).Times(1)
-				store.On("SetPostLastUpdateAtByMattermostID", &sql.Tx{}, "", testutils.GetMockTime()).Return(nil).Once()
-				store.On("CommitTx", &sql.Tx{}).Return(errors.New("unable to commit database transaction")).Times(1)
-			},
-			SetupClient: func(client *clientmocks.Client, uclient *clientmocks.Client) {
-				uclient.On("UnsetReaction", "mockTeamsTeamID", "mockTeamsChannelID", "", "", testutils.GetID(), ":mockName:").Return(mockChannelMessage, nil).Times(1)
-			},
-			SetupMetrics: func(mockmetrics *metricsmocks.Metrics) {
-				mockmetrics.On("ObserveReaction", metrics.ReactionUnsetAction, metrics.ActionSourceMattermost, false).Times(1)
-				mockmetrics.On("ObserveMSGraphClientMethodDuration", "Client.UnsetReaction", "true", mock.AnythingOfType("float64")).Once()
->>>>>>> 57fc8457
 			},
 			SetupStore: func(store *storemocks.Store) {
 				store.On("GetPostInfoByMattermostID", testutils.GetID()).Return(&storemodels.PostInfo{}, nil).Times(1)
@@ -1559,13 +1217,8 @@
 			SetupStore: func(store *storemocks.Store) {
 				store.On("GetPostInfoByMattermostID", "mockRootID").Return(nil, nil).Once()
 				store.On("MattermostToTeamsUserID", testutils.GetID()).Return(testutils.GetID(), nil).Times(3)
-<<<<<<< HEAD
-				store.On("GetTokenForMattermostUser", testutils.GetID()).Return(&oauth2.Token{}, nil).Times(1)
+				store.On("GetTokenForMattermostUser", testutils.GetID()).Return(&fakeToken, nil).Times(1)
 				store.On("LinkPosts", storemodels.PostInfo{
-=======
-				store.On("GetTokenForMattermostUser", testutils.GetID()).Return(&fakeToken, nil).Times(1)
-				store.On("LinkPosts", (*sql.Tx)(nil), storemodels.PostInfo{
->>>>>>> 57fc8457
 					MattermostID:   testutils.GetID(),
 					MSTeamsChannel: testutils.GetChatID(),
 					MSTeamsID:      "mockMessageID",
@@ -1605,13 +1258,8 @@
 					MSTeamsID: "mockParentMessageID",
 				}, nil).Once()
 				store.On("MattermostToTeamsUserID", testutils.GetID()).Return(testutils.GetID(), nil).Times(3)
-<<<<<<< HEAD
-				store.On("GetTokenForMattermostUser", testutils.GetID()).Return(&oauth2.Token{}, nil).Once()
+				store.On("GetTokenForMattermostUser", testutils.GetID()).Return(&fakeToken, nil).Once()
 				store.On("LinkPosts", storemodels.PostInfo{
-=======
-				store.On("GetTokenForMattermostUser", testutils.GetID()).Return(&fakeToken, nil).Once()
-				store.On("LinkPosts", (*sql.Tx)(nil), storemodels.PostInfo{
->>>>>>> 57fc8457
 					MattermostID:   testutils.GetID(),
 					MSTeamsChannel: testutils.GetChatID(),
 					MSTeamsID:      "mockMessageID",
@@ -1650,13 +1298,8 @@
 			SetupStore: func(store *storemocks.Store) {
 				store.On("GetPostInfoByMattermostID", "mockRootID").Return(nil, nil).Once()
 				store.On("MattermostToTeamsUserID", testutils.GetID()).Return(testutils.GetID(), nil).Times(3)
-<<<<<<< HEAD
-				store.On("GetTokenForMattermostUser", testutils.GetID()).Return(&oauth2.Token{}, nil).Times(1)
+				store.On("GetTokenForMattermostUser", testutils.GetID()).Return(&fakeToken, nil).Times(1)
 				store.On("LinkPosts", storemodels.PostInfo{
-=======
-				store.On("GetTokenForMattermostUser", testutils.GetID()).Return(&fakeToken, nil).Times(1)
-				store.On("LinkPosts", (*sql.Tx)(nil), storemodels.PostInfo{
->>>>>>> 57fc8457
 					MattermostID:   testutils.GetID(),
 					MSTeamsChannel: testutils.GetChatID(),
 					MSTeamsID:      "mockMessageID",
@@ -1688,13 +1331,8 @@
 			SetupStore: func(store *storemocks.Store) {
 				store.On("GetPostInfoByMattermostID", "mockRootID").Return(nil, nil).Once()
 				store.On("MattermostToTeamsUserID", testutils.GetID()).Return(testutils.GetID(), nil).Times(3)
-<<<<<<< HEAD
-				store.On("GetTokenForMattermostUser", testutils.GetID()).Return(&oauth2.Token{}, nil).Times(1)
+				store.On("GetTokenForMattermostUser", testutils.GetID()).Return(&fakeToken, nil).Times(1)
 				store.On("LinkPosts", storemodels.PostInfo{
-=======
-				store.On("GetTokenForMattermostUser", testutils.GetID()).Return(&fakeToken, nil).Times(1)
-				store.On("LinkPosts", (*sql.Tx)(nil), storemodels.PostInfo{
->>>>>>> 57fc8457
 					MattermostID:   testutils.GetID(),
 					MSTeamsChannel: testutils.GetChatID(),
 					MSTeamsID:      "mockMessageID",
@@ -1728,13 +1366,8 @@
 					MSTeamsID: "mockParentMessageID",
 				}, nil).Once()
 				store.On("MattermostToTeamsUserID", testutils.GetID()).Return(testutils.GetID(), nil).Times(3)
-<<<<<<< HEAD
-				store.On("GetTokenForMattermostUser", testutils.GetID()).Return(&oauth2.Token{}, nil).Once()
+				store.On("GetTokenForMattermostUser", testutils.GetID()).Return(&fakeToken, nil).Once()
 				store.On("LinkPosts", storemodels.PostInfo{
-=======
-				store.On("GetTokenForMattermostUser", testutils.GetID()).Return(&fakeToken, nil).Once()
-				store.On("LinkPosts", (*sql.Tx)(nil), storemodels.PostInfo{
->>>>>>> 57fc8457
 					MattermostID:   testutils.GetID(),
 					MSTeamsChannel: testutils.GetChatID(),
 					MSTeamsID:      "mockMessageID",
@@ -1779,13 +1412,8 @@
 			SetupStore: func(store *storemocks.Store) {
 				store.On("GetPostInfoByMattermostID", "mockRootID").Return(nil, nil).Once()
 				store.On("MattermostToTeamsUserID", testutils.GetID()).Return(testutils.GetID(), nil).Times(3)
-<<<<<<< HEAD
-				store.On("GetTokenForMattermostUser", testutils.GetID()).Return(&oauth2.Token{}, nil).Times(1)
+				store.On("GetTokenForMattermostUser", testutils.GetID()).Return(&fakeToken, nil).Times(1)
 				store.On("LinkPosts", storemodels.PostInfo{
-=======
-				store.On("GetTokenForMattermostUser", testutils.GetID()).Return(&fakeToken, nil).Times(1)
-				store.On("LinkPosts", (*sql.Tx)(nil), storemodels.PostInfo{
->>>>>>> 57fc8457
 					MattermostID:   testutils.GetID(),
 					MSTeamsChannel: testutils.GetChatID(),
 					MSTeamsID:      "mockMessageID",
@@ -1864,13 +1492,8 @@
 				api.On("GetFileInfo", testutils.GetID()).Return(nil, testutils.GetInternalServerAppError("unable to get file attachment")).Times(1)
 			},
 			SetupStore: func(store *storemocks.Store) {
-<<<<<<< HEAD
-				store.On("GetTokenForMattermostUser", testutils.GetID()).Return(&oauth2.Token{}, nil).Times(1)
+				store.On("GetTokenForMattermostUser", testutils.GetID()).Return(&fakeToken, nil).Times(1)
 				store.On("LinkPosts", storemodels.PostInfo{
-=======
-				store.On("GetTokenForMattermostUser", testutils.GetID()).Return(&fakeToken, nil).Times(1)
-				store.On("LinkPosts", (*sql.Tx)(nil), storemodels.PostInfo{
->>>>>>> 57fc8457
 					MattermostID:   testutils.GetID(),
 					MSTeamsID:      "mockMessageID",
 					MSTeamsChannel: testutils.GetChannelID(),
@@ -1896,13 +1519,8 @@
 				api.On("GetFile", testutils.GetID()).Return(nil, testutils.GetInternalServerAppError("unable to get the file attachment from Mattermost")).Times(1)
 			},
 			SetupStore: func(store *storemocks.Store) {
-<<<<<<< HEAD
-				store.On("GetTokenForMattermostUser", testutils.GetID()).Return(&oauth2.Token{}, nil).Times(1)
+				store.On("GetTokenForMattermostUser", testutils.GetID()).Return(&fakeToken, nil).Times(1)
 				store.On("LinkPosts", storemodels.PostInfo{
-=======
-				store.On("GetTokenForMattermostUser", testutils.GetID()).Return(&fakeToken, nil).Times(1)
-				store.On("LinkPosts", (*sql.Tx)(nil), storemodels.PostInfo{
->>>>>>> 57fc8457
 					MattermostID:   testutils.GetID(),
 					MSTeamsID:      "mockMessageID",
 					MSTeamsChannel: testutils.GetChannelID(),
@@ -1956,13 +1574,8 @@
 				api.On("GetFile", testutils.GetID()).Return([]byte("mockData"), nil).Times(1)
 			},
 			SetupStore: func(store *storemocks.Store) {
-<<<<<<< HEAD
-				store.On("GetTokenForMattermostUser", testutils.GetID()).Return(&oauth2.Token{}, nil).Times(1)
+				store.On("GetTokenForMattermostUser", testutils.GetID()).Return(&fakeToken, nil).Times(1)
 				store.On("LinkPosts", storemodels.PostInfo{
-=======
-				store.On("GetTokenForMattermostUser", testutils.GetID()).Return(&fakeToken, nil).Times(1)
-				store.On("LinkPosts", (*sql.Tx)(nil), storemodels.PostInfo{
->>>>>>> 57fc8457
 					MattermostID:   testutils.GetID(),
 					MSTeamsID:      "mockMessageID",
 					MSTeamsChannel: testutils.GetChannelID(),
@@ -1995,13 +1608,8 @@
 				api.On("GetFile", testutils.GetID()).Return([]byte("mockData"), nil).Times(1)
 			},
 			SetupStore: func(store *storemocks.Store) {
-<<<<<<< HEAD
-				store.On("GetTokenForMattermostUser", testutils.GetID()).Return(&oauth2.Token{}, nil).Times(1)
+				store.On("GetTokenForMattermostUser", testutils.GetID()).Return(&fakeToken, nil).Times(1)
 				store.On("LinkPosts", storemodels.PostInfo{
-=======
-				store.On("GetTokenForMattermostUser", testutils.GetID()).Return(&fakeToken, nil).Times(1)
-				store.On("LinkPosts", (*sql.Tx)(nil), storemodels.PostInfo{
->>>>>>> 57fc8457
 					MattermostID:   testutils.GetID(),
 					MSTeamsID:      "mockMessageID",
 					MSTeamsChannel: testutils.GetChannelID(),
@@ -2309,67 +1917,17 @@
 			ExpectedError: "post not found",
 		},
 		{
-<<<<<<< HEAD
-=======
-			Name:     "Update: Unable to begin database transaction",
-			SetupAPI: func(api *plugintest.API) {},
+			Name: "Update: Unable to update the message",
+			SetupAPI: func(api *plugintest.API) {
+				api.On("LogWarn", "Error updating the post on MS Teams", "error", errors.New("unable to update the message"))
+				api.On("KVSetWithOptions", "mutex_post_mutex_"+testutils.GetID(), mock.Anything, mock.Anything).Return(true, nil).Times(2)
+			},
 			SetupStore: func(store *storemocks.Store) {
 				store.On("GetTokenForMattermostUser", testutils.GetID()).Return(&fakeToken, nil).Times(1)
 				store.On("GetPostInfoByMattermostID", testutils.GetID()).Return(&storemodels.PostInfo{
 					MattermostID: testutils.GetID(),
 					MSTeamsID:    "mockMSTeamsID",
 				}, nil).Times(1)
-				store.On("BeginTx").Return(&sql.Tx{}, errors.New("unable to begin database transaction")).Times(1)
-			},
-			SetupClient:    func(client *clientmocks.Client, uclient *clientmocks.Client) {},
-			SetupMetrics:   func(mockmetrics *metricsmocks.Metrics) {},
-			ExpectedError:  "unable to begin database transaction",
-			UpdateRequired: true,
-		},
-		{
->>>>>>> 57fc8457
-			Name: "Update: Unable to update the message",
-			SetupAPI: func(api *plugintest.API) {
-				api.On("LogWarn", "Error updating the post on MS Teams", "error", errors.New("unable to update the message"))
-				api.On("KVSetWithOptions", "mutex_post_mutex_"+testutils.GetID(), mock.Anything, mock.Anything).Return(true, nil).Times(2)
-			},
-			SetupStore: func(store *storemocks.Store) {
-				store.On("GetTokenForMattermostUser", testutils.GetID()).Return(&fakeToken, nil).Times(1)
-				store.On("GetPostInfoByMattermostID", testutils.GetID()).Return(&storemodels.PostInfo{
-					MattermostID: testutils.GetID(),
-					MSTeamsID:    "mockMSTeamsID",
-				}, nil).Times(1)
-<<<<<<< HEAD
-=======
-				store.On("BeginTx").Return(&sql.Tx{}, nil).Times(1)
-				store.On("LockPostByMMPostID", &sql.Tx{}, testutils.GetID()).Return(nil).Times(1)
-				store.On("RollbackTx", &sql.Tx{}).Return(nil).Times(1)
-			},
-			SetupClient: func(client *clientmocks.Client, uclient *clientmocks.Client) {
-				uclient.On("UpdateMessage", "mockTeamsTeamID", testutils.GetChannelID(), "", "mockMSTeamsID", "<p>mockMessage??????????</p>\n", []models.ChatMessageMentionable{}).Return(nil, errors.New("unable to update the message")).Times(1)
-			},
-			SetupMetrics: func(metrics *metricsmocks.Metrics) {
-				metrics.On("ObserveMSGraphClientMethodDuration", "Client.UpdateMessage", "false", mock.AnythingOfType("float64")).Once()
-			},
-			ExpectedError:  "unable to update the message",
-			UpdateRequired: true,
-		},
-		{
-			Name: "Update: Unable to update the message and rollback database transaction",
-			SetupAPI: func(api *plugintest.API) {
-				api.On("LogWarn", "Error updating the post on MS Teams", "error", errors.New("unable to update the message")).Return(nil).Times(1)
-				api.On("LogWarn", "Unable to rollback database transaction", "error", "unable to rollback database transaction").Return(nil).Times(1)
-			},
-			SetupStore: func(store *storemocks.Store) {
-				store.On("GetTokenForMattermostUser", testutils.GetID()).Return(&fakeToken, nil).Times(1)
-				store.On("GetPostInfoByMattermostID", testutils.GetID()).Return(&storemodels.PostInfo{
-					MattermostID: testutils.GetID(),
-					MSTeamsID:    "mockMSTeamsID",
-				}, nil).Times(1)
-				store.On("BeginTx").Return(&sql.Tx{}, nil).Times(1)
-				store.On("LockPostByMMPostID", &sql.Tx{}, testutils.GetID()).Return(nil).Times(1)
-				store.On("RollbackTx", &sql.Tx{}).Return(errors.New("unable to rollback database transaction")).Times(1)
->>>>>>> 57fc8457
 			},
 			SetupClient: func(client *clientmocks.Client, uclient *clientmocks.Client) {
 				uclient.On("UpdateMessage", "mockTeamsTeamID", testutils.GetChannelID(), "", "mockMSTeamsID", "<p>mockMessage??????????</p>\n", []models.ChatMessageMentionable{}).Return(nil, errors.New("unable to update the message")).Times(1)
@@ -2448,37 +2006,6 @@
 					MSTeamsChannel: testutils.GetChannelID(),
 					MSTeamsID:      "mockMSTeamsID",
 				}).Return(nil).Times(1)
-<<<<<<< HEAD
-=======
-				store.On("CommitTx", &sql.Tx{}).Return(errors.New("unable to commit database transaction")).Times(1)
-			},
-			SetupClient: func(client *clientmocks.Client, uclient *clientmocks.Client) {
-				uclient.On("UpdateMessage", "mockTeamsTeamID", testutils.GetChannelID(), "", "mockMSTeamsID", "<p>mockMessage??????????</p>\n", []models.ChatMessageMentionable{}).Return(mockChannelMessage, nil).Times(1)
-			},
-			SetupMetrics: func(mockmetrics *metricsmocks.Metrics) {
-				mockmetrics.On("ObserveMessage", metrics.ActionUpdated, metrics.ActionSourceMattermost, false).Times(1)
-				mockmetrics.On("ObserveMSGraphClientMethodDuration", "Client.UpdateMessage", "true", mock.AnythingOfType("float64")).Once()
-			},
-			UpdateRequired: true,
-		},
-		{
-			Name:     "Update: Valid",
-			SetupAPI: func(api *plugintest.API) {},
-			SetupStore: func(store *storemocks.Store) {
-				store.On("GetTokenForMattermostUser", testutils.GetID()).Return(&fakeToken, nil).Times(1)
-				store.On("GetPostInfoByMattermostID", testutils.GetID()).Return(&storemodels.PostInfo{
-					MattermostID: testutils.GetID(),
-					MSTeamsID:    "mockMSTeamsID",
-				}, nil).Times(1)
-				store.On("BeginTx").Return(&sql.Tx{}, nil).Times(1)
-				store.On("LockPostByMMPostID", &sql.Tx{}, testutils.GetID()).Return(nil).Times(1)
-				store.On("LinkPosts", &sql.Tx{}, storemodels.PostInfo{
-					MattermostID:   testutils.GetID(),
-					MSTeamsChannel: testutils.GetChannelID(),
-					MSTeamsID:      "mockMSTeamsID",
-				}).Return(nil).Times(1)
-				store.On("CommitTx", &sql.Tx{}).Return(nil).Times(1)
->>>>>>> 57fc8457
 			},
 			SetupClient: func(client *clientmocks.Client, uclient *clientmocks.Client) {
 				uclient.On("UpdateMessage", "mockTeamsTeamID", testutils.GetChannelID(), "", "mockMSTeamsID", "<p>mockMessage??????????</p>\n", []models.ChatMessageMentionable{}).Return(mockChannelMessage, nil).Times(1)
@@ -2564,70 +2091,16 @@
 			ExpectedError: "not connected user",
 		},
 		{
-<<<<<<< HEAD
-=======
-			Name:     "UpdateChat: Unable to begin database transaction",
-			SetupAPI: func(api *plugintest.API) {},
+			Name: "UpdateChat: Unable to update the message",
+			SetupAPI: func(api *plugintest.API) {
+				api.On("LogWarn", "Error updating the post on MS Teams", "error", errors.New("unable to update the message"))
+			},
 			SetupStore: func(store *storemocks.Store) {
 				store.On("GetTokenForMattermostUser", testutils.GetID()).Return(&fakeToken, nil).Times(1)
 				store.On("GetPostInfoByMattermostID", testutils.GetID()).Return(&storemodels.PostInfo{
 					MattermostID: testutils.GetID(),
 					MSTeamsID:    "mockTeamsTeamID",
 				}, nil).Times(1)
-				store.On("BeginTx").Return(&sql.Tx{}, errors.New("unable to begin database transaction")).Times(1)
-			},
-			SetupClient: func(client *clientmocks.Client, uclient *clientmocks.Client) {
-				uclient.On("UpdateChatMessage", "mockChatID", "mockTeamsTeamID", "<p>mockMessage??????????</p>\n", []models.ChatMessageMentionable{}).Return(nil, errors.New("unable to update the message")).Times(1)
-			},
-			SetupMetrics: func(metrics *metricsmocks.Metrics) {
-				metrics.On("ObserveMSGraphClientMethodDuration", "Client.UpdateChatMessage", "false", mock.AnythingOfType("float64")).Once()
-			},
-			ExpectedError:  "unable to begin database transaction",
-			UpdateRequired: true,
-		},
-		{
->>>>>>> 57fc8457
-			Name: "UpdateChat: Unable to update the message",
-			SetupAPI: func(api *plugintest.API) {
-				api.On("LogWarn", "Error updating the post on MS Teams", "error", errors.New("unable to update the message"))
-			},
-			SetupStore: func(store *storemocks.Store) {
-				store.On("GetTokenForMattermostUser", testutils.GetID()).Return(&fakeToken, nil).Times(1)
-				store.On("GetPostInfoByMattermostID", testutils.GetID()).Return(&storemodels.PostInfo{
-					MattermostID: testutils.GetID(),
-					MSTeamsID:    "mockTeamsTeamID",
-				}, nil).Times(1)
-<<<<<<< HEAD
-=======
-				store.On("BeginTx").Return(&sql.Tx{}, nil).Times(1)
-				store.On("LockPostByMMPostID", &sql.Tx{}, testutils.GetID()).Return(nil).Times(1)
-				store.On("RollbackTx", &sql.Tx{}).Return(nil).Times(1)
-			},
-			SetupClient: func(client *clientmocks.Client, uclient *clientmocks.Client) {
-				uclient.On("UpdateChatMessage", "mockChatID", "mockTeamsTeamID", "<p>mockMessage??????????</p>\n", []models.ChatMessageMentionable{}).Return(nil, errors.New("unable to update the message")).Times(1)
-			},
-			SetupMetrics: func(metrics *metricsmocks.Metrics) {
-				metrics.On("ObserveMSGraphClientMethodDuration", "Client.UpdateChatMessage", "false", mock.AnythingOfType("float64")).Once()
-			},
-			ExpectedError:  "unable to update the message",
-			UpdateRequired: true,
-		},
-		{
-			Name: "UpdateChat: Unable to update the message and rollback database transaction",
-			SetupAPI: func(api *plugintest.API) {
-				api.On("LogWarn", "Error updating the post on MS Teams", "error", errors.New("unable to update the message")).Return(nil).Times(1)
-				api.On("LogWarn", "Unable to rollback database transaction", "error", "unable to rollback database transaction").Return(nil).Times(1)
-			},
-			SetupStore: func(store *storemocks.Store) {
-				store.On("GetTokenForMattermostUser", testutils.GetID()).Return(&fakeToken, nil).Times(1)
-				store.On("GetPostInfoByMattermostID", testutils.GetID()).Return(&storemodels.PostInfo{
-					MattermostID: testutils.GetID(),
-					MSTeamsID:    "mockTeamsTeamID",
-				}, nil).Times(1)
-				store.On("BeginTx").Return(&sql.Tx{}, nil).Times(1)
-				store.On("LockPostByMMPostID", &sql.Tx{}, testutils.GetID()).Return(nil).Times(1)
-				store.On("RollbackTx", &sql.Tx{}).Return(errors.New("unable to rollback database transaction")).Times(1)
->>>>>>> 57fc8457
 			},
 			SetupClient: func(client *clientmocks.Client, uclient *clientmocks.Client) {
 				uclient.On("UpdateChatMessage", "mockChatID", "mockTeamsTeamID", "<p>mockMessage??????????</p>\n", []models.ChatMessageMentionable{}).Return(nil, errors.New("unable to update the message")).Times(1)
@@ -2676,40 +2149,6 @@
 					MSTeamsChannel: "mockChatID",
 					MSTeamsID:      "mockTeamsTeamID",
 				}).Return(errors.New("unable to store the link posts")).Times(1)
-<<<<<<< HEAD
-=======
-				store.On("RollbackTx", &sql.Tx{}).Return(nil).Times(1)
-			},
-			SetupClient: func(client *clientmocks.Client, uclient *clientmocks.Client) {
-				uclient.On("UpdateChatMessage", "mockChatID", "mockTeamsTeamID", "<p>mockMessage??????????</p>\n", []models.ChatMessageMentionable{}).Return(mockChatMessage, nil).Times(1)
-			},
-			SetupMetrics: func(mockmetrics *metricsmocks.Metrics) {
-				mockmetrics.On("ObserveMessage", metrics.ActionUpdated, metrics.ActionSourceMattermost, true).Times(1)
-				mockmetrics.On("ObserveMSGraphClientMethodDuration", "Client.UpdateChatMessage", "true", mock.AnythingOfType("float64")).Once()
-			},
-			UpdateRequired: true,
-		},
-		{
-			Name: "UpdateChat: Unable to commit database transaction",
-			SetupAPI: func(api *plugintest.API) {
-				api.On("LogWarn", "Error updating the msteams/mattermost post link metadata", "error", mock.Anything).Return(nil).Times(1)
-				api.On("LogWarn", "Unable to commit database transaction", "error", "unable to commit database transaction").Return(nil).Times(1)
-			},
-			SetupStore: func(store *storemocks.Store) {
-				store.On("GetTokenForMattermostUser", testutils.GetID()).Return(&fakeToken, nil).Times(1)
-				store.On("GetPostInfoByMattermostID", testutils.GetID()).Return(&storemodels.PostInfo{
-					MattermostID: testutils.GetID(),
-					MSTeamsID:    "mockTeamsTeamID",
-				}, nil).Times(1)
-				store.On("BeginTx").Return(&sql.Tx{}, nil).Times(1)
-				store.On("LockPostByMMPostID", &sql.Tx{}, testutils.GetID()).Return(nil).Times(1)
-				store.On("LinkPosts", &sql.Tx{}, storemodels.PostInfo{
-					MattermostID:   testutils.GetID(),
-					MSTeamsChannel: "mockChatID",
-					MSTeamsID:      "mockTeamsTeamID",
-				}).Return(nil).Times(1)
-				store.On("CommitTx", &sql.Tx{}).Return(errors.New("unable to commit database transaction")).Times(1)
->>>>>>> 57fc8457
 			},
 			SetupClient: func(client *clientmocks.Client, uclient *clientmocks.Client) {
 				uclient.On("UpdateChatMessage", "mockChatID", "mockTeamsTeamID", "<p>mockMessage??????????</p>\n", []models.ChatMessageMentionable{}).Return(mockChatMessage, nil).Times(1)

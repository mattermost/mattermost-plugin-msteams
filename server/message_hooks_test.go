package main

import (
	"bytes"
	"database/sql"
	"errors"
	"math"
	"testing"
	"time"

	"github.com/mattermost/mattermost-plugin-msteams-sync/server/metrics"
	metricsmocks "github.com/mattermost/mattermost-plugin-msteams-sync/server/metrics/mocks"
	"github.com/mattermost/mattermost-plugin-msteams-sync/server/msteams/clientmodels"
	clientmocks "github.com/mattermost/mattermost-plugin-msteams-sync/server/msteams/mocks"
	storemocks "github.com/mattermost/mattermost-plugin-msteams-sync/server/store/mocks"
	"github.com/mattermost/mattermost-plugin-msteams-sync/server/store/storemodels"
	"github.com/mattermost/mattermost-plugin-msteams-sync/server/testutils"
	"github.com/mattermost/mattermost-server/v6/model"
	"github.com/mattermost/mattermost-server/v6/plugin"
	"github.com/mattermost/mattermost-server/v6/plugin/plugintest"
	"github.com/microsoftgraph/msgraph-sdk-go/models"
	"github.com/stretchr/testify/assert"
	"github.com/stretchr/testify/mock"
	"golang.org/x/oauth2"
)

func TestReactionHasBeenAdded(t *testing.T) {
	mockMessage := &clientmodels.Message{
		ID:           "ms-teams-id",
		TeamID:       "ms-teams-team-id",
		ChannelID:    "ms-teams-channel-id",
		LastUpdateAt: testutils.GetMockTime(),
	}
	for _, test := range []struct {
		Name         string
		SetupAPI     func(*plugintest.API)
		SetupStore   func(*storemocks.Store)
		SetupClient  func(*clientmocks.Client, *clientmocks.Client)
		SetupMetrics func(*metricsmocks.Metrics)
	}{
		{
			Name:     "ReactionHasBeenAdded: Unable to get the post info",
			SetupAPI: func(api *plugintest.API) {},
			SetupStore: func(store *storemocks.Store) {
				store.On("GetPostInfoByMattermostID", testutils.GetID()).Return(nil, nil).Times(1)
			},
			SetupClient:  func(c *clientmocks.Client, uc *clientmocks.Client) {},
			SetupMetrics: func(mockmetrics *metricsmocks.Metrics) {},
		},
		{
			Name: "ReactionHasBeenAdded: Unable to get the link by channel ID",
			SetupAPI: func(api *plugintest.API) {
				api.On("GetChannel", testutils.GetChannelID()).Return(testutils.GetChannel(model.ChannelTypeDirect), nil).Times(1)
				api.On("LogWarn", "Unable to handle message reaction set", "error", mock.Anything).Times(1)
			},
			SetupStore: func(store *storemocks.Store) {
				store.On("GetPostInfoByMattermostID", testutils.GetID()).Return(&storemodels.PostInfo{}, nil).Times(1)
				store.On("GetLinkByChannelID", testutils.GetChannelID()).Return(nil, nil).Times(1)
				store.On("MattermostToTeamsUserID", mock.AnythingOfType("string")).Return("", testutils.GetInternalServerAppError("unable to get the source user ID")).Times(1)
				store.On("GetDMAndGMChannelPromptTime", testutils.GetChannelID(), testutils.GetID()).Return(time.Now().Add(time.Hour*2).Add(time.Hour*2), nil).Once()
			},
			SetupClient:  func(c *clientmocks.Client, uc *clientmocks.Client) {},
			SetupMetrics: func(mockmetrics *metricsmocks.Metrics) {},
		},
		{
			Name: "ReactionHasBeenAdded: Unable to get the link by channel ID and channel",
			SetupAPI: func(api *plugintest.API) {
				api.On("GetChannel", testutils.GetChannelID()).Return(nil, testutils.GetInternalServerAppError("unable to get the channel")).Times(1)
			},
			SetupStore: func(store *storemocks.Store) {
				store.On("GetPostInfoByMattermostID", testutils.GetID()).Return(&storemodels.PostInfo{}, nil).Times(1)
				store.On("GetLinkByChannelID", testutils.GetChannelID()).Return(nil, nil).Times(1)
			},
			SetupClient:  func(c *clientmocks.Client, uc *clientmocks.Client) {},
			SetupMetrics: func(mockmetrics *metricsmocks.Metrics) {},
		},
		{
			Name: "ReactionHasBeenAdded: Unable to get the post",
			SetupAPI: func(api *plugintest.API) {
				api.On("GetChannel", testutils.GetChannelID()).Return(testutils.GetChannel(model.ChannelTypeDirect), nil).Times(1)
				api.On("GetPost", testutils.GetID()).Return(nil, testutils.GetInternalServerAppError("unable to get the post")).Times(1)
				api.On("LogError", "Unable to get the post from the reaction", "reaction", mock.Anything, "error", mock.Anything).Times(1)
			},
			SetupStore: func(store *storemocks.Store) {
				store.On("GetPostInfoByMattermostID", testutils.GetID()).Return(&storemodels.PostInfo{}, nil).Times(1)
				store.On("GetLinkByChannelID", testutils.GetChannelID()).Return(&storemodels.ChannelLink{}, nil).Times(1)
			},
			SetupClient:  func(c *clientmocks.Client, uc *clientmocks.Client) {},
			SetupMetrics: func(mockmetrics *metricsmocks.Metrics) {},
		},
		{
			Name: "ReactionHasBeenAdded: Unable to set the reaction",
			SetupAPI: func(api *plugintest.API) {
				api.On("GetChannel", testutils.GetChannelID()).Return(testutils.GetChannel(model.ChannelTypeDirect), nil).Times(1)
				api.On("GetPost", testutils.GetID()).Return(testutils.GetPost(testutils.GetChannelID(), testutils.GetUserID(), time.Now().UnixMicro()), nil).Times(1)
				api.On("GetUser", testutils.GetID()).Return(testutils.GetUser(model.SystemAdminRoleId, "test@test.com"), nil).Times(1)
				api.On("LogError", "Error setting reaction", "error", "unable to set the reaction")
				api.On("LogWarn", "Unable to handle message reaction set", "error", "unable to set the reaction")
			},
			SetupStore: func(store *storemocks.Store) {
				store.On("GetPostInfoByMattermostID", testutils.GetID()).Return(&storemodels.PostInfo{MattermostID: testutils.GetID(), MSTeamsID: "ms-teams-id", MSTeamsChannelID: "ms-teams-channel-id", MSTeamsLastUpdateAt: time.UnixMicro(100)}, nil).Times(2)
				store.On("GetLinkByChannelID", testutils.GetChannelID()).Return(&storemodels.ChannelLink{MattermostTeamID: "mm-team-id", MattermostChannelID: "mm-channel-id", MSTeamsTeamID: "ms-teams-team-id", MSTeamsChannelID: "ms-teams-channel-id"}, nil).Times(1)
				store.On("GetTokenForMattermostUser", testutils.GetID()).Return(&oauth2.Token{}, nil).Times(1)
				store.On("MattermostToTeamsUserID", testutils.GetID()).Return(testutils.GetID(), nil).Once()
				store.On("BeginTx").Return(&sql.Tx{}, nil).Times(1)
				store.On("LockPostByMMPostID", &sql.Tx{}, testutils.GetID()).Return(nil).Times(1)
				store.On("RollbackTx", &sql.Tx{}).Return(nil).Times(1)
			},
			SetupClient: func(client *clientmocks.Client, uclient *clientmocks.Client) {
<<<<<<< HEAD
				uclient.On("SetReaction", "ms-teams-team-id", "ms-teams-channel-id", "", "ms-teams-id", testutils.GetID(), mock.AnythingOfType("string")).Return(errors.New("unable to set the reaction")).Times(1)
			},
		},
		{
			Name: "ReactionHasBeenAdded: Unable to get the post metadata",
			SetupAPI: func(api *plugintest.API) {
				api.On("GetChannel", testutils.GetChannelID()).Return(testutils.GetChannel(model.ChannelTypeDirect), nil).Times(1)
				api.On("GetPost", testutils.GetID()).Return(testutils.GetPost(testutils.GetChannelID(), testutils.GetUserID()), nil).Times(1)
				api.On("GetUser", testutils.GetID()).Return(testutils.GetUser(model.SystemAdminRoleId, "test@test.com"), nil).Times(1)
				api.On("LogWarn", "Error getting the msteams post metadata", "error", "unable to get post info")
			},
			SetupStore: func(store *storemocks.Store) {
				store.On("GetPostInfoByMattermostID", testutils.GetID()).Return(&storemodels.PostInfo{MattermostID: testutils.GetID(), MSTeamsID: "ms-teams-id", MSTeamsChannelID: "ms-teams-channel-id", MSTeamsLastUpdateAt: time.UnixMicro(100)}, nil).Times(2)
				store.On("GetLinkByChannelID", testutils.GetChannelID()).Return(&storemodels.ChannelLink{MattermostTeamID: "mm-team-id", MattermostChannelID: "mm-channel-id", MSTeamsTeamID: "ms-teams-team-id", MSTeamsChannelID: "ms-teams-channel-id"}, nil).Times(1)
				store.On("GetTokenForMattermostUser", testutils.GetID()).Return(&oauth2.Token{}, nil).Times(1)
				store.On("MattermostToTeamsUserID", testutils.GetID()).Return(testutils.GetID(), nil).Once()
=======
				uclient.On("SetReaction", "ms-teams-team-id", "ms-teams-channel-id", "", "ms-teams-id", testutils.GetID(), mock.AnythingOfType("string")).Return(nil, errors.New("unable to set the reaction")).Times(1)
>>>>>>> 1a8dcf67
			},
			SetupMetrics: func(metrics *metricsmocks.Metrics) {
				metrics.On("ObserveMSGraphClientMethodDuration", "Client.SetReaction", "false", mock.AnythingOfType("float64")).Once()
			},
		},
		{
			Name: "ReactionHasBeenAdded: Unable to set the post last updateAt time",
			SetupAPI: func(api *plugintest.API) {
				api.On("GetChannel", testutils.GetChannelID()).Return(testutils.GetChannel(model.ChannelTypeDirect), nil).Times(1)
				api.On("GetPost", testutils.GetID()).Return(testutils.GetPost(testutils.GetChannelID(), testutils.GetUserID(), time.Now().UnixMicro()), nil).Times(1)
				api.On("GetUser", testutils.GetID()).Return(testutils.GetUser(model.SystemAdminRoleId, "test@test.com"), nil).Times(1)
				api.On("LogWarn", "Error updating the msteams/mattermost post link metadata", "error", "unable to set post lastUpdateAt value")
			},
			SetupStore: func(store *storemocks.Store) {
<<<<<<< HEAD
				demoTime, _ := time.Parse("Jan 2, 2006 at 3:04pm (MST)", "Jan 2, 2023 at 4:00pm (MST)")
=======
>>>>>>> 1a8dcf67
				store.On("GetPostInfoByMattermostID", testutils.GetID()).Return(&storemodels.PostInfo{MattermostID: testutils.GetID(), MSTeamsID: "ms-teams-id", MSTeamsChannelID: "ms-teams-channel-id", MSTeamsLastUpdateAt: time.UnixMicro(100)}, nil).Times(2)
				store.On("GetLinkByChannelID", testutils.GetChannelID()).Return(&storemodels.ChannelLink{MattermostTeamID: "mm-team-id", MattermostChannelID: "mm-channel-id", MSTeamsTeamID: "ms-teams-team-id", MSTeamsChannelID: "ms-teams-channel-id"}, nil).Times(1)
				store.On("GetTokenForMattermostUser", testutils.GetID()).Return(&oauth2.Token{}, nil).Times(1)
				store.On("MattermostToTeamsUserID", testutils.GetID()).Return(testutils.GetID(), nil).Once()
				store.On("BeginTx").Return(&sql.Tx{}, nil).Times(1)
				store.On("LockPostByMMPostID", &sql.Tx{}, testutils.GetID()).Return(nil).Times(1)
				store.On("SetPostLastUpdateAtByMattermostID", &sql.Tx{}, testutils.GetID(), testutils.GetMockTime()).Return(errors.New("unable to set post lastUpdateAt value")).Times(1)
				store.On("RollbackTx", &sql.Tx{}).Return(nil).Times(1)
			},
			SetupClient: func(client *clientmocks.Client, uclient *clientmocks.Client) {
				uclient.On("SetReaction", "ms-teams-team-id", "ms-teams-channel-id", "", "ms-teams-id", testutils.GetID(), mock.AnythingOfType("string")).Return(mockMessage, nil).Times(1)
			},
			SetupMetrics: func(mockmetrics *metricsmocks.Metrics) {
				mockmetrics.On("ObserveReaction", metrics.ReactionSetAction, metrics.ActionSourceMattermost, false).Times(1)
				mockmetrics.On("ObserveMSGraphClientMethodDuration", "Client.SetReaction", "true", mock.AnythingOfType("float64")).Once()
			},
		},
		{
			Name: "ReactionHasBeenAdded: Valid",
			SetupAPI: func(api *plugintest.API) {
				api.On("GetChannel", testutils.GetChannelID()).Return(testutils.GetChannel(model.ChannelTypeDirect), nil).Times(1)
				api.On("GetPost", testutils.GetID()).Return(testutils.GetPost(testutils.GetChannelID(), testutils.GetUserID(), time.Now().UnixMicro()), nil).Times(1)
				api.On("GetUser", testutils.GetID()).Return(testutils.GetUser(model.SystemAdminRoleId, "test@test.com"), nil).Times(1)
			},
			SetupStore: func(store *storemocks.Store) {
<<<<<<< HEAD
				demoTime, _ := time.Parse("Jan 2, 2006 at 3:04pm (MST)", "Jan 2, 2023 at 4:00pm (MST)")
=======
>>>>>>> 1a8dcf67
				store.On("GetPostInfoByMattermostID", testutils.GetID()).Return(&storemodels.PostInfo{MattermostID: testutils.GetID(), MSTeamsID: "ms-teams-id", MSTeamsChannelID: "ms-teams-channel-id", MSTeamsLastUpdateAt: time.UnixMicro(100)}, nil).Times(2)
				store.On("GetLinkByChannelID", testutils.GetChannelID()).Return(&storemodels.ChannelLink{MattermostTeamID: "mm-team-id", MattermostChannelID: "mm-channel-id", MSTeamsTeamID: "ms-teams-team-id", MSTeamsChannelID: "ms-teams-channel-id"}, nil).Times(1)
				store.On("GetTokenForMattermostUser", testutils.GetID()).Return(&oauth2.Token{}, nil).Times(1)
				store.On("MattermostToTeamsUserID", testutils.GetID()).Return(testutils.GetID(), nil).Once()
				store.On("BeginTx").Return(&sql.Tx{}, nil).Times(1)
				store.On("LockPostByMMPostID", &sql.Tx{}, testutils.GetID()).Return(nil).Times(1)
				store.On("SetPostLastUpdateAtByMattermostID", &sql.Tx{}, testutils.GetID(), testutils.GetMockTime()).Return(nil).Times(1)
				store.On("CommitTx", &sql.Tx{}).Return(nil).Times(1)
			},
			SetupClient: func(client *clientmocks.Client, uclient *clientmocks.Client) {
				uclient.On("SetReaction", "ms-teams-team-id", "ms-teams-channel-id", "", "ms-teams-id", testutils.GetID(), mock.AnythingOfType("string")).Return(mockMessage, nil).Times(1)
			},
			SetupMetrics: func(mockmetrics *metricsmocks.Metrics) {
				mockmetrics.On("ObserveReaction", metrics.ReactionSetAction, metrics.ActionSourceMattermost, false).Times(1)
				mockmetrics.On("ObserveMSGraphClientMethodDuration", "Client.SetReaction", "true", mock.AnythingOfType("float64")).Once()
			},
		},
	} {
		t.Run(test.Name, func(t *testing.T) {
			p := newTestPlugin(t)
			p.configuration.SyncDirectMessages = true
			test.SetupAPI(p.API.(*plugintest.API))
			test.SetupStore(p.store.(*storemocks.Store))
			test.SetupClient(p.msteamsAppClient.(*clientmocks.Client), p.clientBuilderWithToken("", "", "", "", nil, nil).(*clientmocks.Client))
			test.SetupMetrics(p.metricsService.(*metricsmocks.Metrics))
			p.ReactionHasBeenAdded(&plugin.Context{}, testutils.GetReaction())
		})
	}
}

func TestReactionHasBeenRemoved(t *testing.T) {
	mockMessage := &clientmodels.Message{
		ID:           "ms-teams-id",
		TeamID:       "ms-teams-team-id",
		ChannelID:    "ms-teams-channel-id",
		LastUpdateAt: testutils.GetMockTime(),
	}
	for _, test := range []struct {
		Name         string
		SetupAPI     func(*plugintest.API)
		SetupStore   func(*storemocks.Store)
		SetupClient  func(*clientmocks.Client, *clientmocks.Client)
		SetupMetrics func(*metricsmocks.Metrics)
	}{
		{
			Name:     "ReactionHasBeenRemoved: Unable to get the post info",
			SetupAPI: func(api *plugintest.API) {},
			SetupStore: func(store *storemocks.Store) {
				store.On("GetPostInfoByMattermostID", testutils.GetID()).Return(nil, nil).Times(1)
			},
			SetupClient:  func(client *clientmocks.Client, uclient *clientmocks.Client) {},
			SetupMetrics: func(mockmetrics *metricsmocks.Metrics) {},
		},
		{
			Name: "ReactionHasBeenRemoved: Unable to get the post",
			SetupAPI: func(api *plugintest.API) {
				api.On("LogError", "Unable to get the post from the reaction", "reaction", mock.Anything, "error", "unable to get the post").Times(1)
				api.On("GetPost", testutils.GetID()).Return(nil, testutils.GetInternalServerAppError("unable to get the post")).Times(1)
			},
			SetupStore: func(store *storemocks.Store) {
				store.On("GetPostInfoByMattermostID", testutils.GetID()).Return(&storemodels.PostInfo{
					MattermostID: testutils.GetID(),
				}, nil).Times(1)
			},
			SetupClient:  func(client *clientmocks.Client, uclient *clientmocks.Client) {},
			SetupMetrics: func(mockmetrics *metricsmocks.Metrics) {},
		},
		{
			Name: "ReactionHasBeenRemoved: Unable to get the link by channel ID",
			SetupAPI: func(api *plugintest.API) {
				api.On("LogWarn", "Unable to handle chat message reaction unset", "error", "unable to get source user ID").Times(1)
				api.On("GetPost", testutils.GetID()).Return(testutils.GetPost(testutils.GetChannelID(), testutils.GetUserID(), time.Now().UnixMicro()), nil).Times(1)
				api.On("GetChannel", testutils.GetChannelID()).Return(testutils.GetChannel(model.ChannelTypeDirect), nil).Times(1)
			},
			SetupStore: func(store *storemocks.Store) {
				store.On("GetPostInfoByMattermostID", testutils.GetID()).Return(&storemodels.PostInfo{
					MattermostID: testutils.GetID(),
				}, nil).Times(1)
				store.On("GetLinkByChannelID", testutils.GetChannelID()).Return(nil, nil).Times(1)
				store.On("MattermostToTeamsUserID", testutils.GetID()).Return("", errors.New("unable to get source user ID")).Times(1)
				store.On("GetDMAndGMChannelPromptTime", testutils.GetChannelID(), testutils.GetID()).Return(time.Now().Add(time.Hour*2), nil).Once()
			},
			SetupClient:  func(client *clientmocks.Client, uclient *clientmocks.Client) {},
			SetupMetrics: func(mockmetrics *metricsmocks.Metrics) {},
		},
		{
			Name: "ReactionHasBeenRemoved: Unable to get the link by channel ID and channel",
			SetupAPI: func(api *plugintest.API) {
				api.On("GetPost", testutils.GetID()).Return(testutils.GetPost(testutils.GetChannelID(), testutils.GetUserID(), time.Now().UnixMicro()), nil).Times(1)
				api.On("GetChannel", testutils.GetChannelID()).Return(nil, testutils.GetInternalServerAppError("unable to get the channel")).Times(1)
			},
			SetupStore: func(store *storemocks.Store) {
				store.On("GetPostInfoByMattermostID", testutils.GetID()).Return(&storemodels.PostInfo{
					MattermostID: testutils.GetID(),
				}, nil).Times(1)
				store.On("GetLinkByChannelID", testutils.GetChannelID()).Return(nil, nil).Times(1)
			},
			SetupClient:  func(client *clientmocks.Client, uclient *clientmocks.Client) {},
			SetupMetrics: func(mockmetrics *metricsmocks.Metrics) {},
		},
		{
			Name: "ReactionHasBeenRemoved: Unable to remove the reaction",
			SetupAPI: func(api *plugintest.API) {
				api.On("LogError", "Error in removing the reaction", "emojiName", testutils.GetReaction().EmojiName, "error", "unable to unset the reaction").Times(1)
				api.On("LogWarn", "Unable to handle message reaction unset", "error", "unable to unset the reaction").Times(1)
				api.On("LogDebug", mock.Anything, mock.Anything, mock.Anything, mock.Anything, mock.Anything, mock.Anything, mock.Anything, mock.Anything, mock.Anything).Return(nil)
				api.On("GetChannel", testutils.GetChannelID()).Return(testutils.GetChannel(model.ChannelTypeDirect), nil).Times(1)
				api.On("GetPost", testutils.GetID()).Return(testutils.GetPost(testutils.GetChannelID(), testutils.GetUserID(), time.Now().UnixMicro()), nil).Times(1)
				api.On("GetUser", testutils.GetID()).Return(testutils.GetUser(model.SystemAdminRoleId, "test@test.com"), nil).Times(1)
			},
			SetupStore: func(store *storemocks.Store) {
				store.On("GetPostInfoByMattermostID", testutils.GetID()).Return(&storemodels.PostInfo{
					MattermostID: testutils.GetID(),
				}, nil).Times(2)
				store.On("GetLinkByChannelID", testutils.GetChannelID()).Return(&storemodels.ChannelLink{
					MattermostTeamID:    "mockMattermostTeam",
					MattermostChannelID: "mockMattermostChannel",
					MSTeamsTeamID:       "mockTeamsTeamID",
					MSTeamsChannelID:    "mockTeamsChannelID",
				}, nil).Times(1)
				store.On("GetTokenForMattermostUser", testutils.GetID()).Return(&oauth2.Token{}, nil).Times(1)
				store.On("MattermostToTeamsUserID", testutils.GetID()).Return(testutils.GetID(), nil).Once()
				store.On("BeginTx").Return(&sql.Tx{}, nil).Times(1)
				store.On("LockPostByMMPostID", &sql.Tx{}, testutils.GetID()).Return(nil).Times(1)
				store.On("RollbackTx", &sql.Tx{}).Return(nil).Times(1)
			},
			SetupClient: func(client *clientmocks.Client, uclient *clientmocks.Client) {
				uclient.On("UnsetReaction", "mockTeamsTeamID", "mockTeamsChannelID", "", "", testutils.GetID(), mock.AnythingOfType("string")).Return(nil, errors.New("unable to unset the reaction")).Times(1)
			},
<<<<<<< HEAD
			SetupStore: func(store *storemocks.Store) {
				store.On("GetPostInfoByMattermostID", testutils.GetID()).Return(&storemodels.PostInfo{
					MattermostID: testutils.GetID(),
				}, nil).Times(2)
				store.On("GetLinkByChannelID", testutils.GetChannelID()).Return(&storemodels.ChannelLink{
					MattermostTeamID:    "mockMattermostTeam",
					MattermostChannelID: "mockMattermostChannel",
					MSTeamsTeamID:       "mockTeamsTeamID",
					MSTeamsChannelID:    "mockTeamsChannelID",
				}, nil).Times(1)
				store.On("GetTokenForMattermostUser", testutils.GetID()).Return(&oauth2.Token{}, nil).Times(1)
				store.On("MattermostToTeamsUserID", testutils.GetID()).Return(testutils.GetID(), nil).Once()
			},
			SetupClient: func(client *clientmocks.Client, uclient *clientmocks.Client) {
				uclient.On("UnsetReaction", "mockTeamsTeamID", "mockTeamsChannelID", "", "", testutils.GetID(), mock.AnythingOfType("string")).Return(nil).Times(1)
				uclient.On("GetMessage", "mockTeamsTeamID", "mockTeamsChannelID", "").Return(nil, errors.New("unable to get post info")).Times(1)
=======
			SetupMetrics: func(metrics *metricsmocks.Metrics) {
				metrics.On("ObserveMSGraphClientMethodDuration", "Client.UnsetReaction", "false", mock.AnythingOfType("float64")).Once()
>>>>>>> 1a8dcf67
			},
		},
		{
			Name: "ReactionHasBeenRemoved: Unable to set the post last updateAt time",
			SetupAPI: func(api *plugintest.API) {
				api.On("GetChannel", testutils.GetChannelID()).Return(testutils.GetChannel(model.ChannelTypeDirect), nil).Times(1)
				api.On("GetPost", testutils.GetID()).Return(testutils.GetPost(testutils.GetChannelID(), testutils.GetUserID(), time.Now().UnixMicro()), nil).Times(1)
				api.On("GetUser", testutils.GetID()).Return(testutils.GetUser(model.SystemAdminRoleId, "test@test.com"), nil).Times(1)
				api.On("LogDebug", mock.Anything, mock.Anything, mock.Anything, mock.Anything, mock.Anything, mock.Anything, mock.Anything, mock.Anything, mock.Anything).Return(nil)
				api.On("LogWarn", "Error updating the msteams/mattermost post link metadata", "error", "unable to set post lastUpdateAt value")
			},
			SetupStore: func(store *storemocks.Store) {
				store.On("GetPostInfoByMattermostID", testutils.GetID()).Return(&storemodels.PostInfo{
					MattermostID: testutils.GetID(),
				}, nil).Times(2)
				store.On("GetLinkByChannelID", testutils.GetChannelID()).Return(&storemodels.ChannelLink{
					MattermostTeamID:    "mockMattermostTeam",
					MattermostChannelID: "mockMattermostChannel",
					MSTeamsTeamID:       "mockTeamsTeamID",
					MSTeamsChannelID:    "mockTeamsChannelID",
				}, nil).Times(1)
				store.On("GetTokenForMattermostUser", testutils.GetID()).Return(&oauth2.Token{}, nil).Times(1)
				store.On("MattermostToTeamsUserID", testutils.GetID()).Return(testutils.GetID(), nil).Once()
				store.On("BeginTx").Return(&sql.Tx{}, nil).Times(1)
				store.On("LockPostByMMPostID", &sql.Tx{}, testutils.GetID()).Return(nil).Times(1)
				store.On("SetPostLastUpdateAtByMattermostID", &sql.Tx{}, testutils.GetID(), testutils.GetMockTime()).Return(errors.New("unable to set post lastUpdateAt value")).Times(1)
				store.On("RollbackTx", &sql.Tx{}).Return(nil).Times(1)
			},
			SetupClient: func(client *clientmocks.Client, uclient *clientmocks.Client) {
				uclient.On("UnsetReaction", "mockTeamsTeamID", "mockTeamsChannelID", "", "", testutils.GetID(), mock.AnythingOfType("string")).Return(mockMessage, nil).Times(1)
			},
			SetupMetrics: func(mockmetrics *metricsmocks.Metrics) {
				mockmetrics.On("ObserveReaction", metrics.ReactionUnsetAction, metrics.ActionSourceMattermost, false).Times(1)
				mockmetrics.On("ObserveMSGraphClientMethodDuration", "Client.UnsetReaction", "true", mock.AnythingOfType("float64")).Once()
			},
		},
		{
			Name: "ReactionHasBeenRemoved: Valid",
			SetupAPI: func(api *plugintest.API) {
				api.On("GetChannel", testutils.GetChannelID()).Return(testutils.GetChannel(model.ChannelTypeDirect), nil).Times(1)
				api.On("GetPost", testutils.GetID()).Return(testutils.GetPost(testutils.GetChannelID(), testutils.GetUserID(), time.Now().UnixMicro()), nil).Times(1)
				api.On("GetUser", testutils.GetID()).Return(testutils.GetUser(model.SystemAdminRoleId, "test@test.com"), nil).Times(1)
				api.On("LogDebug", mock.Anything, mock.Anything, mock.Anything, mock.Anything, mock.Anything, mock.Anything, mock.Anything, mock.Anything, mock.Anything).Return(nil)
			},
			SetupStore: func(store *storemocks.Store) {
				store.On("GetPostInfoByMattermostID", testutils.GetID()).Return(&storemodels.PostInfo{
					MattermostID: testutils.GetID(),
				}, nil).Times(2)
				store.On("GetLinkByChannelID", testutils.GetChannelID()).Return(&storemodels.ChannelLink{
					MattermostTeamID:    "mockMattermostTeam",
					MattermostChannelID: "mockMattermostChannel",
					MSTeamsTeamID:       "mockTeamsTeamID",
					MSTeamsChannelID:    "mockTeamsChannelID",
				}, nil).Times(1)
				store.On("GetTokenForMattermostUser", testutils.GetID()).Return(&oauth2.Token{}, nil).Times(1)
				store.On("MattermostToTeamsUserID", testutils.GetID()).Return(testutils.GetID(), nil).Once()
				store.On("BeginTx").Return(&sql.Tx{}, nil).Times(1)
				store.On("LockPostByMMPostID", &sql.Tx{}, testutils.GetID()).Return(nil).Times(1)
				store.On("SetPostLastUpdateAtByMattermostID", &sql.Tx{}, testutils.GetID(), testutils.GetMockTime()).Return(nil).Times(1)
				store.On("CommitTx", &sql.Tx{}).Return(nil).Times(1)
			},
			SetupClient: func(client *clientmocks.Client, uclient *clientmocks.Client) {
				uclient.On("UnsetReaction", "mockTeamsTeamID", "mockTeamsChannelID", "", "", testutils.GetID(), mock.AnythingOfType("string")).Return(mockMessage, nil).Times(1)
			},
			SetupMetrics: func(mockmetrics *metricsmocks.Metrics) {
				mockmetrics.On("ObserveReaction", metrics.ReactionUnsetAction, metrics.ActionSourceMattermost, false).Times(1)
				mockmetrics.On("ObserveMSGraphClientMethodDuration", "Client.UnsetReaction", "true", mock.AnythingOfType("float64")).Once()
			},
		},
	} {
		t.Run(test.Name, func(t *testing.T) {
			p := newTestPlugin(t)
			p.configuration.SyncDirectMessages = true
			test.SetupAPI(p.API.(*plugintest.API))
			test.SetupStore(p.store.(*storemocks.Store))
			test.SetupClient(p.msteamsAppClient.(*clientmocks.Client), p.clientBuilderWithToken("", "", "", "", nil, nil).(*clientmocks.Client))
			test.SetupMetrics(p.metricsService.(*metricsmocks.Metrics))
			p.ReactionHasBeenRemoved(&plugin.Context{}, testutils.GetReaction())
		})
	}
}

func TestMessageHasBeenUpdated(t *testing.T) {
	mockChat := &clientmodels.Chat{
		ID: testutils.GetChatID(),
		Members: []clientmodels.ChatMember{
			{
				DisplayName: "mockDisplayName",
				UserID:      testutils.GetTeamsUserID(),
				Email:       testutils.GetTestEmail(),
			},
		},
	}
	mockChannelMessage := &clientmodels.Message{
		ID:        "mockMessageID",
		TeamID:    "mockTeamsTeamID",
		ChannelID: "mockTeamsChannelID",
	}
	mockChatMessage := &clientmodels.Message{
		ID:     "ms-teams-id",
		ChatID: testutils.GetChatID(),
	}
	for _, test := range []struct {
		Name         string
		SetupAPI     func(*plugintest.API)
		SetupStore   func(*storemocks.Store)
		SetupClient  func(*clientmocks.Client, *clientmocks.Client)
		SetupMetrics func(*metricsmocks.Metrics)
	}{
		{
			Name: "MessageHasBeenUpdated: Unable to get the link by channel ID",
			SetupAPI: func(api *plugintest.API) {
				api.On("GetUser", testutils.GetID()).Return(testutils.GetUser(model.SystemAdminRoleId, "test@test.com"), nil).Times(1)
				api.On("GetChannel", testutils.GetChannelID()).Return(testutils.GetChannel(model.ChannelTypeDirect), nil).Times(1)
				api.On("GetChannelMembers", testutils.GetChannelID(), 0, math.MaxInt32).Return(testutils.GetChannelMembers(2), nil).Times(1)
				api.On("GetConfig").Return(&model.Config{ServiceSettings: model.ServiceSettings{SiteURL: model.NewString("/")}}, nil).Times(2)
			},
			SetupStore: func(store *storemocks.Store) {
				store.On("GetLinkByChannelID", testutils.GetChannelID()).Return(nil, nil).Times(1)
				store.On("GetTokenForMattermostUser", testutils.GetID()).Return(&oauth2.Token{}, nil).Times(2)
				store.On("MattermostToTeamsUserID", testutils.GetID()).Return("mockChatID", nil).Times(2)
				store.On("GetPostInfoByMattermostID", testutils.GetID()).Return(&storemodels.PostInfo{
					MattermostID: testutils.GetID(),
					MSTeamsID:    "mockMsgID",
				}, nil).Times(2)
<<<<<<< HEAD
				store.On("LinkPosts", storemodels.PostInfo{
					MattermostID:     testutils.GetID(),
					MSTeamsID:        "mockMsgID",
					MSTeamsChannelID: "mockChatID",
=======
				store.On("BeginTx").Return(&sql.Tx{}, nil).Times(1)
				store.On("LockPostByMMPostID", &sql.Tx{}, testutils.GetID()).Return(nil).Times(1)
				store.On("LinkPosts", &sql.Tx{}, storemodels.PostInfo{
					MattermostID:     testutils.GetID(),
					MSTeamsID:        "mockMsgID",
					MSTeamsChannelID: testutils.GetChatID(),
>>>>>>> 1a8dcf67
				}).Return(nil).Times(1)
				store.On("CommitTx", &sql.Tx{}).Return(nil).Times(1)
			},
			SetupClient: func(client *clientmocks.Client, uclient *clientmocks.Client) {
				uclient.On("CreateOrGetChatForUsers", mock.AnythingOfType("[]string")).Return(mockChat, nil).Times(1)
				uclient.On("UpdateChatMessage", testutils.GetChatID(), "mockMsgID", "", []models.ChatMessageMentionable{}).Return(mockChatMessage, nil).Times(1)
			},
			SetupMetrics: func(mockmetrics *metricsmocks.Metrics) {
				mockmetrics.On("ObserveMessage", metrics.ActionUpdated, metrics.ActionSourceMattermost, true).Times(1)
				mockmetrics.On("ObserveMSGraphClientMethodDuration", "Client.CreateOrGetChatForUsers", "true", mock.AnythingOfType("float64")).Once()
				mockmetrics.On("ObserveMSGraphClientMethodDuration", "Client.UpdateChatMessage", "true", mock.AnythingOfType("float64")).Once()
			},
		},
		{
			Name: "MessageHasBeenUpdated: Unable to get the link by channel ID and channel",
			SetupAPI: func(api *plugintest.API) {
				api.On("GetUser", testutils.GetID()).Return(testutils.GetUser(model.SystemAdminRoleId, "test@test.com"), nil).Times(1)
				api.On("GetChannel", testutils.GetChannelID()).Return(nil, testutils.GetInternalServerAppError("unable to get the channel")).Times(1)
			},
			SetupStore: func(store *storemocks.Store) {
				store.On("GetLinkByChannelID", testutils.GetChannelID()).Return(nil, nil).Times(1)
				store.On("GetTokenForMattermostUser", testutils.GetID()).Return(&oauth2.Token{}, nil).Times(1)
			},
			SetupClient:  func(client *clientmocks.Client, uclient *clientmocks.Client) {},
			SetupMetrics: func(mockmetrics *metricsmocks.Metrics) {},
		},
		{
			Name: "MessageHasBeenUpdated: Unable to get the link by channel ID and channel type is Open",
			SetupAPI: func(api *plugintest.API) {
				api.On("GetUser", testutils.GetID()).Return(testutils.GetUser(model.SystemAdminRoleId, "test@test.com"), nil).Times(1)
				api.On("GetChannel", testutils.GetChannelID()).Return(testutils.GetChannel(model.ChannelTypeOpen), nil).Times(1)
			},
			SetupStore: func(store *storemocks.Store) {
				store.On("GetLinkByChannelID", testutils.GetChannelID()).Return(nil, nil).Times(1)
				store.On("GetTokenForMattermostUser", testutils.GetID()).Return(&oauth2.Token{}, nil).Times(1)
			},
			SetupClient:  func(client *clientmocks.Client, uclient *clientmocks.Client) {},
			SetupMetrics: func(mockmetrics *metricsmocks.Metrics) {},
		},
		{
			Name: "MessageHasBeenUpdated: Unable to get the link by channel ID and unable to get channel members",
			SetupAPI: func(api *plugintest.API) {
				api.On("GetUser", testutils.GetID()).Return(testutils.GetUser(model.SystemAdminRoleId, "test@test.com"), nil).Times(1)
				api.On("GetChannel", testutils.GetChannelID()).Return(testutils.GetChannel(model.ChannelTypeDirect), nil).Times(1)
				api.On("GetChannelMembers", testutils.GetChannelID(), 0, math.MaxInt32).Return(nil, testutils.GetInternalServerAppError("unable to get channel members")).Times(1)
			},
			SetupStore: func(store *storemocks.Store) {
				store.On("GetLinkByChannelID", testutils.GetChannelID()).Return(nil, nil).Times(1)
				store.On("GetTokenForMattermostUser", testutils.GetID()).Return(&oauth2.Token{}, nil).Times(1)
			},
			SetupClient:  func(client *clientmocks.Client, uclient *clientmocks.Client) {},
			SetupMetrics: func(mockmetrics *metricsmocks.Metrics) {},
		},
		{
			Name: "MessageHasBeenUpdated: Unable to get the link by channel ID and unable to update the chat",
			SetupAPI: func(api *plugintest.API) {
				api.On("LogError", "Error getting post info", "error", mock.Anything).Times(1)
				api.On("LogError", "Unable to handle message update", "error", mock.Anything).Times(1)
				api.On("GetUser", testutils.GetID()).Return(testutils.GetUser(model.SystemAdminRoleId, "test@test.com"), nil).Times(1)
				api.On("GetChannel", testutils.GetChannelID()).Return(testutils.GetChannel(model.ChannelTypeDirect), nil).Times(1)
				api.On("GetChannelMembers", testutils.GetChannelID(), 0, math.MaxInt32).Return(testutils.GetChannelMembers(2), nil).Times(1)
			},
			SetupStore: func(store *storemocks.Store) {
				store.On("GetLinkByChannelID", testutils.GetChannelID()).Return(nil, nil).Times(1)
				store.On("GetTokenForMattermostUser", testutils.GetID()).Return(&oauth2.Token{}, nil).Times(2)
				store.On("MattermostToTeamsUserID", testutils.GetID()).Return(testutils.GetID(), nil).Times(2)
				store.On("GetPostInfoByMattermostID", testutils.GetID()).Return(nil, testutils.GetInternalServerAppError("unable to get post info")).Times(2)
			},
			SetupClient: func(client *clientmocks.Client, uclient *clientmocks.Client) {
				uclient.On("CreateOrGetChatForUsers", mock.AnythingOfType("[]string")).Return(mockChat, nil).Times(1)
			},
			SetupMetrics: func(metrics *metricsmocks.Metrics) {
				metrics.On("ObserveMSGraphClientMethodDuration", "Client.CreateOrGetChatForUsers", "true", mock.AnythingOfType("float64")).Once()
			},
		},
		{
			Name: "MessageHasBeenUpdated: Unable to get the link by channel ID and unable to create or get chat for users",
			SetupAPI: func(api *plugintest.API) {
				api.On("GetUser", testutils.GetID()).Return(testutils.GetUser(model.SystemAdminRoleId, "test@test.com"), nil).Times(1)
				api.On("GetChannel", testutils.GetChannelID()).Return(testutils.GetChannel(model.ChannelTypeDirect), nil).Times(1)
				api.On("GetChannelMembers", testutils.GetChannelID(), 0, math.MaxInt32).Return(testutils.GetChannelMembers(2), nil).Times(1)
				api.On("LogError", "Unable to create or get chat for users", "error", "unable to create or get chat for users").Return().Once()
			},
			SetupStore: func(store *storemocks.Store) {
				store.On("GetLinkByChannelID", testutils.GetChannelID()).Return(nil, nil).Times(1)
				store.On("GetTokenForMattermostUser", testutils.GetID()).Return(&oauth2.Token{}, nil).Times(2)
				store.On("MattermostToTeamsUserID", testutils.GetID()).Return(testutils.GetID(), nil).Times(2)
				store.On("GetPostInfoByMattermostID", testutils.GetID()).Return(&storemodels.PostInfo{}, nil).Times(2)
			},
			SetupClient: func(client *clientmocks.Client, uclient *clientmocks.Client) {
				uclient.On("CreateOrGetChatForUsers", mock.AnythingOfType("[]string")).Return(nil, errors.New("unable to create or get chat for users")).Times(1)
			},
			SetupMetrics: func(metrics *metricsmocks.Metrics) {
				metrics.On("ObserveMSGraphClientMethodDuration", "Client.CreateOrGetChatForUsers", "false", mock.AnythingOfType("float64")).Once()
			},
		},
		{
			Name: "MessageHasBeenUpdated: Able to get the link by channel ID",
			SetupAPI: func(api *plugintest.API) {
				api.On("GetUser", testutils.GetID()).Return(testutils.GetUser(model.SystemAdminRoleId, "test@test.com"), nil).Times(1)
				api.On("LogDebug", mock.Anything, mock.Anything, mock.Anything, mock.Anything, mock.Anything, mock.Anything, mock.Anything, mock.Anything, mock.Anything).Return(nil).Times(1)
				api.On("GetConfig").Return(&model.Config{ServiceSettings: model.ServiceSettings{SiteURL: model.NewString("/")}}, nil).Times(2)
			},
			SetupStore: func(store *storemocks.Store) {
				store.On("GetTokenForMattermostUser", testutils.GetID()).Return(&oauth2.Token{}, nil).Times(2)
				store.On("GetLinkByChannelID", testutils.GetChannelID()).Return(&storemodels.ChannelLink{
					MattermostTeamID:    "mockMattermostTeam",
					MattermostChannelID: "mockMattermostChannel",
					MSTeamsTeamID:       "mockTeamsTeamID",
					MSTeamsChannelID:    "mockTeamsChannelID",
				}, nil).Times(1)
				store.On("GetPostInfoByMattermostID", testutils.GetID()).Return(&storemodels.PostInfo{
					MattermostID: testutils.GetID(),
					MSTeamsID:    "mockMessageID",
				}, nil).Times(2)
<<<<<<< HEAD
				store.On("LinkPosts", storemodels.PostInfo{
=======
				store.On("BeginTx").Return(&sql.Tx{}, nil).Times(1)
				store.On("LockPostByMMPostID", &sql.Tx{}, testutils.GetID()).Return(nil).Times(1)
				store.On("LinkPosts", &sql.Tx{}, storemodels.PostInfo{
>>>>>>> 1a8dcf67
					MattermostID:     testutils.GetID(),
					MSTeamsID:        "mockMessageID",
					MSTeamsChannelID: "mockTeamsChannelID",
				}).Return(nil).Times(1)
				store.On("CommitTx", &sql.Tx{}).Return(nil).Times(1)
			},
			SetupClient: func(client *clientmocks.Client, uclient *clientmocks.Client) {
				uclient.On("UpdateMessage", "mockTeamsTeamID", "mockTeamsChannelID", "", "mockMessageID", "", []models.ChatMessageMentionable{}).Return(mockChannelMessage, nil).Times(1)
			},
			SetupMetrics: func(mockmetrics *metricsmocks.Metrics) {
				mockmetrics.On("ObserveMessage", metrics.ActionUpdated, metrics.ActionSourceMattermost, false).Times(1)
				mockmetrics.On("ObserveMSGraphClientMethodDuration", "Client.UpdateMessage", "true", mock.AnythingOfType("float64")).Once()
			},
		},
		{
			Name: "MessageHasBeenUpdated: Able to get the link by channel ID but unable to update post",
			SetupAPI: func(api *plugintest.API) {
				api.On("LogWarn", "Error updating the post on MS Teams", "error", errors.New("unable to update the post")).Return(nil).Times(1)
				api.On("LogError", "Unable to handle message update", "error", mock.Anything).Return(nil).Times(1)
				api.On("LogDebug", mock.Anything, mock.Anything, mock.Anything, mock.Anything, mock.Anything, mock.Anything, mock.Anything, mock.Anything, mock.Anything).Return(nil).Times(1)
				api.On("GetUser", testutils.GetID()).Return(testutils.GetUser(model.SystemAdminRoleId, "test@test.com"), nil).Times(1)
				api.On("GetConfig").Return(&model.Config{ServiceSettings: model.ServiceSettings{SiteURL: model.NewString("/")}}, nil).Times(2)
			},
			SetupStore: func(store *storemocks.Store) {
				store.On("GetTokenForMattermostUser", testutils.GetID()).Return(&oauth2.Token{}, nil).Times(2)
				store.On("GetLinkByChannelID", testutils.GetChannelID()).Return(&storemodels.ChannelLink{
					MattermostTeamID:    "mockMattermostTeamID",
					MattermostChannelID: "mockMattermostChannelID",
					MSTeamsTeamID:       "mockTeamsTeamID",
					MSTeamsChannelID:    "mockTeamsChannelID",
				}, nil).Times(1)
				store.On("GetPostInfoByMattermostID", testutils.GetID()).Return(&storemodels.PostInfo{
					MattermostID: testutils.GetID(),
				}, nil).Times(2)
<<<<<<< HEAD
				store.On("LinkPosts", storemodels.PostInfo{
=======
				store.On("BeginTx").Return(&sql.Tx{}, nil).Times(1)
				store.On("LockPostByMMPostID", &sql.Tx{}, testutils.GetID()).Return(nil).Times(1)
				store.On("LinkPosts", &sql.Tx{}, storemodels.PostInfo{
>>>>>>> 1a8dcf67
					MattermostID:     testutils.GetID(),
					MSTeamsID:        "mockTeamsTeamID",
					MSTeamsChannelID: "mockTeamsChannelID",
				}).Return(nil).Times(1)
				store.On("RollbackTx", &sql.Tx{}).Return(nil).Times(1)
			},
			SetupClient: func(client *clientmocks.Client, uclient *clientmocks.Client) {
				uclient.On("UpdateMessage", "mockTeamsTeamID", "mockTeamsChannelID", "", "", "", []models.ChatMessageMentionable{}).Return(nil, errors.New("unable to update the post")).Times(1)
			},
			SetupMetrics: func(mockmetrics *metricsmocks.Metrics) {
				mockmetrics.On("ObserveMessage", metrics.ActionUpdated, metrics.ActionSourceMattermost, false).Times(1)
				mockmetrics.On("ObserveMSGraphClientMethodDuration", "Client.UpdateMessage", "false", mock.AnythingOfType("float64")).Once()
			},
		},
	} {
		t.Run(test.Name, func(t *testing.T) {
			p := newTestPlugin(t)
			p.configuration.SyncDirectMessages = true
			test.SetupAPI(p.API.(*plugintest.API))
			test.SetupStore(p.store.(*storemocks.Store))
			test.SetupClient(p.msteamsAppClient.(*clientmocks.Client), p.clientBuilderWithToken("", "", "", "", nil, nil).(*clientmocks.Client))
			test.SetupMetrics(p.metricsService.(*metricsmocks.Metrics))
			p.MessageHasBeenUpdated(&plugin.Context{}, testutils.GetPost(testutils.GetChannelID(), testutils.GetUserID(), time.Now().UnixMicro()), testutils.GetPost(testutils.GetChannelID(), testutils.GetUserID(), time.Now().UnixMicro()))
		})
	}
}

func TestSetChatReaction(t *testing.T) {
	mockChat := &clientmodels.Chat{
		ID: testutils.GetChatID(),
		Members: []clientmodels.ChatMember{
			{
				DisplayName: "mockDisplayName",
				UserID:      testutils.GetTeamsUserID(),
				Email:       testutils.GetTestEmail(),
			},
		},
	}
	mockChatMessage := &clientmodels.Message{
		ID:           "mockTeamsMessageID",
		ChatID:       testutils.GetChatID(),
		LastUpdateAt: testutils.GetMockTime(),
	}
	for _, test := range []struct {
		Name            string
		SetupAPI        func(*plugintest.API)
		SetupStore      func(*storemocks.Store)
		SetupClient     func(*clientmocks.Client, *clientmocks.Client)
		SetupMetrics    func(mockmetrics *metricsmocks.Metrics)
		ExpectedMessage string
		UpdateRequired  bool
	}{
		{
			Name:     "SetChatReaction: Unable to get the source user ID",
			SetupAPI: func(api *plugintest.API) {},
			SetupStore: func(store *storemocks.Store) {
				store.On("MattermostToTeamsUserID", testutils.GetID()).Return("", testutils.GetInternalServerAppError("unable to get the source user ID")).Times(1)
				store.On("GetDMAndGMChannelPromptTime", testutils.GetChannelID(), testutils.GetID()).Return(time.Now().Add(time.Hour*2), nil).Once()
			},
			SetupClient:     func(client *clientmocks.Client, uclient *clientmocks.Client) {},
			SetupMetrics:    func(mockmetrics *metricsmocks.Metrics) {},
			ExpectedMessage: "unable to get the source user ID",
		},
		{
			Name:     "SetChatReaction: Unable to get the client",
			SetupAPI: func(api *plugintest.API) {},
			SetupStore: func(store *storemocks.Store) {
				store.On("MattermostToTeamsUserID", testutils.GetID()).Return(testutils.GetID(), nil).Times(1)
				store.On("GetTokenForMattermostUser", testutils.GetID()).Return(nil, nil).Times(1)
				store.On("GetDMAndGMChannelPromptTime", testutils.GetChannelID(), testutils.GetID()).Return(time.Now().Add(time.Hour*2), nil).Once()
			},
			SetupClient:     func(client *clientmocks.Client, uclient *clientmocks.Client) {},
			SetupMetrics:    func(mockmetrics *metricsmocks.Metrics) {},
			ExpectedMessage: "not connected user",
		},
		{
			Name: "SetChatReaction: Unable to get the chat ID",
			SetupAPI: func(api *plugintest.API) {
				api.On("GetChannel", testutils.GetChannelID()).Return(nil, testutils.GetInternalServerAppError("unable to get the channel")).Times(1)
				api.On("LogError", "Unable to get MM channel", "channelID", testutils.GetChannelID(), "error", "unable to get the channel")
			},
			SetupStore: func(store *storemocks.Store) {
				store.On("MattermostToTeamsUserID", testutils.GetID()).Return(testutils.GetID(), nil).Times(1)
				store.On("GetTokenForMattermostUser", testutils.GetID()).Return(&oauth2.Token{}, nil).Times(1)
			},
			SetupClient:     func(client *clientmocks.Client, uclient *clientmocks.Client) {},
			SetupMetrics:    func(mockmetrics *metricsmocks.Metrics) {},
			ExpectedMessage: "unable to get the channel",
		},
		{
			Name: "SetChatReaction: Unable to begin the database transaction",
			SetupAPI: func(api *plugintest.API) {
				api.On("GetChannel", testutils.GetChannelID()).Return(testutils.GetChannel(model.ChannelTypeDirect), nil).Times(1)
				api.On("GetChannelMembers", testutils.GetChannelID(), 0, math.MaxInt32).Return(testutils.GetChannelMembers(2), nil).Times(1)
				api.On("GetConfig").Return(&model.Config{ServiceSettings: model.ServiceSettings{SiteURL: model.NewString("/")}}, nil).Times(2)
			},
			SetupStore: func(store *storemocks.Store) {
				store.On("MattermostToTeamsUserID", testutils.GetID()).Return(testutils.GetID(), nil).Times(3)
				store.On("GetTokenForMattermostUser", testutils.GetID()).Return(&oauth2.Token{}, nil).Times(2)
				store.On("BeginTx").Return(nil, errors.New("unable to begin database transaction")).Times(1)
			},
			SetupClient: func(client *clientmocks.Client, uclient *clientmocks.Client) {
				uclient.On("CreateOrGetChatForUsers", mock.AnythingOfType("[]string")).Return(mockChat, nil).Times(1)
			},
			SetupMetrics: func(metrics *metricsmocks.Metrics) {
				metrics.On("ObserveMSGraphClientMethodDuration", "Client.CreateOrGetChatForUsers", "true", mock.AnythingOfType("float64")).Once()
			},
			ExpectedMessage: "unable to begin database transaction",
			UpdateRequired:  true,
		},
		{
			Name: "SetChatReaction: Unable to set the chat reaction",
			SetupAPI: func(api *plugintest.API) {
				api.On("LogError", "Error creating post reaction", "error", mock.Anything)
				api.On("GetChannel", testutils.GetChannelID()).Return(testutils.GetChannel(model.ChannelTypeDirect), nil).Times(1)
				api.On("GetChannelMembers", testutils.GetChannelID(), 0, math.MaxInt32).Return(testutils.GetChannelMembers(2), nil).Times(1)
				api.On("GetConfig").Return(&model.Config{ServiceSettings: model.ServiceSettings{SiteURL: model.NewString("/")}}, nil).Times(2)
			},
			SetupStore: func(store *storemocks.Store) {
				store.On("MattermostToTeamsUserID", testutils.GetID()).Return(testutils.GetID(), nil).Times(3)
				store.On("GetTokenForMattermostUser", testutils.GetID()).Return(&oauth2.Token{}, nil).Times(2)
				store.On("BeginTx").Return(&sql.Tx{}, nil).Times(1)
				store.On("LockPostByMSTeamsPostID", &sql.Tx{}, "mockTeamsMessageID").Return(nil).Times(1)
				store.On("RollbackTx", &sql.Tx{}).Return(nil).Times(1)
			},
			SetupClient: func(client *clientmocks.Client, uclient *clientmocks.Client) {
				uclient.On("CreateOrGetChatForUsers", mock.AnythingOfType("[]string")).Return(mockChat, nil).Times(1)
				uclient.On("SetChatReaction", testutils.GetChatID(), "mockTeamsMessageID", testutils.GetID(), ":mockEmojiName:").Return(nil, errors.New("unable to set the chat reaction")).Times(1)
			},
			SetupMetrics: func(metrics *metricsmocks.Metrics) {
				metrics.On("ObserveMSGraphClientMethodDuration", "Client.CreateOrGetChatForUsers", "true", mock.AnythingOfType("float64")).Once()
				metrics.On("ObserveMSGraphClientMethodDuration", "Client.SetChatReaction", "false", mock.AnythingOfType("float64")).Once()
			},
			ExpectedMessage: "unable to set the chat reaction",
			UpdateRequired:  true,
		},
		{
			Name: "SetChatReaction: Unable to set the chat reaction and unable to rollback transaction",
			SetupAPI: func(api *plugintest.API) {
				api.On("LogError", "Error creating post reaction", "error", "unable to set the chat reaction")
				api.On("LogWarn", "Unable to rollback database transaction", "error", "unable to rollback database transaction")
				api.On("GetChannel", testutils.GetChannelID()).Return(testutils.GetChannel(model.ChannelTypeDirect), nil).Times(1)
				api.On("GetChannelMembers", testutils.GetChannelID(), 0, math.MaxInt32).Return(testutils.GetChannelMembers(2), nil).Times(1)
				api.On("GetConfig").Return(&model.Config{ServiceSettings: model.ServiceSettings{SiteURL: model.NewString("/")}}, nil).Times(2)
			},
			SetupStore: func(store *storemocks.Store) {
				store.On("MattermostToTeamsUserID", testutils.GetID()).Return(testutils.GetID(), nil).Times(3)
				store.On("GetTokenForMattermostUser", testutils.GetID()).Return(&oauth2.Token{}, nil).Times(2)
				store.On("BeginTx").Return(&sql.Tx{}, nil).Times(1)
				store.On("LockPostByMSTeamsPostID", &sql.Tx{}, "mockTeamsMessageID").Return(nil).Times(1)
				store.On("RollbackTx", &sql.Tx{}).Return(errors.New("unable to rollback database transaction")).Times(1)
			},
			SetupClient: func(client *clientmocks.Client, uclient *clientmocks.Client) {
				uclient.On("CreateOrGetChatForUsers", mock.AnythingOfType("[]string")).Return(mockChat, nil).Times(1)
				uclient.On("SetChatReaction", testutils.GetChatID(), "mockTeamsMessageID", testutils.GetID(), ":mockEmojiName:").Return(nil, errors.New("unable to set the chat reaction")).Times(1)
			},
			SetupMetrics: func(metrics *metricsmocks.Metrics) {
				metrics.On("ObserveMSGraphClientMethodDuration", "Client.CreateOrGetChatForUsers", "true", mock.AnythingOfType("float64")).Once()
				metrics.On("ObserveMSGraphClientMethodDuration", "Client.SetChatReaction", "false", mock.AnythingOfType("float64")).Once()
			},
			ExpectedMessage: "unable to set the chat reaction",
			UpdateRequired:  true,
		},
		{
			Name: "SetChatReaction: Update not required on MS Teams",
			SetupAPI: func(api *plugintest.API) {
				api.On("GetChannel", testutils.GetChannelID()).Return(testutils.GetChannel(model.ChannelTypeDirect), nil).Times(1)
				api.On("GetChannelMembers", testutils.GetChannelID(), 0, math.MaxInt32).Return(testutils.GetChannelMembers(2), nil).Times(1)
				api.On("GetConfig").Return(&model.Config{ServiceSettings: model.ServiceSettings{SiteURL: model.NewString("/")}}, nil).Times(2)
			},
			SetupStore: func(store *storemocks.Store) {
				store.On("MattermostToTeamsUserID", testutils.GetID()).Return(testutils.GetID(), nil).Times(3)
				store.On("GetTokenForMattermostUser", testutils.GetID()).Return(&oauth2.Token{}, nil).Times(2)
				store.On("BeginTx").Return(&sql.Tx{}, nil).Times(1)
				store.On("LockPostByMSTeamsPostID", &sql.Tx{}, "mockTeamsMessageID").Return(nil).Times(1)
				store.On("SetPostLastUpdateAtByMSTeamsID", &sql.Tx{}, "mockTeamsMessageID", testutils.GetMockTime()).Return(nil).Once()
				store.On("CommitTx", &sql.Tx{}).Return(nil).Times(1)
			},
			SetupClient: func(client *clientmocks.Client, uclient *clientmocks.Client) {
				uclient.On("CreateOrGetChatForUsers", mock.AnythingOfType("[]string")).Return(mockChat, nil).Times(1)
				uclient.On("GetChatMessage", testutils.GetChatID(), "mockTeamsMessageID").Return(mockChatMessage, nil).Once()
			},
			SetupMetrics: func(metrics *metricsmocks.Metrics) {
				metrics.On("ObserveMSGraphClientMethodDuration", "Client.CreateOrGetChatForUsers", "true", mock.AnythingOfType("float64")).Once()
				metrics.On("ObserveMSGraphClientMethodDuration", "Client.GetChatMessage", "true", mock.AnythingOfType("float64")).Once()
			},
		},
		{
			Name: "SetChatReaction: Unable to set the post last updateAt time",
			SetupAPI: func(api *plugintest.API) {
				api.On("GetChannel", testutils.GetChannelID()).Return(testutils.GetChannel(model.ChannelTypeDirect), nil).Times(1)
				api.On("GetChannelMembers", testutils.GetChannelID(), 0, math.MaxInt32).Return(testutils.GetChannelMembers(2), nil).Times(1)
				api.On("GetConfig").Return(&model.Config{ServiceSettings: model.ServiceSettings{SiteURL: model.NewString("/")}}, nil).Times(2)
				api.On("LogWarn", "Error updating the msteams/mattermost post link metadata", "error", "unable to set post lastUpdateAt value")
			},
			SetupStore: func(store *storemocks.Store) {
				store.On("MattermostToTeamsUserID", testutils.GetID()).Return(testutils.GetID(), nil).Times(3)
				store.On("GetTokenForMattermostUser", testutils.GetID()).Return(&oauth2.Token{}, nil).Times(2)
				store.On("BeginTx").Return(&sql.Tx{}, nil).Times(1)
				store.On("LockPostByMSTeamsPostID", &sql.Tx{}, "mockTeamsMessageID").Return(nil).Times(1)
				store.On("SetPostLastUpdateAtByMSTeamsID", &sql.Tx{}, "mockTeamsMessageID", testutils.GetMockTime()).Return(errors.New("unable to set post lastUpdateAt value")).Once()
				store.On("RollbackTx", &sql.Tx{}).Return(nil).Times(1)
			},
			SetupClient: func(client *clientmocks.Client, uclient *clientmocks.Client) {
				uclient.On("CreateOrGetChatForUsers", mock.AnythingOfType("[]string")).Return(mockChat, nil).Times(1)
				uclient.On("SetChatReaction", testutils.GetChatID(), "mockTeamsMessageID", testutils.GetID(), ":mockEmojiName:").Return(mockChatMessage, nil).Times(1)
			},
			SetupMetrics: func(mockmetrics *metricsmocks.Metrics) {
				mockmetrics.On("ObserveReaction", metrics.ReactionSetAction, metrics.ActionSourceMattermost, true).Times(1)
				mockmetrics.On("ObserveMSGraphClientMethodDuration", "Client.CreateOrGetChatForUsers", "true", mock.AnythingOfType("float64")).Once()
				mockmetrics.On("ObserveMSGraphClientMethodDuration", "Client.SetChatReaction", "true", mock.AnythingOfType("float64")).Once()
			},
			UpdateRequired: true,
		},
		{
			Name: "SetChatReaction: Unable to commit database transaction",
			SetupAPI: func(api *plugintest.API) {
				api.On("GetChannel", testutils.GetChannelID()).Return(testutils.GetChannel(model.ChannelTypeDirect), nil).Times(1)
				api.On("GetChannelMembers", testutils.GetChannelID(), 0, math.MaxInt32).Return(testutils.GetChannelMembers(2), nil).Times(1)
				api.On("GetConfig").Return(&model.Config{ServiceSettings: model.ServiceSettings{SiteURL: model.NewString("/")}}, nil).Times(2)
				api.On("LogWarn", "Unable to commit database transaction", "error", "unable to commit database transaction").Return(nil).Times(1)
			},
			SetupStore: func(store *storemocks.Store) {
				store.On("MattermostToTeamsUserID", testutils.GetID()).Return(testutils.GetID(), nil).Times(3)
				store.On("GetTokenForMattermostUser", testutils.GetID()).Return(&oauth2.Token{}, nil).Times(2)
				store.On("BeginTx").Return(&sql.Tx{}, nil).Times(1)
				store.On("LockPostByMSTeamsPostID", &sql.Tx{}, "mockTeamsMessageID").Return(nil).Times(1)
				store.On("SetPostLastUpdateAtByMSTeamsID", &sql.Tx{}, "mockTeamsMessageID", testutils.GetMockTime()).Return(nil).Once()
				store.On("CommitTx", &sql.Tx{}).Return(errors.New("unable to commit database transaction")).Times(1)
			},
			SetupClient: func(client *clientmocks.Client, uclient *clientmocks.Client) {
				uclient.On("CreateOrGetChatForUsers", mock.AnythingOfType("[]string")).Return(mockChat, nil).Times(1)
				uclient.On("SetChatReaction", testutils.GetChatID(), "mockTeamsMessageID", testutils.GetID(), ":mockEmojiName:").Return(mockChatMessage, nil).Times(1)
			},
			SetupMetrics: func(mockmetrics *metricsmocks.Metrics) {
				mockmetrics.On("ObserveReaction", metrics.ReactionSetAction, metrics.ActionSourceMattermost, true).Times(1)
				mockmetrics.On("ObserveMSGraphClientMethodDuration", "Client.CreateOrGetChatForUsers", "true", mock.AnythingOfType("float64")).Once()
				mockmetrics.On("ObserveMSGraphClientMethodDuration", "Client.SetChatReaction", "true", mock.AnythingOfType("float64")).Once()
			},
			UpdateRequired: true,
		},
		{
			Name: "SetChatReaction: Valid",
			SetupAPI: func(api *plugintest.API) {
				api.On("GetChannel", testutils.GetChannelID()).Return(testutils.GetChannel(model.ChannelTypeDirect), nil).Times(1)
				api.On("GetChannelMembers", testutils.GetChannelID(), 0, math.MaxInt32).Return(testutils.GetChannelMembers(2), nil).Times(1)
				api.On("GetConfig").Return(&model.Config{ServiceSettings: model.ServiceSettings{SiteURL: model.NewString("/")}}, nil).Times(2)
			},
			SetupStore: func(store *storemocks.Store) {
				store.On("MattermostToTeamsUserID", testutils.GetID()).Return(testutils.GetID(), nil).Times(3)
				store.On("GetTokenForMattermostUser", testutils.GetID()).Return(&oauth2.Token{}, nil).Times(2)
				store.On("BeginTx").Return(&sql.Tx{}, nil).Times(1)
				store.On("LockPostByMSTeamsPostID", &sql.Tx{}, "mockTeamsMessageID").Return(nil).Times(1)
				store.On("SetPostLastUpdateAtByMSTeamsID", &sql.Tx{}, "mockTeamsMessageID", testutils.GetMockTime()).Return(nil).Once()
				store.On("CommitTx", &sql.Tx{}).Return(nil).Times(1)
			},
			SetupClient: func(client *clientmocks.Client, uclient *clientmocks.Client) {
				uclient.On("CreateOrGetChatForUsers", mock.AnythingOfType("[]string")).Return(mockChat, nil).Times(1)
				uclient.On("SetChatReaction", testutils.GetChatID(), "mockTeamsMessageID", testutils.GetID(), ":mockEmojiName:").Return(mockChatMessage, nil).Times(1)
			},
			SetupMetrics: func(mockmetrics *metricsmocks.Metrics) {
				mockmetrics.On("ObserveReaction", metrics.ReactionSetAction, metrics.ActionSourceMattermost, true).Times(1)
				mockmetrics.On("ObserveMSGraphClientMethodDuration", "Client.CreateOrGetChatForUsers", "true", mock.AnythingOfType("float64")).Once()
				mockmetrics.On("ObserveMSGraphClientMethodDuration", "Client.SetChatReaction", "true", mock.AnythingOfType("float64")).Once()
			},
			UpdateRequired: true,
		},
	} {
		t.Run(test.Name, func(t *testing.T) {
			assert := assert.New(t)
			p := newTestPlugin(t)
			test.SetupAPI(p.API.(*plugintest.API))
			test.SetupStore(p.store.(*storemocks.Store))
			test.SetupClient(p.msteamsAppClient.(*clientmocks.Client), p.clientBuilderWithToken("", "", "", "", nil, nil).(*clientmocks.Client))
			test.SetupMetrics(p.metricsService.(*metricsmocks.Metrics))
			resp := p.SetChatReaction("mockTeamsMessageID", testutils.GetID(), testutils.GetChannelID(), "mockEmojiName", test.UpdateRequired)
			if test.ExpectedMessage != "" {
				assert.Contains(resp.Error(), test.ExpectedMessage)
			} else {
				assert.Nil(resp)
			}
		})
	}
}

func TestSetReaction(t *testing.T) {
	mockChannelMessage := &clientmodels.Message{
		ID:           testutils.GetID(),
		TeamID:       "mockTeamsTeamID",
		ChannelID:    "mockTeamsChannelID",
		LastUpdateAt: testutils.GetMockTime(),
	}
	for _, test := range []struct {
		Name            string
		SetupAPI        func(*plugintest.API)
		SetupStore      func(*storemocks.Store)
		SetupClient     func(*clientmocks.Client, *clientmocks.Client)
		SetupMetrics    func(mockmetrics *metricsmocks.Metrics)
		ExpectedMessage string
	}{
		{
			Name:     "SetReaction: Unable to get the post info",
			SetupAPI: func(a *plugintest.API) {},
			SetupStore: func(store *storemocks.Store) {
				store.On("GetPostInfoByMattermostID", testutils.GetID()).Return(nil, testutils.GetInternalServerAppError("unable to get the post info")).Times(1)
			},
			SetupClient:     func(client *clientmocks.Client, uclient *clientmocks.Client) {},
			SetupMetrics:    func(mockmetrics *metricsmocks.Metrics) {},
			ExpectedMessage: "unable to get the post info",
		},
		{
			Name:     "SetReaction: Post info is nil",
			SetupAPI: func(a *plugintest.API) {},
			SetupStore: func(store *storemocks.Store) {
				store.On("GetPostInfoByMattermostID", testutils.GetID()).Return(nil, nil).Times(1)
			},
			SetupClient:     func(client *clientmocks.Client, uclient *clientmocks.Client) {},
			SetupMetrics:    func(mockmetrics *metricsmocks.Metrics) {},
			ExpectedMessage: "teams message not found",
		},
		{
			Name:     "SetReaction: Unable to get the client",
			SetupAPI: func(a *plugintest.API) {},
			SetupStore: func(store *storemocks.Store) {
				store.On("GetPostInfoByMattermostID", testutils.GetID()).Return(&storemodels.PostInfo{}, nil).Times(1)
				store.On("GetTokenForMattermostUser", mock.Anything).Return(nil, nil).Times(2)
			},
			SetupClient:     func(client *clientmocks.Client, uclient *clientmocks.Client) {},
			SetupMetrics:    func(mockmetrics *metricsmocks.Metrics) {},
			ExpectedMessage: "not connected user",
		},
		{
			Name: "SetReaction: Unable to begin database transaction",
			SetupAPI: func(api *plugintest.API) {
				api.On("LogError", "Error setting reaction", "error", "unable to begin database transaction").Return(nil).Times(1)
				api.On("GetConfig").Return(&model.Config{ServiceSettings: model.ServiceSettings{SiteURL: model.NewString("/")}}, nil).Times(2)
			},
			SetupStore: func(store *storemocks.Store) {
				store.On("GetPostInfoByMattermostID", testutils.GetID()).Return(&storemodels.PostInfo{}, nil).Times(1)
				store.On("GetTokenForMattermostUser", testutils.GetID()).Return(&oauth2.Token{}, nil).Times(1)
				store.On("MattermostToTeamsUserID", testutils.GetID()).Return(testutils.GetID(), nil).Once()
				store.On("BeginTx").Return(nil, errors.New("unable to begin database transaction")).Times(1)
			},
			SetupClient:     func(client *clientmocks.Client, uclient *clientmocks.Client) {},
			SetupMetrics:    func(mockmetrics *metricsmocks.Metrics) {},
			ExpectedMessage: "unable to begin database transaction",
		},
		{
			Name: "SetReaction: Unable to set the reaction",
			SetupAPI: func(api *plugintest.API) {
				api.On("LogError", "Error setting reaction", "error", "unable to set the reaction")
				api.On("GetConfig").Return(&model.Config{ServiceSettings: model.ServiceSettings{SiteURL: model.NewString("/")}}, nil).Times(2)
			},
			SetupStore: func(store *storemocks.Store) {
				store.On("GetPostInfoByMattermostID", testutils.GetID()).Return(&storemodels.PostInfo{}, nil).Times(1)
				store.On("GetTokenForMattermostUser", testutils.GetID()).Return(&oauth2.Token{}, nil).Times(1)
				store.On("MattermostToTeamsUserID", testutils.GetID()).Return(testutils.GetID(), nil).Once()
				store.On("BeginTx").Return(&sql.Tx{}, nil).Times(1)
				store.On("LockPostByMMPostID", &sql.Tx{}, "").Return(nil).Times(1)
				store.On("RollbackTx", &sql.Tx{}).Return(nil).Times(1)
			},
			SetupClient: func(client *clientmocks.Client, uclient *clientmocks.Client) {
				uclient.On("SetReaction", "mockTeamsTeamID", "mockTeamsChannelID", "", "", testutils.GetID(), ":mockName:").Return(nil, errors.New("unable to set the reaction")).Times(1)
			},
			SetupMetrics: func(metrics *metricsmocks.Metrics) {
				metrics.On("ObserveMSGraphClientMethodDuration", "Client.SetReaction", "false", mock.AnythingOfType("float64")).Once()
			},
			ExpectedMessage: "unable to set the reaction",
		},
		{
			Name: "SetReaction: Unable to set the reaction and unable to rollback database transaction",
			SetupAPI: func(api *plugintest.API) {
				api.On("LogError", "Error setting reaction", "error", "unable to set the reaction").Return(nil).Times(1)
				api.On("LogWarn", "Unable to rollback database transaction", "error", "unable to rollback database transaction")
				api.On("GetConfig").Return(&model.Config{ServiceSettings: model.ServiceSettings{SiteURL: model.NewString("/")}}, nil).Times(2)
			},
			SetupStore: func(store *storemocks.Store) {
				store.On("GetPostInfoByMattermostID", testutils.GetID()).Return(&storemodels.PostInfo{}, nil).Times(1)
				store.On("GetTokenForMattermostUser", testutils.GetID()).Return(&oauth2.Token{}, nil).Times(1)
				store.On("MattermostToTeamsUserID", testutils.GetID()).Return(testutils.GetID(), nil).Once()
				store.On("BeginTx").Return(&sql.Tx{}, nil).Times(1)
				store.On("LockPostByMMPostID", &sql.Tx{}, "").Return(nil).Times(1)
				store.On("RollbackTx", &sql.Tx{}).Return(errors.New("unable to rollback database transaction")).Times(1)
			},
			SetupClient: func(client *clientmocks.Client, uclient *clientmocks.Client) {
				uclient.On("SetReaction", "mockTeamsTeamID", "mockTeamsChannelID", "", "", testutils.GetID(), ":mockName:").Return(nil, errors.New("unable to set the reaction")).Times(1)
			},
			SetupMetrics: func(metrics *metricsmocks.Metrics) {
				metrics.On("ObserveMSGraphClientMethodDuration", "Client.SetReaction", "false", mock.AnythingOfType("float64")).Once()
			},
			ExpectedMessage: "unable to set the reaction",
		},
		{
			Name: "SetReaction: Unable to commit database transaction",
			SetupAPI: func(api *plugintest.API) {
				api.On("GetConfig").Return(&model.Config{ServiceSettings: model.ServiceSettings{SiteURL: model.NewString("/")}}, nil).Times(2)
				api.On("LogWarn", "Unable to commit database transaction", "error", "unable to commit database transaction").Return(nil).Times(1)
			},
			SetupStore: func(store *storemocks.Store) {
				store.On("GetPostInfoByMattermostID", testutils.GetID()).Return(&storemodels.PostInfo{}, nil).Times(1)
				store.On("GetTokenForMattermostUser", testutils.GetID()).Return(&oauth2.Token{}, nil).Times(1)
				store.On("MattermostToTeamsUserID", testutils.GetID()).Return(testutils.GetID(), nil).Once()
				store.On("BeginTx").Return(&sql.Tx{}, nil).Times(1)
				store.On("LockPostByMMPostID", &sql.Tx{}, "").Return(nil).Times(1)
				store.On("SetPostLastUpdateAtByMattermostID", &sql.Tx{}, "", testutils.GetMockTime()).Return(nil).Once()
				store.On("CommitTx", &sql.Tx{}).Return(errors.New("unable to commit database transaction")).Times(1)
			},
			SetupClient: func(client *clientmocks.Client, uclient *clientmocks.Client) {
				uclient.On("SetReaction", "mockTeamsTeamID", "mockTeamsChannelID", "", "", testutils.GetID(), ":mockName:").Return(mockChannelMessage, nil).Times(1)
			},
			SetupMetrics: func(mockmetrics *metricsmocks.Metrics) {
				mockmetrics.On("ObserveReaction", metrics.ReactionSetAction, metrics.ActionSourceMattermost, false).Times(1)
				mockmetrics.On("ObserveMSGraphClientMethodDuration", "Client.SetReaction", "true", mock.AnythingOfType("float64")).Once()
			},
		},
		{
			Name: "SetReaction: Valid",
			SetupAPI: func(api *plugintest.API) {
				api.On("GetConfig").Return(&model.Config{ServiceSettings: model.ServiceSettings{SiteURL: model.NewString("/")}}, nil).Times(2)
			},
			SetupStore: func(store *storemocks.Store) {
				store.On("GetPostInfoByMattermostID", testutils.GetID()).Return(&storemodels.PostInfo{}, nil).Times(1)
				store.On("GetTokenForMattermostUser", testutils.GetID()).Return(&oauth2.Token{}, nil).Times(1)
				store.On("MattermostToTeamsUserID", testutils.GetID()).Return(testutils.GetID(), nil).Once()
				store.On("BeginTx").Return(&sql.Tx{}, nil).Times(1)
				store.On("LockPostByMMPostID", &sql.Tx{}, "").Return(nil).Times(1)
				store.On("SetPostLastUpdateAtByMattermostID", &sql.Tx{}, "", testutils.GetMockTime()).Return(nil).Once()
				store.On("CommitTx", &sql.Tx{}).Return(nil).Times(1)
			},
			SetupClient: func(client *clientmocks.Client, uclient *clientmocks.Client) {
				uclient.On("SetReaction", "mockTeamsTeamID", "mockTeamsChannelID", "", "", testutils.GetID(), ":mockName:").Return(mockChannelMessage, nil).Times(1)
			},
			SetupMetrics: func(mockmetrics *metricsmocks.Metrics) {
				mockmetrics.On("ObserveReaction", metrics.ReactionSetAction, metrics.ActionSourceMattermost, false).Times(1)
				mockmetrics.On("ObserveMSGraphClientMethodDuration", "Client.SetReaction", "true", mock.AnythingOfType("float64")).Once()
			},
		},
	} {
		t.Run(test.Name, func(t *testing.T) {
			assert := assert.New(t)
			p := newTestPlugin(t)
			test.SetupAPI(p.API.(*plugintest.API))
			test.SetupStore(p.store.(*storemocks.Store))
			test.SetupClient(p.msteamsAppClient.(*clientmocks.Client), p.clientBuilderWithToken("", "", "", "", nil, nil).(*clientmocks.Client))
			test.SetupMetrics(p.metricsService.(*metricsmocks.Metrics))
			p.API.(*plugintest.API).On("LogDebug", mock.Anything, mock.Anything, mock.Anything, mock.Anything, mock.Anything, mock.Anything, mock.Anything, mock.Anything, mock.Anything).Return(nil)

			resp := p.SetReaction("mockTeamsTeamID", "mockTeamsChannelID", testutils.GetUserID(), testutils.GetPost(testutils.GetChannelID(), testutils.GetUserID(), time.Now().UnixMicro()), "mockName", true)
			if test.ExpectedMessage != "" {
				assert.Contains(resp.Error(), test.ExpectedMessage)
			} else {
				assert.Nil(resp)
			}
		})
	}
}

func TestUnsetChatReaction(t *testing.T) {
	mockChat := &clientmodels.Chat{
		ID: testutils.GetChatID(),
		Members: []clientmodels.ChatMember{
			{
				DisplayName: "mockDisplayName",
				UserID:      testutils.GetTeamsUserID(),
				Email:       testutils.GetTestEmail(),
			},
		},
	}
	mockChatMessage := &clientmodels.Message{
		ID:           "mockTeamsMessageID",
		ChatID:       testutils.GetChatID(),
		LastUpdateAt: testutils.GetMockTime(),
	}
	for _, test := range []struct {
		Name            string
		SetupAPI        func(*plugintest.API)
		SetupStore      func(*storemocks.Store)
		SetupClient     func(*clientmocks.Client, *clientmocks.Client)
		SetupMetrics    func(mockmetrics *metricsmocks.Metrics)
		ExpectedMessage string
	}{
		{
			Name:     "UnsetChatReaction: Unable to get the source user ID",
			SetupAPI: func(api *plugintest.API) {},
			SetupStore: func(store *storemocks.Store) {
				store.On("MattermostToTeamsUserID", testutils.GetID()).Return("", testutils.GetInternalServerAppError("unable to get the source user ID")).Times(1)
				store.On("GetDMAndGMChannelPromptTime", testutils.GetChannelID(), testutils.GetID()).Return(time.Now().Add(time.Hour*2), nil).Once()
			},
			SetupClient:     func(client *clientmocks.Client, uclient *clientmocks.Client) {},
			SetupMetrics:    func(mockmetrics *metricsmocks.Metrics) {},
			ExpectedMessage: "unable to get the source user ID",
		},
		{
			Name:     "UnsetChatReaction: Unable to get the client",
			SetupAPI: func(api *plugintest.API) {},
			SetupStore: func(store *storemocks.Store) {
				store.On("MattermostToTeamsUserID", testutils.GetID()).Return(testutils.GetID(), nil).Times(1)
				store.On("GetTokenForMattermostUser", testutils.GetID()).Return(nil, nil).Times(1)
				store.On("GetDMAndGMChannelPromptTime", testutils.GetChannelID(), testutils.GetID()).Return(time.Now().Add(time.Hour*2), nil).Once()
			},
			SetupClient:     func(client *clientmocks.Client, uclient *clientmocks.Client) {},
			SetupMetrics:    func(mockmetrics *metricsmocks.Metrics) {},
			ExpectedMessage: "not connected user",
		},
		{
			Name: "UnsetChatReaction: Unable to get the chat ID",
			SetupAPI: func(api *plugintest.API) {
				api.On("LogError", "Failed to create or get the chat", "error", mock.Anything).Return()
				api.On("GetChannel", testutils.GetChannelID()).Return(nil, testutils.GetInternalServerAppError("unable to get the channel")).Times(1)
				api.On("LogError", "Unable to get MM channel", "channelID", testutils.GetChannelID(), "error", "unable to get the channel")
			},
			SetupStore: func(store *storemocks.Store) {
				store.On("MattermostToTeamsUserID", testutils.GetID()).Return(testutils.GetID(), nil).Times(1)
				store.On("GetTokenForMattermostUser", testutils.GetID()).Return(&oauth2.Token{}, nil).Times(1)
			},
			SetupClient:     func(client *clientmocks.Client, uclient *clientmocks.Client) {},
			SetupMetrics:    func(mockmetrics *metricsmocks.Metrics) {},
			ExpectedMessage: "unable to get the channel",
		},
		{
			Name: "UnsetChatReaction: Unable to begin database transaction",
			SetupAPI: func(api *plugintest.API) {
				api.On("LogError", "Error in removing the chat reaction", "emojiName", "mockEmojiName", "error", "unable to unset the chat reaction")
				api.On("GetChannel", testutils.GetChannelID()).Return(testutils.GetChannel(model.ChannelTypeDirect), nil).Times(1)
				api.On("GetChannelMembers", testutils.GetChannelID(), 0, math.MaxInt32).Return(testutils.GetChannelMembers(2), nil).Times(1)
				api.On("GetConfig").Return(&model.Config{ServiceSettings: model.ServiceSettings{SiteURL: model.NewString("/")}}, nil).Times(2)
			},
			SetupStore: func(store *storemocks.Store) {
				store.On("MattermostToTeamsUserID", testutils.GetID()).Return(testutils.GetID(), nil).Times(3)
				store.On("GetTokenForMattermostUser", testutils.GetID()).Return(&oauth2.Token{}, nil).Times(2)
				store.On("BeginTx").Return(nil, errors.New("unable to begin the transaction")).Times(1)
			},
			SetupClient: func(client *clientmocks.Client, uclient *clientmocks.Client) {
				uclient.On("CreateOrGetChatForUsers", mock.AnythingOfType("[]string")).Return(mockChat, nil).Times(1)
			},
			SetupMetrics: func(metrics *metricsmocks.Metrics) {
				metrics.On("ObserveMSGraphClientMethodDuration", "Client.CreateOrGetChatForUsers", "true", mock.AnythingOfType("float64")).Once()
			},
			ExpectedMessage: "unable to begin the transaction",
		},
		{
			Name: "UnsetChatReaction: Unable to unset the chat reaction",
			SetupAPI: func(api *plugintest.API) {
				api.On("LogError", "Error in removing the chat reaction", "emojiName", "mockEmojiName", "error", "unable to unset the chat reaction")
				api.On("GetChannel", testutils.GetChannelID()).Return(testutils.GetChannel(model.ChannelTypeDirect), nil).Times(1)
				api.On("GetChannelMembers", testutils.GetChannelID(), 0, math.MaxInt32).Return(testutils.GetChannelMembers(2), nil).Times(1)
				api.On("GetConfig").Return(&model.Config{ServiceSettings: model.ServiceSettings{SiteURL: model.NewString("/")}}, nil).Times(2)
			},
			SetupStore: func(store *storemocks.Store) {
				store.On("MattermostToTeamsUserID", testutils.GetID()).Return(testutils.GetID(), nil).Times(3)
				store.On("GetTokenForMattermostUser", testutils.GetID()).Return(&oauth2.Token{}, nil).Times(2)
				store.On("BeginTx").Return(&sql.Tx{}, nil).Times(1)
				store.On("LockPostByMSTeamsPostID", &sql.Tx{}, "mockTeamsMessageID").Return(nil).Times(1)
				store.On("RollbackTx", &sql.Tx{}).Return(nil).Times(1)
			},
			SetupClient: func(client *clientmocks.Client, uclient *clientmocks.Client) {
				uclient.On("CreateOrGetChatForUsers", mock.AnythingOfType("[]string")).Return(mockChat, nil).Times(1)
				uclient.On("UnsetChatReaction", testutils.GetChatID(), "mockTeamsMessageID", testutils.GetID(), ":mockEmojiName:").Return(nil, errors.New("unable to unset the chat reaction")).Times(1)
			},
			SetupMetrics: func(metrics *metricsmocks.Metrics) {
				metrics.On("ObserveMSGraphClientMethodDuration", "Client.CreateOrGetChatForUsers", "true", mock.AnythingOfType("float64")).Once()
				metrics.On("ObserveMSGraphClientMethodDuration", "Client.UnsetChatReaction", "false", mock.AnythingOfType("float64")).Once()
			},
			ExpectedMessage: "unable to unset the chat reaction",
		},
		{
			Name: "UnsetChatReaction: Unable to unset the chat reaction and rollback database transaction",
			SetupAPI: func(api *plugintest.API) {
				api.On("LogError", "Error in removing the chat reaction", "emojiName", "mockEmojiName", "error", "unable to unset the chat reaction")
				api.On("LogWarn", "Unable to rollback database transaction", "error", "unable to rollback database transaction")
				api.On("GetChannel", testutils.GetChannelID()).Return(testutils.GetChannel(model.ChannelTypeDirect), nil).Times(1)
				api.On("GetChannelMembers", testutils.GetChannelID(), 0, math.MaxInt32).Return(testutils.GetChannelMembers(2), nil).Times(1)
				api.On("GetConfig").Return(&model.Config{ServiceSettings: model.ServiceSettings{SiteURL: model.NewString("/")}}, nil).Times(2)
			},
			SetupStore: func(store *storemocks.Store) {
				store.On("MattermostToTeamsUserID", testutils.GetID()).Return(testutils.GetID(), nil).Times(3)
				store.On("GetTokenForMattermostUser", testutils.GetID()).Return(&oauth2.Token{}, nil).Times(2)
				store.On("BeginTx").Return(&sql.Tx{}, nil).Times(1)
				store.On("LockPostByMSTeamsPostID", &sql.Tx{}, "mockTeamsMessageID").Return(nil).Times(1)
				store.On("RollbackTx", &sql.Tx{}).Return(errors.New("unable to rollback database transaction")).Times(1)
			},
			SetupClient: func(client *clientmocks.Client, uclient *clientmocks.Client) {
				uclient.On("CreateOrGetChatForUsers", mock.AnythingOfType("[]string")).Return(mockChat, nil).Times(1)
				uclient.On("UnsetChatReaction", testutils.GetChatID(), "mockTeamsMessageID", testutils.GetID(), ":mockEmojiName:").Return(nil, errors.New("unable to unset the chat reaction")).Times(1)
			},
			SetupMetrics: func(metrics *metricsmocks.Metrics) {
				metrics.On("ObserveMSGraphClientMethodDuration", "Client.CreateOrGetChatForUsers", "true", mock.AnythingOfType("float64")).Once()
				metrics.On("ObserveMSGraphClientMethodDuration", "Client.UnsetChatReaction", "false", mock.AnythingOfType("float64")).Once()
			},
			ExpectedMessage: "unable to unset the chat reaction",
		},
		{
			Name: "UnsetChatReaction: Unable to set the post last updateAt time",
			SetupAPI: func(api *plugintest.API) {
				api.On("GetChannel", testutils.GetChannelID()).Return(testutils.GetChannel(model.ChannelTypeDirect), nil).Times(1)
				api.On("GetChannelMembers", testutils.GetChannelID(), 0, math.MaxInt32).Return(testutils.GetChannelMembers(2), nil).Times(1)
				api.On("GetConfig").Return(&model.Config{ServiceSettings: model.ServiceSettings{SiteURL: model.NewString("/")}}, nil).Times(2)
				api.On("LogWarn", "Error updating the msteams/mattermost post link metadata", "error", "unable to set post lastUpdateAt value")
			},
			SetupStore: func(store *storemocks.Store) {
				store.On("MattermostToTeamsUserID", testutils.GetID()).Return(testutils.GetID(), nil).Times(3)
				store.On("GetTokenForMattermostUser", testutils.GetID()).Return(&oauth2.Token{}, nil).Times(2)
				store.On("BeginTx").Return(&sql.Tx{}, nil).Times(1)
				store.On("LockPostByMSTeamsPostID", &sql.Tx{}, "mockTeamsMessageID").Return(nil).Times(1)
				store.On("SetPostLastUpdateAtByMSTeamsID", &sql.Tx{}, "mockTeamsMessageID", testutils.GetMockTime()).Return(errors.New("unable to set post lastUpdateAt value")).Once()
				store.On("RollbackTx", &sql.Tx{}).Return(nil).Times(1)
			},
			SetupClient: func(client *clientmocks.Client, uclient *clientmocks.Client) {
				uclient.On("CreateOrGetChatForUsers", mock.AnythingOfType("[]string")).Return(mockChat, nil).Times(1)
				uclient.On("UnsetChatReaction", testutils.GetChatID(), "mockTeamsMessageID", testutils.GetID(), ":mockEmojiName:").Return(mockChatMessage, nil).Times(1)
			},
			SetupMetrics: func(mockmetrics *metricsmocks.Metrics) {
				mockmetrics.On("ObserveReaction", metrics.ReactionUnsetAction, metrics.ActionSourceMattermost, true).Times(1)
				mockmetrics.On("ObserveMSGraphClientMethodDuration", "Client.CreateOrGetChatForUsers", "true", mock.AnythingOfType("float64")).Once()
				mockmetrics.On("ObserveMSGraphClientMethodDuration", "Client.UnsetChatReaction", "true", mock.AnythingOfType("float64")).Once()
			},
		},
		{
			Name: "UnsetChatReaction: Unable to commit database transaction",
			SetupAPI: func(api *plugintest.API) {
				api.On("GetChannel", testutils.GetChannelID()).Return(testutils.GetChannel(model.ChannelTypeDirect), nil).Times(1)
				api.On("GetChannelMembers", testutils.GetChannelID(), 0, math.MaxInt32).Return(testutils.GetChannelMembers(2), nil).Times(1)
				api.On("GetConfig").Return(&model.Config{ServiceSettings: model.ServiceSettings{SiteURL: model.NewString("/")}}, nil).Times(2)
				api.On("LogWarn", "Unable to commit database transaction", "error", "unable to commit database transaction").Return(nil).Times(1)
			},
			SetupStore: func(store *storemocks.Store) {
				store.On("MattermostToTeamsUserID", testutils.GetID()).Return(testutils.GetID(), nil).Times(3)
				store.On("GetTokenForMattermostUser", testutils.GetID()).Return(&oauth2.Token{}, nil).Times(2)
				store.On("BeginTx").Return(&sql.Tx{}, nil).Times(1)
				store.On("LockPostByMSTeamsPostID", &sql.Tx{}, "mockTeamsMessageID").Return(nil).Times(1)
				store.On("SetPostLastUpdateAtByMSTeamsID", &sql.Tx{}, "mockTeamsMessageID", testutils.GetMockTime()).Return(nil).Once()
				store.On("CommitTx", &sql.Tx{}).Return(errors.New("unable to commit database transaction")).Times(1)
			},
			SetupClient: func(client *clientmocks.Client, uclient *clientmocks.Client) {
				uclient.On("CreateOrGetChatForUsers", mock.AnythingOfType("[]string")).Return(mockChat, nil).Times(1)
				uclient.On("UnsetChatReaction", testutils.GetChatID(), "mockTeamsMessageID", testutils.GetID(), ":mockEmojiName:").Return(mockChatMessage, nil).Times(1)
			},
			SetupMetrics: func(mockmetrics *metricsmocks.Metrics) {
				mockmetrics.On("ObserveReaction", metrics.ReactionUnsetAction, metrics.ActionSourceMattermost, true).Times(1)
				mockmetrics.On("ObserveMSGraphClientMethodDuration", "Client.CreateOrGetChatForUsers", "true", mock.AnythingOfType("float64")).Once()
				mockmetrics.On("ObserveMSGraphClientMethodDuration", "Client.UnsetChatReaction", "true", mock.AnythingOfType("float64")).Once()
			},
		},
		{
			Name: "UnsetChatReaction: Valid",
			SetupAPI: func(api *plugintest.API) {
				api.On("GetChannel", testutils.GetChannelID()).Return(testutils.GetChannel(model.ChannelTypeDirect), nil).Times(1)
				api.On("GetChannelMembers", testutils.GetChannelID(), 0, math.MaxInt32).Return(testutils.GetChannelMembers(2), nil).Times(1)
				api.On("GetConfig").Return(&model.Config{ServiceSettings: model.ServiceSettings{SiteURL: model.NewString("/")}}, nil).Times(2)
			},
			SetupStore: func(store *storemocks.Store) {
				store.On("MattermostToTeamsUserID", testutils.GetID()).Return(testutils.GetID(), nil).Times(3)
				store.On("GetTokenForMattermostUser", testutils.GetID()).Return(&oauth2.Token{}, nil).Times(2)
				store.On("BeginTx").Return(&sql.Tx{}, nil).Times(1)
				store.On("LockPostByMSTeamsPostID", &sql.Tx{}, "mockTeamsMessageID").Return(nil).Times(1)
				store.On("SetPostLastUpdateAtByMSTeamsID", &sql.Tx{}, "mockTeamsMessageID", testutils.GetMockTime()).Return(nil).Once()
				store.On("CommitTx", &sql.Tx{}).Return(nil).Times(1)
			},
			SetupClient: func(client *clientmocks.Client, uclient *clientmocks.Client) {
				uclient.On("CreateOrGetChatForUsers", mock.AnythingOfType("[]string")).Return(mockChat, nil).Times(1)
				uclient.On("UnsetChatReaction", testutils.GetChatID(), "mockTeamsMessageID", testutils.GetID(), ":mockEmojiName:").Return(mockChatMessage, nil).Times(1)
			},
			SetupMetrics: func(mockmetrics *metricsmocks.Metrics) {
				mockmetrics.On("ObserveReaction", metrics.ReactionUnsetAction, metrics.ActionSourceMattermost, true).Times(1)
				mockmetrics.On("ObserveMSGraphClientMethodDuration", "Client.CreateOrGetChatForUsers", "true", mock.AnythingOfType("float64")).Once()
				mockmetrics.On("ObserveMSGraphClientMethodDuration", "Client.UnsetChatReaction", "true", mock.AnythingOfType("float64")).Once()
			},
		},
	} {
		t.Run(test.Name, func(t *testing.T) {
			assert := assert.New(t)
			p := newTestPlugin(t)
			test.SetupAPI(p.API.(*plugintest.API))
			test.SetupStore(p.store.(*storemocks.Store))
			test.SetupClient(p.msteamsAppClient.(*clientmocks.Client), p.clientBuilderWithToken("", "", "", "", nil, nil).(*clientmocks.Client))
			test.SetupMetrics(p.metricsService.(*metricsmocks.Metrics))
			resp := p.UnsetChatReaction("mockTeamsMessageID", testutils.GetID(), testutils.GetChannelID(), "mockEmojiName")
			if test.ExpectedMessage != "" {
				assert.Contains(resp.Error(), test.ExpectedMessage)
			} else {
				assert.Nil(resp)
			}
		})
	}
}

func TestUnsetReaction(t *testing.T) {
	mockChannelMessage := &clientmodels.Message{
		ID:           testutils.GetID(),
		TeamID:       "mockTeamsTeamID",
		ChannelID:    "mockTeamsChannelID",
		LastUpdateAt: testutils.GetMockTime(),
	}
	for _, test := range []struct {
		Name            string
		SetupAPI        func(*plugintest.API)
		SetupStore      func(*storemocks.Store)
		SetupClient     func(*clientmocks.Client, *clientmocks.Client)
		SetupMetrics    func(mockmetrics *metricsmocks.Metrics)
		ExpectedMessage string
	}{
		{
			Name:     "UnsetReaction: Unable to get the post info",
			SetupAPI: func(a *plugintest.API) {},
			SetupStore: func(store *storemocks.Store) {
				store.On("GetPostInfoByMattermostID", testutils.GetID()).Return(nil, testutils.GetInternalServerAppError("unable to get the post info")).Times(1)
			},
			SetupClient:     func(client *clientmocks.Client, uclient *clientmocks.Client) {},
			SetupMetrics:    func(mockmetrics *metricsmocks.Metrics) {},
			ExpectedMessage: "unable to get the post info",
		},
		{
			Name:     "UnsetReaction: Post info is nil",
			SetupAPI: func(a *plugintest.API) {},
			SetupStore: func(store *storemocks.Store) {
				store.On("GetPostInfoByMattermostID", testutils.GetID()).Return(nil, nil).Times(1)
			},
			SetupClient:     func(client *clientmocks.Client, uclient *clientmocks.Client) {},
			SetupMetrics:    func(mockmetrics *metricsmocks.Metrics) {},
			ExpectedMessage: "teams message not found",
		},
		{
			Name:     "UnsetReaction: Unable to get the client",
			SetupAPI: func(a *plugintest.API) {},
			SetupStore: func(store *storemocks.Store) {
				store.On("GetPostInfoByMattermostID", testutils.GetID()).Return(&storemodels.PostInfo{}, nil).Times(1)
				store.On("GetTokenForMattermostUser", mock.Anything).Return(nil, nil).Times(2)
			},
			SetupClient:     func(client *clientmocks.Client, uclient *clientmocks.Client) {},
			SetupMetrics:    func(mockmetrics *metricsmocks.Metrics) {},
			ExpectedMessage: "not connected user",
		},
		{
			Name: "UnsetReaction: Unable to begin database transaction",
			SetupAPI: func(api *plugintest.API) {
				api.On("LogError", "Error in removing the reaction", "emojiName", "mockName", "error", "unable to unset the reaction")
			},
			SetupStore: func(store *storemocks.Store) {
				store.On("GetPostInfoByMattermostID", testutils.GetID()).Return(&storemodels.PostInfo{}, nil).Times(1)
				store.On("GetTokenForMattermostUser", testutils.GetID()).Return(&oauth2.Token{}, nil).Times(1)
				store.On("MattermostToTeamsUserID", testutils.GetID()).Return(testutils.GetID(), nil).Once()
				store.On("BeginTx").Return(&sql.Tx{}, errors.New("unable to begin database transaction")).Times(1)
			},
			SetupClient:     func(client *clientmocks.Client, uclient *clientmocks.Client) {},
			SetupMetrics:    func(mockmetrics *metricsmocks.Metrics) {},
			ExpectedMessage: "unable to begin database transaction",
		},
		{
			Name: "UnsetReaction: Unable to unset the reaction",
			SetupAPI: func(api *plugintest.API) {
				api.On("LogError", "Error in removing the reaction", "emojiName", "mockName", "error", "unable to unset the reaction")
			},
			SetupStore: func(store *storemocks.Store) {
				store.On("GetPostInfoByMattermostID", testutils.GetID()).Return(&storemodels.PostInfo{}, nil).Times(1)
				store.On("GetTokenForMattermostUser", testutils.GetID()).Return(&oauth2.Token{}, nil).Times(1)
				store.On("MattermostToTeamsUserID", testutils.GetID()).Return(testutils.GetID(), nil).Once()
				store.On("BeginTx").Return(&sql.Tx{}, nil).Times(1)
				store.On("LockPostByMMPostID", &sql.Tx{}, "").Return(nil).Times(1)
				store.On("RollbackTx", &sql.Tx{}).Return(nil).Times(1)
			},
			SetupClient: func(client *clientmocks.Client, uclient *clientmocks.Client) {
				uclient.On("UnsetReaction", "mockTeamsTeamID", "mockTeamsChannelID", "", "", testutils.GetID(), ":mockName:").Return(nil, errors.New("unable to unset the reaction")).Times(1)
			},
			SetupMetrics: func(metrics *metricsmocks.Metrics) {
				metrics.On("ObserveMSGraphClientMethodDuration", "Client.UnsetReaction", "false", mock.AnythingOfType("float64")).Once()
			},
			ExpectedMessage: "unable to unset the reaction",
		},
		{
			Name: "UnsetReaction: Unable to rollback database transaction",
			SetupAPI: func(api *plugintest.API) {
				api.On("LogError", "Error in removing the reaction", "emojiName", "mockName", "error", "unable to unset the reaction").Return(nil).Times(1)
				api.On("LogWarn", "Unable to rollback database transaction", "error", "unable to rollback database transaction").Return(nil).Times(1)
			},
			SetupStore: func(store *storemocks.Store) {
				store.On("GetPostInfoByMattermostID", testutils.GetID()).Return(&storemodels.PostInfo{}, nil).Times(1)
				store.On("GetTokenForMattermostUser", testutils.GetID()).Return(&oauth2.Token{}, nil).Times(1)
				store.On("MattermostToTeamsUserID", testutils.GetID()).Return(testutils.GetID(), nil).Once()
				store.On("BeginTx").Return(&sql.Tx{}, nil).Times(1)
				store.On("LockPostByMMPostID", &sql.Tx{}, "").Return(nil).Times(1)
				store.On("RollbackTx", &sql.Tx{}).Return(errors.New("unable to rollback database transaction")).Times(1)
			},
			SetupClient: func(client *clientmocks.Client, uclient *clientmocks.Client) {
				uclient.On("UnsetReaction", "mockTeamsTeamID", "mockTeamsChannelID", "", "", testutils.GetID(), ":mockName:").Return(nil, errors.New("unable to unset the reaction")).Times(1)
			},
			SetupMetrics: func(metrics *metricsmocks.Metrics) {
				metrics.On("ObserveMSGraphClientMethodDuration", "Client.UnsetReaction", "false", mock.AnythingOfType("float64")).Once()
			},
			ExpectedMessage: "unable to unset the reaction",
		},
		{
			Name: "UnsetReaction: Unable to commit database transaction",
			SetupAPI: func(api *plugintest.API) {
				api.On("LogWarn", "Unable to commit database transaction", "error", "unable to commit database transaction")
			},
			SetupStore: func(store *storemocks.Store) {
				store.On("GetPostInfoByMattermostID", testutils.GetID()).Return(&storemodels.PostInfo{}, nil).Times(1)
				store.On("GetTokenForMattermostUser", testutils.GetID()).Return(&oauth2.Token{}, nil).Times(1)
				store.On("MattermostToTeamsUserID", testutils.GetID()).Return(testutils.GetID(), nil).Once()
				store.On("BeginTx").Return(&sql.Tx{}, nil).Times(1)
				store.On("LockPostByMMPostID", &sql.Tx{}, "").Return(nil).Times(1)
				store.On("SetPostLastUpdateAtByMattermostID", &sql.Tx{}, "", testutils.GetMockTime()).Return(nil).Once()
				store.On("CommitTx", &sql.Tx{}).Return(errors.New("unable to commit database transaction")).Times(1)
			},
			SetupClient: func(client *clientmocks.Client, uclient *clientmocks.Client) {
				uclient.On("UnsetReaction", "mockTeamsTeamID", "mockTeamsChannelID", "", "", testutils.GetID(), ":mockName:").Return(mockChannelMessage, nil).Times(1)
			},
			SetupMetrics: func(mockmetrics *metricsmocks.Metrics) {
				mockmetrics.On("ObserveReaction", metrics.ReactionUnsetAction, metrics.ActionSourceMattermost, false).Times(1)
				mockmetrics.On("ObserveMSGraphClientMethodDuration", "Client.UnsetReaction", "true", mock.AnythingOfType("float64")).Once()
			},
		},
		{
			Name:     "UnsetReaction: Valid",
			SetupAPI: func(a *plugintest.API) {},
			SetupStore: func(store *storemocks.Store) {
				store.On("GetPostInfoByMattermostID", testutils.GetID()).Return(&storemodels.PostInfo{}, nil).Times(1)
				store.On("GetTokenForMattermostUser", testutils.GetID()).Return(&oauth2.Token{}, nil).Times(1)
				store.On("MattermostToTeamsUserID", testutils.GetID()).Return(testutils.GetID(), nil).Once()
				store.On("BeginTx").Return(&sql.Tx{}, nil).Times(1)
				store.On("LockPostByMMPostID", &sql.Tx{}, "").Return(nil).Times(1)
				store.On("SetPostLastUpdateAtByMattermostID", &sql.Tx{}, "", testutils.GetMockTime()).Return(nil).Once()
				store.On("CommitTx", &sql.Tx{}).Return(nil).Times(1)
			},
			SetupClient: func(client *clientmocks.Client, uclient *clientmocks.Client) {
				uclient.On("UnsetReaction", "mockTeamsTeamID", "mockTeamsChannelID", "", "", testutils.GetID(), ":mockName:").Return(mockChannelMessage, nil).Times(1)
			},
			SetupMetrics: func(mockmetrics *metricsmocks.Metrics) {
				mockmetrics.On("ObserveReaction", metrics.ReactionUnsetAction, metrics.ActionSourceMattermost, false).Times(1)
				mockmetrics.On("ObserveMSGraphClientMethodDuration", "Client.UnsetReaction", "true", mock.AnythingOfType("float64")).Once()
			},
		},
	} {
		t.Run(test.Name, func(t *testing.T) {
			assert := assert.New(t)
			p := newTestPlugin(t)
			test.SetupAPI(p.API.(*plugintest.API))
			test.SetupStore(p.store.(*storemocks.Store))
			test.SetupClient(p.msteamsAppClient.(*clientmocks.Client), p.clientBuilderWithToken("", "", "", "", nil, nil).(*clientmocks.Client))
			test.SetupMetrics(p.metricsService.(*metricsmocks.Metrics))
			p.API.(*plugintest.API).On("LogDebug", mock.Anything, mock.Anything, mock.Anything, mock.Anything, mock.Anything, mock.Anything, mock.Anything, mock.Anything, mock.Anything).Return(nil)

			resp := p.UnsetReaction("mockTeamsTeamID", "mockTeamsChannelID", testutils.GetUserID(), testutils.GetPost(testutils.GetChannelID(), testutils.GetUserID(), time.Now().UnixMicro()), "mockName")
			if test.ExpectedMessage != "" {
				assert.Contains(resp.Error(), test.ExpectedMessage)
			} else {
				assert.Nil(resp)
			}
		})
	}
}

func TestSendChat(t *testing.T) {
	mockChat := &clientmodels.Chat{
		ID: testutils.GetChatID(),
		Members: []clientmodels.ChatMember{
			{
				DisplayName: "mockDisplayName",
				UserID:      testutils.GetTeamsUserID(),
				Email:       testutils.GetTestEmail(),
			},
		},
	}
	for _, test := range []struct {
		Name            string
		SetupAPI        func(*plugintest.API)
		SetupStore      func(*storemocks.Store)
		SetupClient     func(*clientmocks.Client, *clientmocks.Client)
		SetupMetrics    func(mockmetrics *metricsmocks.Metrics)
		ExpectedMessage string
		ExpectedError   string
	}{
		{
			Name:     "SendChat: Unable to get the source user ID",
			SetupAPI: func(api *plugintest.API) {},
			SetupStore: func(store *storemocks.Store) {
				store.On("GetPostInfoByMattermostID", "mockRootID").Return(nil, nil).Once()
				store.On("MattermostToTeamsUserID", testutils.GetID()).Return("", errors.New("unable to get the source user ID")).Times(1)
				store.On("GetDMAndGMChannelPromptTime", testutils.GetChannelID(), testutils.GetID()).Return(time.Now().Add(time.Hour*2), errors.New("error in getting prompt from store")).Once()
			},
			SetupClient:   func(client *clientmocks.Client, uclient *clientmocks.Client) {},
			SetupMetrics:  func(mockmetrics *metricsmocks.Metrics) {},
			ExpectedError: "unable to get the source user ID",
		},
		{
			Name: "SendChat: Unable to get the client",
			SetupAPI: func(api *plugintest.API) {
				api.On("SendEphemeralPost", testutils.GetUserID(), &model.Post{
					UserId:    "bot-user-id",
					ChannelId: testutils.GetChannelID(),
					Message:   "Your Mattermost account is not connected to MS Teams so your activity will not be relayed to users on MS Teams. You can connect your account using the `/msteams-sync connect` slash command.",
				}).Return(testutils.GetPost(testutils.GetChannelID(), testutils.GetUserID(), time.Now().UnixMicro())).Times(1)
			},
			SetupStore: func(store *storemocks.Store) {
				store.On("GetPostInfoByMattermostID", "mockRootID").Return(nil, nil).Once()
				store.On("MattermostToTeamsUserID", testutils.GetID()).Return(testutils.GetID(), nil).Times(3)
				store.On("GetTokenForMattermostUser", testutils.GetID()).Return(nil, nil).Times(1)
				store.On("GetDMAndGMChannelPromptTime", testutils.GetChannelID(), testutils.GetID()).Return(time.Now(), nil).Once()
				store.On("StoreDMAndGMChannelPromptTime", testutils.GetChannelID(), testutils.GetID(), mock.AnythingOfType("time.Time")).Return(errors.New("error in storing prompt")).Once()
			},
			SetupClient:   func(client *clientmocks.Client, uclient *clientmocks.Client) {},
			SetupMetrics:  func(mockmetrics *metricsmocks.Metrics) {},
			ExpectedError: "not connected user",
		},
		{
			Name: "SendChat: Unable to create or get the chat",
			SetupAPI: func(api *plugintest.API) {
				api.On("LogError", "Failed to create or get the chat", "error", errors.New("unable to create or get the chat"))
			},
			SetupStore: func(store *storemocks.Store) {
				store.On("GetPostInfoByMattermostID", "mockRootID").Return(nil, nil).Once()
				store.On("MattermostToTeamsUserID", testutils.GetID()).Return(testutils.GetID(), nil).Times(3)
				store.On("GetTokenForMattermostUser", testutils.GetID()).Return(&oauth2.Token{}, nil).Times(1)
			},
			SetupClient: func(client *clientmocks.Client, uclient *clientmocks.Client) {
				uclient.On("CreateOrGetChatForUsers", mock.AnythingOfType("[]string")).Return(nil, errors.New("unable to create or get the chat")).Times(1)
			},
			SetupMetrics: func(metrics *metricsmocks.Metrics) {
				metrics.On("ObserveMSGraphClientMethodDuration", "Client.CreateOrGetChatForUsers", "false", mock.AnythingOfType("float64")).Once()
			},
			ExpectedError: "unable to create or get the chat",
		},
		{
			Name: "SendChat: Unable to send the chat",
			SetupAPI: func(api *plugintest.API) {
				api.On("LogError", "Error creating post on MS Teams", "error", "unable to send the chat")
				api.On("GetFileInfo", testutils.GetID()).Return(testutils.GetFileInfo(), nil).Times(1)
				api.On("GetFile", testutils.GetID()).Return([]byte("mockData"), nil).Times(1)
			},
			SetupStore: func(store *storemocks.Store) {
				store.On("GetPostInfoByMattermostID", "mockRootID").Return(nil, nil).Once()
				store.On("MattermostToTeamsUserID", testutils.GetID()).Return(testutils.GetID(), nil).Times(3)
				store.On("GetTokenForMattermostUser", testutils.GetID()).Return(&oauth2.Token{}, nil).Times(1)
			},
			SetupClient: func(client *clientmocks.Client, uclient *clientmocks.Client) {
				uclient.On("CreateOrGetChatForUsers", mock.AnythingOfType("[]string")).Return(mockChat, nil).Times(1)
				uclient.On("GetChat", testutils.GetChatID()).Return(mockChat, nil).Times(1)
				uclient.On("UploadFile", "", "", "mockFile.Name"+"_"+testutils.GetID()+".txt", 1, "mockMimeType", bytes.NewReader([]byte("mockData")), mockChat).Return(&clientmodels.Attachment{
					ID: testutils.GetID(),
				}, nil).Times(1)
				uclient.On("SendChat", testutils.GetChatID(), "<p>mockMessage??????????</p>\n", (*clientmodels.Message)(nil), []*clientmodels.Attachment{{
					ID: testutils.GetID(),
				}}, []models.ChatMessageMentionable{}).Return(nil, errors.New("unable to send the chat")).Times(1)
			},
			SetupMetrics: func(mockmetrics *metricsmocks.Metrics) {
				mockmetrics.On("ObserveFile", metrics.ActionCreated, metrics.ActionSourceMattermost, "", true).Times(1)
				mockmetrics.On("ObserveMSGraphClientMethodDuration", "Client.CreateOrGetChatForUsers", "true", mock.AnythingOfType("float64")).Once()
				mockmetrics.On("ObserveMSGraphClientMethodDuration", "Client.GetChat", "true", mock.AnythingOfType("float64")).Once()
				mockmetrics.On("ObserveMSGraphClientMethodDuration", "Client.UploadFile", "true", mock.AnythingOfType("float64")).Once()
				mockmetrics.On("ObserveMSGraphClientMethodDuration", "Client.SendChat", "false", mock.AnythingOfType("float64")).Once()
			},
			ExpectedError: "unable to send the chat",
		},
		{
			Name: "SendChat: Able to send the chat and not able to store the post",
			SetupAPI: func(api *plugintest.API) {
				api.On("LogWarn", "Error updating the msteams/mattermost post link metadata", "error", mock.Anything)
				api.On("GetFileInfo", testutils.GetID()).Return(testutils.GetFileInfo(), nil).Times(1)
				api.On("GetFile", testutils.GetID()).Return([]byte("mockData"), nil).Times(1)
			},
			SetupStore: func(store *storemocks.Store) {
				store.On("GetPostInfoByMattermostID", "mockRootID").Return(nil, nil).Once()
				store.On("MattermostToTeamsUserID", testutils.GetID()).Return(testutils.GetID(), nil).Times(3)
				store.On("GetTokenForMattermostUser", testutils.GetID()).Return(&oauth2.Token{}, nil).Times(1)
<<<<<<< HEAD
				store.On("LinkPosts", storemodels.PostInfo{
					MattermostID:     testutils.GetID(),
					MSTeamsChannelID: "mockChatID",
=======
				store.On("LinkPosts", (*sql.Tx)(nil), storemodels.PostInfo{
					MattermostID:     testutils.GetID(),
					MSTeamsChannelID: testutils.GetChatID(),
>>>>>>> 1a8dcf67
					MSTeamsID:        "mockMessageID",
				}).Return(testutils.GetInternalServerAppError("unable to store the post")).Times(1)
			},
			SetupClient: func(client *clientmocks.Client, uclient *clientmocks.Client) {
				uclient.On("CreateOrGetChatForUsers", mock.AnythingOfType("[]string")).Return(mockChat, nil).Times(1)
				uclient.On("GetChat", testutils.GetChatID()).Return(mockChat, nil).Times(1)
				uclient.On("SendChat", testutils.GetChatID(), "<p>mockMessage??????????</p>\n", (*clientmodels.Message)(nil), []*clientmodels.Attachment{{
					ID: testutils.GetID(),
				}}, []models.ChatMessageMentionable{}).Return(&clientmodels.Message{
					ID: "mockMessageID",
				}, nil).Times(1)
				uclient.On("UploadFile", "", "", "mockFile.Name"+"_"+testutils.GetID()+".txt", 1, "mockMimeType", bytes.NewReader([]byte("mockData")), mockChat).Return(&clientmodels.Attachment{
					ID: testutils.GetID(),
				}, nil).Times(1)
			},
			SetupMetrics: func(mockmetrics *metricsmocks.Metrics) {
				mockmetrics.On("ObserveFile", metrics.ActionCreated, metrics.ActionSourceMattermost, "", true).Times(1)
				mockmetrics.On("ObserveMessage", metrics.ActionCreated, metrics.ActionSourceMattermost, true).Times(1)
				mockmetrics.On("ObserveMSGraphClientMethodDuration", "Client.CreateOrGetChatForUsers", "true", mock.AnythingOfType("float64")).Once()
				mockmetrics.On("ObserveMSGraphClientMethodDuration", "Client.GetChat", "true", mock.AnythingOfType("float64")).Once()
				mockmetrics.On("ObserveMSGraphClientMethodDuration", "Client.SendChat", "true", mock.AnythingOfType("float64")).Once()
				mockmetrics.On("ObserveMSGraphClientMethodDuration", "Client.UploadFile", "true", mock.AnythingOfType("float64")).Once()
			},
			ExpectedMessage: "mockMessageID",
		},
		{
			Name: "SendChat: Unable to get the parent message",
			SetupAPI: func(api *plugintest.API) {
				api.On("LogWarn", "Error in getting parent chat message", "error", errors.New("error in getting parent chat message"))
				api.On("GetFileInfo", testutils.GetID()).Return(testutils.GetFileInfo(), nil).Times(1)
				api.On("GetFile", testutils.GetID()).Return([]byte("mockData"), nil).Times(1)
			},
			SetupStore: func(store *storemocks.Store) {
				store.On("GetPostInfoByMattermostID", "mockRootID").Return(&storemodels.PostInfo{
					MSTeamsID: "mockParentMessageID",
				}, nil).Once()
				store.On("MattermostToTeamsUserID", testutils.GetID()).Return(testutils.GetID(), nil).Times(3)
				store.On("GetTokenForMattermostUser", testutils.GetID()).Return(&oauth2.Token{}, nil).Once()
<<<<<<< HEAD
				store.On("LinkPosts", storemodels.PostInfo{
					MattermostID:     testutils.GetID(),
					MSTeamsChannelID: "mockChatID",
=======
				store.On("LinkPosts", (*sql.Tx)(nil), storemodels.PostInfo{
					MattermostID:     testutils.GetID(),
					MSTeamsChannelID: testutils.GetChatID(),
>>>>>>> 1a8dcf67
					MSTeamsID:        "mockMessageID",
				}).Return(nil).Times(1)
			},
			SetupClient: func(client *clientmocks.Client, uclient *clientmocks.Client) {
				uclient.On("CreateOrGetChatForUsers", mock.AnythingOfType("[]string")).Return(mockChat, nil).Once()
				uclient.On("GetChat", testutils.GetChatID()).Return(mockChat, nil).Times(1)
				uclient.On("SendChat", testutils.GetChatID(), "<p>mockMessage??????????</p>\n", (*clientmodels.Message)(nil), []*clientmodels.Attachment{{
					ID: testutils.GetID(),
				}}, []models.ChatMessageMentionable{}).Return(&clientmodels.Message{
					ID: "mockMessageID",
				}, nil).Times(1)
				uclient.On("UploadFile", "", "", "mockFile.Name"+"_"+testutils.GetID()+".txt", 1, "mockMimeType", bytes.NewReader([]byte("mockData")), mockChat).Return(&clientmodels.Attachment{
					ID: testutils.GetID(),
				}, nil).Times(1)
				uclient.On("GetChatMessage", testutils.GetChatID(), "mockParentMessageID").Return(nil, errors.New("error in getting parent chat message")).Once()
			},
			SetupMetrics: func(mockmetrics *metricsmocks.Metrics) {
				mockmetrics.On("ObserveFile", metrics.ActionCreated, metrics.ActionSourceMattermost, "", true).Times(1)
				mockmetrics.On("ObserveMessage", metrics.ActionCreated, metrics.ActionSourceMattermost, true).Times(1)
				mockmetrics.On("ObserveMSGraphClientMethodDuration", "Client.CreateOrGetChatForUsers", "true", mock.AnythingOfType("float64")).Once()
				mockmetrics.On("ObserveMSGraphClientMethodDuration", "Client.GetChat", "true", mock.AnythingOfType("float64")).Once()
				mockmetrics.On("ObserveMSGraphClientMethodDuration", "Client.SendChat", "true", mock.AnythingOfType("float64")).Once()
				mockmetrics.On("ObserveMSGraphClientMethodDuration", "Client.UploadFile", "true", mock.AnythingOfType("float64")).Once()
				mockmetrics.On("ObserveMSGraphClientMethodDuration", "Client.GetChatMessage", "false", mock.AnythingOfType("float64")).Once()
			},
			ExpectedMessage: "mockMessageID",
		},
		{
			Name: "SendChat: Unable to get the file info",
			SetupAPI: func(api *plugintest.API) {
				api.On("LogWarn", "Unable to get file info", "error", mock.Anything)
				api.On("GetFileInfo", testutils.GetID()).Return(nil, testutils.GetInternalServerAppError("unable to get file attachment")).Times(1)
			},
			SetupStore: func(store *storemocks.Store) {
				store.On("GetPostInfoByMattermostID", "mockRootID").Return(nil, nil).Once()
				store.On("MattermostToTeamsUserID", testutils.GetID()).Return(testutils.GetID(), nil).Times(3)
				store.On("GetTokenForMattermostUser", testutils.GetID()).Return(&oauth2.Token{}, nil).Times(1)
<<<<<<< HEAD
				store.On("LinkPosts", storemodels.PostInfo{
					MattermostID:     testutils.GetID(),
					MSTeamsChannelID: "mockChatID",
=======
				store.On("LinkPosts", (*sql.Tx)(nil), storemodels.PostInfo{
					MattermostID:     testutils.GetID(),
					MSTeamsChannelID: testutils.GetChatID(),
>>>>>>> 1a8dcf67
					MSTeamsID:        "mockMessageID",
				}).Return(nil).Times(1)
			},
			SetupClient: func(client *clientmocks.Client, uclient *clientmocks.Client) {
				uclient.On("CreateOrGetChatForUsers", mock.AnythingOfType("[]string")).Return(mockChat, nil).Times(1)
				uclient.On("GetChat", testutils.GetChatID()).Return(mockChat, nil).Times(1)
				uclient.On("SendChat", testutils.GetChatID(), "<p>mockMessage??????????</p>\n", (*clientmodels.Message)(nil), ([]*clientmodels.Attachment)(nil), []models.ChatMessageMentionable{}).Return(&clientmodels.Message{
					ID: "mockMessageID",
				}, nil).Times(1)
			},
			SetupMetrics: func(mockmetrics *metricsmocks.Metrics) {
				mockmetrics.On("ObserveFile", metrics.ActionCreated, metrics.ActionSourceMattermost, metrics.DiscardedReasonUnableToGetMMData, true).Times(1)
				mockmetrics.On("ObserveMessage", metrics.ActionCreated, metrics.ActionSourceMattermost, true).Times(1)
				mockmetrics.On("ObserveMSGraphClientMethodDuration", "Client.CreateOrGetChatForUsers", "true", mock.AnythingOfType("float64")).Once()
				mockmetrics.On("ObserveMSGraphClientMethodDuration", "Client.GetChat", "true", mock.AnythingOfType("float64")).Once()
				mockmetrics.On("ObserveMSGraphClientMethodDuration", "Client.SendChat", "true", mock.AnythingOfType("float64")).Once()
			},
			ExpectedMessage: "mockMessageID",
		},
		{
			Name: "SendChat: Unable to get the file attachment from Mattermost",
			SetupAPI: func(api *plugintest.API) {
				api.On("LogWarn", "Error in getting file attachment from Mattermost", "error", mock.Anything)
				api.On("GetFileInfo", testutils.GetID()).Return(testutils.GetFileInfo(), nil).Times(1)
				api.On("GetFile", testutils.GetID()).Return(nil, testutils.GetInternalServerAppError("unable to get the file attachment from Mattermost")).Times(1)
			},
			SetupStore: func(store *storemocks.Store) {
				store.On("GetPostInfoByMattermostID", "mockRootID").Return(nil, nil).Once()
				store.On("MattermostToTeamsUserID", testutils.GetID()).Return(testutils.GetID(), nil).Times(3)
				store.On("GetTokenForMattermostUser", testutils.GetID()).Return(&oauth2.Token{}, nil).Times(1)
<<<<<<< HEAD
				store.On("LinkPosts", storemodels.PostInfo{
					MattermostID:     testutils.GetID(),
					MSTeamsChannelID: "mockChatID",
=======
				store.On("LinkPosts", (*sql.Tx)(nil), storemodels.PostInfo{
					MattermostID:     testutils.GetID(),
					MSTeamsChannelID: testutils.GetChatID(),
>>>>>>> 1a8dcf67
					MSTeamsID:        "mockMessageID",
				}).Return(nil).Times(1)
			},
			SetupClient: func(client *clientmocks.Client, uclient *clientmocks.Client) {
				uclient.On("CreateOrGetChatForUsers", mock.AnythingOfType("[]string")).Return(mockChat, nil).Times(1)
				uclient.On("GetChat", testutils.GetChatID()).Return(mockChat, nil).Times(1)
				uclient.On("SendChat", testutils.GetChatID(), "<p>mockMessage??????????</p>\n", (*clientmodels.Message)(nil), ([]*clientmodels.Attachment)(nil), []models.ChatMessageMentionable{}).Return(&clientmodels.Message{
					ID: "mockMessageID",
				}, nil).Times(1)
			},
			SetupMetrics: func(mockmetrics *metricsmocks.Metrics) {
				mockmetrics.On("ObserveFile", metrics.ActionCreated, metrics.ActionSourceMattermost, metrics.DiscardedReasonUnableToGetMMData, true).Times(1)
				mockmetrics.On("ObserveMessage", metrics.ActionCreated, metrics.ActionSourceMattermost, true).Times(1)
				mockmetrics.On("ObserveMSGraphClientMethodDuration", "Client.CreateOrGetChatForUsers", "true", mock.AnythingOfType("float64")).Once()
				mockmetrics.On("ObserveMSGraphClientMethodDuration", "Client.GetChat", "true", mock.AnythingOfType("float64")).Once()
				mockmetrics.On("ObserveMSGraphClientMethodDuration", "Client.SendChat", "true", mock.AnythingOfType("float64")).Once()
			},
			ExpectedMessage: "mockMessageID",
		},
		{
			Name: "SendChat: Unable to upload the attachments",
			SetupAPI: func(api *plugintest.API) {
				api.On("LogWarn", "Error in uploading file attachment to MS Teams", "error", errors.New("unable to upload the attachments"))
				api.On("GetFileInfo", testutils.GetID()).Return(testutils.GetFileInfo(), nil).Times(1)
				api.On("GetFile", testutils.GetID()).Return([]byte("mockData"), nil).Times(1)
			},
			SetupStore: func(store *storemocks.Store) {
				store.On("GetPostInfoByMattermostID", "mockRootID").Return(&storemodels.PostInfo{
					MSTeamsID: "mockParentMessageID",
				}, nil).Once()
				store.On("MattermostToTeamsUserID", testutils.GetID()).Return(testutils.GetID(), nil).Times(3)
				store.On("GetTokenForMattermostUser", testutils.GetID()).Return(&oauth2.Token{}, nil).Once()
<<<<<<< HEAD
				store.On("LinkPosts", storemodels.PostInfo{
					MattermostID:     testutils.GetID(),
					MSTeamsChannelID: "mockChatID",
=======
				store.On("LinkPosts", (*sql.Tx)(nil), storemodels.PostInfo{
					MattermostID:     testutils.GetID(),
					MSTeamsChannelID: testutils.GetChatID(),
>>>>>>> 1a8dcf67
					MSTeamsID:        "mockMessageID",
				}).Return(nil).Times(1)
			},
			SetupClient: func(client *clientmocks.Client, uclient *clientmocks.Client) {
				uclient.On("CreateOrGetChatForUsers", mock.AnythingOfType("[]string")).Return(mockChat, nil).Once()
				uclient.On("GetChat", testutils.GetChatID()).Return(mockChat, nil).Times(1)
				uclient.On("UploadFile", "", "", "mockFile.Name"+"_"+testutils.GetID()+".txt", 1, "mockMimeType", bytes.NewReader([]byte("mockData")), mockChat).Return(nil, errors.New("unable to upload the attachments")).Times(1)
				uclient.On("GetChatMessage", testutils.GetChatID(), "mockParentMessageID").Return(&clientmodels.Message{
					ID:              "mockParentMessageID",
					UserID:          "mockUserID",
					Text:            "mockText",
					UserDisplayName: "mockUserDisplayName",
				}, nil).Once()
				uclient.On("SendChat", testutils.GetChatID(), "<p>mockMessage??????????</p>\n", &clientmodels.Message{
					ID:              "mockParentMessageID",
					UserID:          "mockUserID",
					Text:            "mockText",
					UserDisplayName: "mockUserDisplayName",
				}, ([]*clientmodels.Attachment)(nil), []models.ChatMessageMentionable{}).Return(&clientmodels.Message{
					ID: "mockMessageID",
				}, nil).Times(1)
			},
			SetupMetrics: func(mockmetrics *metricsmocks.Metrics) {
				mockmetrics.On("ObserveFile", metrics.ActionCreated, metrics.ActionSourceMattermost, metrics.DiscardedReasonUnableToUploadFileOnTeams, true).Times(1)
				mockmetrics.On("ObserveMessage", metrics.ActionCreated, metrics.ActionSourceMattermost, true).Times(1)
				mockmetrics.On("ObserveMSGraphClientMethodDuration", "Client.CreateOrGetChatForUsers", "true", mock.AnythingOfType("float64")).Once()
				mockmetrics.On("ObserveMSGraphClientMethodDuration", "Client.GetChat", "true", mock.AnythingOfType("float64")).Once()
				mockmetrics.On("ObserveMSGraphClientMethodDuration", "Client.UploadFile", "false", mock.AnythingOfType("float64")).Once()
				mockmetrics.On("ObserveMSGraphClientMethodDuration", "Client.GetChatMessage", "true", mock.AnythingOfType("float64")).Once()
				mockmetrics.On("ObserveMSGraphClientMethodDuration", "Client.SendChat", "true", mock.AnythingOfType("float64")).Once()
			},
			ExpectedMessage: "mockMessageID",
		},
		{
			Name: "SendChat: Valid",
			SetupAPI: func(api *plugintest.API) {
				api.On("GetFileInfo", testutils.GetID()).Return(testutils.GetFileInfo(), nil).Times(1)
				api.On("GetFile", testutils.GetID()).Return([]byte("mockData"), nil).Times(1)
			},
			SetupStore: func(store *storemocks.Store) {
				store.On("GetPostInfoByMattermostID", "mockRootID").Return(nil, nil).Once()
				store.On("MattermostToTeamsUserID", testutils.GetID()).Return(testutils.GetID(), nil).Times(3)
				store.On("GetTokenForMattermostUser", testutils.GetID()).Return(&oauth2.Token{}, nil).Times(1)
<<<<<<< HEAD
				store.On("LinkPosts", storemodels.PostInfo{
					MattermostID:     testutils.GetID(),
					MSTeamsChannelID: "mockChatID",
=======
				store.On("LinkPosts", (*sql.Tx)(nil), storemodels.PostInfo{
					MattermostID:     testutils.GetID(),
					MSTeamsChannelID: testutils.GetChatID(),
>>>>>>> 1a8dcf67
					MSTeamsID:        "mockMessageID",
				}).Return(nil).Times(1)
			},
			SetupClient: func(client *clientmocks.Client, uclient *clientmocks.Client) {
				uclient.On("CreateOrGetChatForUsers", mock.AnythingOfType("[]string")).Return(mockChat, nil).Times(1)
				uclient.On("GetChat", testutils.GetChatID()).Return(mockChat, nil).Times(1)
				uclient.On("UploadFile", "", "", "mockFile.Name"+"_"+testutils.GetID()+".txt", 1, "mockMimeType", bytes.NewReader([]byte("mockData")), mockChat).Return(&clientmodels.Attachment{
					ID: testutils.GetID(),
				}, nil).Times(1)
				uclient.On("SendChat", testutils.GetChatID(), "<p>mockMessage??????????</p>\n", (*clientmodels.Message)(nil), []*clientmodels.Attachment{{
					ID: testutils.GetID(),
				}}, []models.ChatMessageMentionable{}).Return(&clientmodels.Message{
					ID: "mockMessageID",
				}, nil).Times(1)
			},
			SetupMetrics: func(mockmetrics *metricsmocks.Metrics) {
				mockmetrics.On("ObserveFile", metrics.ActionCreated, metrics.ActionSourceMattermost, "", true).Times(1)
				mockmetrics.On("ObserveMessage", metrics.ActionCreated, metrics.ActionSourceMattermost, true).Times(1)
				mockmetrics.On("ObserveMSGraphClientMethodDuration", "Client.CreateOrGetChatForUsers", "true", mock.AnythingOfType("float64")).Once()
				mockmetrics.On("ObserveMSGraphClientMethodDuration", "Client.GetChat", "true", mock.AnythingOfType("float64")).Once()
				mockmetrics.On("ObserveMSGraphClientMethodDuration", "Client.UploadFile", "true", mock.AnythingOfType("float64")).Once()
				mockmetrics.On("ObserveMSGraphClientMethodDuration", "Client.SendChat", "true", mock.AnythingOfType("float64")).Once()
			},
			ExpectedMessage: "mockMessageID",
		},
	} {
		t.Run(test.Name, func(t *testing.T) {
			assert := assert.New(t)
			p := newTestPlugin(t)
			test.SetupAPI(p.API.(*plugintest.API))
			test.SetupStore(p.store.(*storemocks.Store))
			test.SetupClient(p.msteamsAppClient.(*clientmocks.Client), p.clientBuilderWithToken("", "", "", "", nil, nil).(*clientmocks.Client))
			test.SetupMetrics(p.metricsService.(*metricsmocks.Metrics))
			mockPost := testutils.GetPost(testutils.GetChannelID(), testutils.GetUserID(), time.Now().UnixMicro())
			mockPost.Message = "mockMessage??????????"
			mockPost.RootId = "mockRootID"
			resp, err := p.SendChat(testutils.GetID(), []string{testutils.GetID(), testutils.GetID()}, mockPost)
			if test.ExpectedError != "" {
				assert.Contains(err.Error(), test.ExpectedError)
			} else {
				assert.Nil(err)
			}

			assert.Equal(resp, test.ExpectedMessage)
		})
	}
}

func TestSend(t *testing.T) {
	for _, test := range []struct {
		Name            string
		SetupAPI        func(*plugintest.API)
		SetupStore      func(*storemocks.Store)
		SetupClient     func(*clientmocks.Client, *clientmocks.Client)
		SetupMetrics    func(mockmetrics *metricsmocks.Metrics)
		ExpectedMessage string
		ExpectedError   string
	}{
		{
			Name:     "Send: Unable to get the client",
			SetupAPI: func(api *plugintest.API) {},
			SetupStore: func(store *storemocks.Store) {
				store.On("GetTokenForMattermostUser", testutils.GetID()).Return(nil, nil).Times(1)
				store.On("GetTokenForMattermostUser", "bot-user-id").Return(nil, nil).Times(1)
			},
			SetupClient:   func(client *clientmocks.Client, uclient *clientmocks.Client) {},
			SetupMetrics:  func(mockmetrics *metricsmocks.Metrics) {},
			ExpectedError: "not connected user",
		},
		{
			Name: "Send: Unable to get the file info",
			SetupAPI: func(api *plugintest.API) {
				api.On("LogWarn", "Unable to get file info", "error", mock.Anything).Times(1)
				api.On("GetFileInfo", testutils.GetID()).Return(nil, testutils.GetInternalServerAppError("unable to get file attachment")).Times(1)
			},
			SetupStore: func(store *storemocks.Store) {
				store.On("GetTokenForMattermostUser", testutils.GetID()).Return(&oauth2.Token{}, nil).Times(1)
<<<<<<< HEAD
				store.On("LinkPosts", storemodels.PostInfo{
=======
				store.On("LinkPosts", (*sql.Tx)(nil), storemodels.PostInfo{
>>>>>>> 1a8dcf67
					MattermostID:     testutils.GetID(),
					MSTeamsID:        "mockMessageID",
					MSTeamsChannelID: testutils.GetChannelID(),
				}).Return(nil).Times(1)
			},
			SetupClient: func(client *clientmocks.Client, uclient *clientmocks.Client) {
				uclient.On("SendMessageWithAttachments", testutils.GetID(), testutils.GetChannelID(), "", "<p>mockMessage??????????</p>\n", ([]*clientmodels.Attachment)(nil), []models.ChatMessageMentionable{}).Return(&clientmodels.Message{
					ID: "mockMessageID",
				}, nil).Times(1)
			},
			SetupMetrics: func(mockmetrics *metricsmocks.Metrics) {
				mockmetrics.On("ObserveFile", metrics.ActionCreated, metrics.ActionSourceMattermost, metrics.DiscardedReasonUnableToGetMMData, false).Times(1)
				mockmetrics.On("ObserveMessage", metrics.ActionCreated, metrics.ActionSourceMattermost, false).Times(1)
				mockmetrics.On("ObserveMSGraphClientMethodDuration", "Client.SendMessageWithAttachments", "true", mock.AnythingOfType("float64")).Once()
			},
			ExpectedMessage: "mockMessageID",
		},
		{
			Name: "Send: Unable to get file attachment from Mattermost",
			SetupAPI: func(api *plugintest.API) {
				api.On("LogWarn", "Error in getting file attachment from Mattermost", "error", mock.Anything).Times(1)
				api.On("GetFileInfo", testutils.GetID()).Return(testutils.GetFileInfo(), nil).Times(1)
				api.On("GetFile", testutils.GetID()).Return(nil, testutils.GetInternalServerAppError("unable to get the file attachment from Mattermost")).Times(1)
			},
			SetupStore: func(store *storemocks.Store) {
				store.On("GetTokenForMattermostUser", testutils.GetID()).Return(&oauth2.Token{}, nil).Times(1)
<<<<<<< HEAD
				store.On("LinkPosts", storemodels.PostInfo{
=======
				store.On("LinkPosts", (*sql.Tx)(nil), storemodels.PostInfo{
>>>>>>> 1a8dcf67
					MattermostID:     testutils.GetID(),
					MSTeamsID:        "mockMessageID",
					MSTeamsChannelID: testutils.GetChannelID(),
				}).Return(nil).Times(1)
			},
			SetupClient: func(client *clientmocks.Client, uclient *clientmocks.Client) {
				uclient.On("SendMessageWithAttachments", testutils.GetID(), testutils.GetChannelID(), "", "<p>mockMessage??????????</p>\n", ([]*clientmodels.Attachment)(nil), []models.ChatMessageMentionable{}).Return(&clientmodels.Message{
					ID: "mockMessageID",
				}, nil).Times(1)
			},
			SetupMetrics: func(mockmetrics *metricsmocks.Metrics) {
				mockmetrics.On("ObserveFile", metrics.ActionCreated, metrics.ActionSourceMattermost, metrics.DiscardedReasonUnableToGetMMData, false).Times(1)
				mockmetrics.On("ObserveMessage", metrics.ActionCreated, metrics.ActionSourceMattermost, false).Times(1)
				mockmetrics.On("ObserveMSGraphClientMethodDuration", "Client.SendMessageWithAttachments", "true", mock.AnythingOfType("float64")).Once()
			},
			ExpectedMessage: "mockMessageID",
		},
		{
			Name: "Send: Unable to send message with attachments",
			SetupAPI: func(api *plugintest.API) {
				api.On("LogError", "Error creating post on MS Teams", "error", "unable to send message with attachments").Times(1)
				api.On("GetFileInfo", testutils.GetID()).Return(testutils.GetFileInfo(), nil).Times(1)
				api.On("GetFile", testutils.GetID()).Return([]byte("mockData"), nil).Times(1)
			},
			SetupStore: func(store *storemocks.Store) {
				store.On("GetTokenForMattermostUser", testutils.GetID()).Return(&oauth2.Token{}, nil).Times(1)
			},
			SetupClient: func(client *clientmocks.Client, uclient *clientmocks.Client) {
				uclient.On("UploadFile", testutils.GetID(), testutils.GetChannelID(), "mockFile.Name"+"_"+testutils.GetID()+".txt", 1, "mockMimeType", bytes.NewReader([]byte("mockData")), (*clientmodels.Chat)(nil)).Return(&clientmodels.Attachment{
					ID: testutils.GetID(),
				}, nil).Times(1)
				uclient.On("SendMessageWithAttachments", testutils.GetID(), testutils.GetChannelID(), "", "<p>mockMessage??????????</p>\n", []*clientmodels.Attachment{
					{
						ID: testutils.GetID(),
					},
				}, []models.ChatMessageMentionable{}).Return(nil, errors.New("unable to send message with attachments")).Times(1)
			},
			SetupMetrics: func(mockmetrics *metricsmocks.Metrics) {
				mockmetrics.On("ObserveFile", metrics.ActionCreated, metrics.ActionSourceMattermost, "", false).Times(1)
				mockmetrics.On("ObserveMessage", metrics.ActionCreated, metrics.ActionSourceMattermost, false).Times(1)
				mockmetrics.On("ObserveMSGraphClientMethodDuration", "Client.UploadFile", "true", mock.AnythingOfType("float64")).Once()
				mockmetrics.On("ObserveMSGraphClientMethodDuration", "Client.SendMessageWithAttachments", "false", mock.AnythingOfType("float64")).Once()
			},
			ExpectedError: "unable to send message with attachments",
		},
		{
			Name: "Send: Able to send message with attachments but unable to store posts",
			SetupAPI: func(api *plugintest.API) {
				api.On("LogWarn", "Error updating the msteams/mattermost post link metadata", "error", mock.Anything).Times(1)
				api.On("GetFileInfo", testutils.GetID()).Return(testutils.GetFileInfo(), nil).Times(1)
				api.On("GetFile", testutils.GetID()).Return([]byte("mockData"), nil).Times(1)
			},
			SetupStore: func(store *storemocks.Store) {
				store.On("GetTokenForMattermostUser", testutils.GetID()).Return(&oauth2.Token{}, nil).Times(1)
<<<<<<< HEAD
				store.On("LinkPosts", storemodels.PostInfo{
=======
				store.On("LinkPosts", (*sql.Tx)(nil), storemodels.PostInfo{
>>>>>>> 1a8dcf67
					MattermostID:     testutils.GetID(),
					MSTeamsID:        "mockMessageID",
					MSTeamsChannelID: testutils.GetChannelID(),
				}).Return(errors.New("unable to store posts")).Times(1)
			},
			SetupClient: func(client *clientmocks.Client, uclient *clientmocks.Client) {
				uclient.On("UploadFile", testutils.GetID(), testutils.GetChannelID(), "mockFile.Name"+"_"+testutils.GetID()+".txt", 1, "mockMimeType", bytes.NewReader([]byte("mockData")), (*clientmodels.Chat)(nil)).Return(&clientmodels.Attachment{
					ID: testutils.GetID(),
				}, nil).Times(1)
				uclient.On("SendMessageWithAttachments", testutils.GetID(), testutils.GetChannelID(), "", "<p>mockMessage??????????</p>\n", []*clientmodels.Attachment{
					{
						ID: testutils.GetID(),
					},
				}, []models.ChatMessageMentionable{}).Return(&clientmodels.Message{
					ID: "mockMessageID",
				}, nil).Times(1)
			},
			SetupMetrics: func(mockmetrics *metricsmocks.Metrics) {
				mockmetrics.On("ObserveFile", metrics.ActionCreated, metrics.ActionSourceMattermost, "", false).Times(1)
				mockmetrics.On("ObserveMessage", metrics.ActionCreated, metrics.ActionSourceMattermost, false).Times(1)
				mockmetrics.On("ObserveMSGraphClientMethodDuration", "Client.UploadFile", "true", mock.AnythingOfType("float64")).Once()
				mockmetrics.On("ObserveMSGraphClientMethodDuration", "Client.SendMessageWithAttachments", "true", mock.AnythingOfType("float64")).Once()
			},
			ExpectedMessage: "mockMessageID",
		},
		{
			Name: "Send: Able to send message with attachments with no error",
			SetupAPI: func(api *plugintest.API) {
				api.On("GetFileInfo", testutils.GetID()).Return(testutils.GetFileInfo(), nil).Times(1)
				api.On("GetFile", testutils.GetID()).Return([]byte("mockData"), nil).Times(1)
			},
			SetupStore: func(store *storemocks.Store) {
				store.On("GetTokenForMattermostUser", testutils.GetID()).Return(&oauth2.Token{}, nil).Times(1)
<<<<<<< HEAD
				store.On("LinkPosts", storemodels.PostInfo{
=======
				store.On("LinkPosts", (*sql.Tx)(nil), storemodels.PostInfo{
>>>>>>> 1a8dcf67
					MattermostID:     testutils.GetID(),
					MSTeamsID:        "mockMessageID",
					MSTeamsChannelID: testutils.GetChannelID(),
				}).Return(nil).Times(1)
			},
			SetupClient: func(client *clientmocks.Client, uclient *clientmocks.Client) {
				uclient.On("UploadFile", testutils.GetID(), testutils.GetChannelID(), "mockFile.Name"+"_"+testutils.GetID()+".txt", 1, "mockMimeType", bytes.NewReader([]byte("mockData")), (*clientmodels.Chat)(nil)).Return(&clientmodels.Attachment{
					ID: testutils.GetID(),
				}, nil).Times(1)
				uclient.On("SendMessageWithAttachments", testutils.GetID(), testutils.GetChannelID(), "", "<p>mockMessage??????????</p>\n", []*clientmodels.Attachment{
					{
						ID: testutils.GetID(),
					},
				}, []models.ChatMessageMentionable{}).Return(&clientmodels.Message{
					ID: "mockMessageID",
				}, nil).Times(1)
			},
			SetupMetrics: func(mockmetrics *metricsmocks.Metrics) {
				mockmetrics.On("ObserveFile", metrics.ActionCreated, metrics.ActionSourceMattermost, "", false).Times(1)
				mockmetrics.On("ObserveMessage", metrics.ActionCreated, metrics.ActionSourceMattermost, false).Times(1)
				mockmetrics.On("ObserveMSGraphClientMethodDuration", "Client.UploadFile", "true", mock.AnythingOfType("float64")).Once()
				mockmetrics.On("ObserveMSGraphClientMethodDuration", "Client.SendMessageWithAttachments", "true", mock.AnythingOfType("float64")).Once()
			},
			ExpectedMessage: "mockMessageID",
		},
	} {
		t.Run(test.Name, func(t *testing.T) {
			assert := assert.New(t)
			p := newTestPlugin(t)
			test.SetupAPI(p.API.(*plugintest.API))
			test.SetupStore(p.store.(*storemocks.Store))
			test.SetupClient(p.msteamsAppClient.(*clientmocks.Client), p.clientBuilderWithToken("", "", "", "", nil, nil).(*clientmocks.Client))
			test.SetupMetrics(p.metricsService.(*metricsmocks.Metrics))
			mockPost := testutils.GetPost(testutils.GetChannelID(), testutils.GetUserID(), time.Now().UnixMicro())
			mockPost.Message = "mockMessage??????????"
			resp, err := p.Send(testutils.GetID(), testutils.GetChannelID(), testutils.GetUser(model.SystemAdminRoleId, "test@test.com"), mockPost)
			if test.ExpectedError != "" {
				assert.Contains(err.Error(), test.ExpectedError)
			} else {
				assert.Nil(err)
			}

			assert.Equal(resp, test.ExpectedMessage)
		})
	}
}

func TestDelete(t *testing.T) {
	for _, test := range []struct {
		Name          string
		SetupAPI      func(*plugintest.API)
		SetupStore    func(*storemocks.Store)
		SetupClient   func(*clientmocks.Client, *clientmocks.Client)
		SetupMetrics  func(mockmetrics *metricsmocks.Metrics)
		ExpectedError string
	}{
		{
			Name:     "Delete: Unable to get the client",
			SetupAPI: func(api *plugintest.API) {},
			SetupStore: func(store *storemocks.Store) {
				store.On("MattermostToTeamsUserID", testutils.GetID()).Return(testutils.GetID(), nil).Times(3)
				store.On("GetTokenForMattermostUser", testutils.GetID()).Return(nil, nil).Times(1)
				store.On("GetTokenForMattermostUser", "bot-user-id").Return(nil, nil).Times(1)
			},
			SetupClient:   func(client *clientmocks.Client, uclient *clientmocks.Client) {},
			SetupMetrics:  func(mockmetrics *metricsmocks.Metrics) {},
			ExpectedError: "not connected user",
		},
		{
			Name: "Delete: Unable to get the post info",
			SetupAPI: func(api *plugintest.API) {
				api.On("LogError", "Error getting post info", "error", mock.Anything)
			},
			SetupStore: func(store *storemocks.Store) {
				store.On("GetTokenForMattermostUser", testutils.GetID()).Return(&oauth2.Token{}, nil).Times(1)
				store.On("GetPostInfoByMattermostID", testutils.GetID()).Return(nil, testutils.GetInternalServerAppError("unable to get the post info")).Times(1)
			},
			SetupClient:   func(client *clientmocks.Client, uclient *clientmocks.Client) {},
			SetupMetrics:  func(metrics *metricsmocks.Metrics) {},
			ExpectedError: "unable to get the post info",
		},
		{
			Name: "Delete: Post info is nil",
			SetupAPI: func(api *plugintest.API) {
				api.On("LogError", "Error deleting post, post not found.")
			},
			SetupStore: func(store *storemocks.Store) {
				store.On("GetTokenForMattermostUser", testutils.GetID()).Return(&oauth2.Token{}, nil).Times(1)
				store.On("GetPostInfoByMattermostID", testutils.GetID()).Return(nil, nil).Times(1)
			},
			SetupClient:   func(client *clientmocks.Client, uclient *clientmocks.Client) {},
			SetupMetrics:  func(metrics *metricsmocks.Metrics) {},
			ExpectedError: "post not found",
		},
		{
			Name: "Delete: Unable to delete the message",
			SetupAPI: func(api *plugintest.API) {
				api.On("LogError", "Error deleting post from MS Teams", "error", errors.New("unable to delete the message"))
			},
			SetupStore: func(store *storemocks.Store) {
				store.On("GetTokenForMattermostUser", testutils.GetID()).Return(&oauth2.Token{}, nil).Times(1)
				store.On("GetPostInfoByMattermostID", testutils.GetID()).Return(&storemodels.PostInfo{
					MattermostID: testutils.GetID(),
					MSTeamsID:    "mockMSTeamsID",
				}, nil).Times(1)
			},
			SetupClient: func(client *clientmocks.Client, uclient *clientmocks.Client) {
				uclient.On("DeleteMessage", "mockTeamsTeamID", testutils.GetChannelID(), "", "mockMSTeamsID").Return(errors.New("unable to delete the message")).Times(1)
			},
			SetupMetrics: func(metrics *metricsmocks.Metrics) {
				metrics.On("ObserveMSGraphClientMethodDuration", "Client.DeleteMessage", "false", mock.AnythingOfType("float64")).Once()
			},
			ExpectedError: "unable to delete the message",
		},
		{
			Name:     "Delete: Valid",
			SetupAPI: func(api *plugintest.API) {},
			SetupStore: func(store *storemocks.Store) {
				store.On("GetTokenForMattermostUser", testutils.GetID()).Return(&oauth2.Token{}, nil).Times(1)
				store.On("GetPostInfoByMattermostID", testutils.GetID()).Return(&storemodels.PostInfo{
					MattermostID: testutils.GetID(),
					MSTeamsID:    "mockMSTeamsID",
				}, nil).Times(1)
			},
			SetupClient: func(client *clientmocks.Client, uclient *clientmocks.Client) {
				uclient.On("DeleteMessage", "mockTeamsTeamID", testutils.GetChannelID(), "", "mockMSTeamsID").Return(nil).Times(1)
			},
			SetupMetrics: func(mockmetrics *metricsmocks.Metrics) {
				mockmetrics.On("ObserveMessage", metrics.ActionDeleted, metrics.ActionSourceMattermost, false).Times(1)
				mockmetrics.On("ObserveMSGraphClientMethodDuration", "Client.DeleteMessage", "true", mock.AnythingOfType("float64")).Once()
			},
		},
	} {
		t.Run(test.Name, func(t *testing.T) {
			assert := assert.New(t)
			p := newTestPlugin(t)
			test.SetupAPI(p.API.(*plugintest.API))
			test.SetupStore(p.store.(*storemocks.Store))
			test.SetupClient(p.msteamsAppClient.(*clientmocks.Client), p.clientBuilderWithToken("", "", "", "", nil, nil).(*clientmocks.Client))
			test.SetupMetrics(p.metricsService.(*metricsmocks.Metrics))
			err := p.Delete("mockTeamsTeamID", testutils.GetChannelID(), testutils.GetUser(model.SystemAdminRoleId, "test@test.com"), testutils.GetPost(testutils.GetChannelID(), testutils.GetUserID(), time.Now().UnixMicro()))
			if test.ExpectedError != "" {
				assert.Contains(err.Error(), test.ExpectedError)
			} else {
				assert.Nil(err)
			}
		})
	}
}

func TestDeleteChat(t *testing.T) {
	for _, test := range []struct {
		Name          string
		SetupAPI      func(*plugintest.API)
		SetupStore    func(*storemocks.Store)
		SetupClient   func(*clientmocks.Client, *clientmocks.Client)
		SetupMetrics  func(mockmetrics *metricsmocks.Metrics)
		ExpectedError string
	}{
		{
			Name:     "DeleteChat: Unable to get the client",
			SetupAPI: func(api *plugintest.API) {},
			SetupStore: func(store *storemocks.Store) {
				store.On("MattermostToTeamsUserID", testutils.GetID()).Return(testutils.GetID(), nil).Times(3)
				store.On("GetTokenForMattermostUser", testutils.GetID()).Return(nil, nil).Times(1)
				store.On("GetTokenForMattermostUser", "bot-user-id").Return(nil, nil).Times(1)
				store.On("GetDMAndGMChannelPromptTime", testutils.GetChannelID(), testutils.GetID()).Return(time.Now().Add(time.Hour*2), nil).Once()
			},
			SetupClient:   func(client *clientmocks.Client, uclient *clientmocks.Client) {},
			SetupMetrics:  func(mockmetrics *metricsmocks.Metrics) {},
			ExpectedError: "not connected user",
		},
		{
			Name: "DeleteChat: Unable to get the post info",
			SetupAPI: func(api *plugintest.API) {
				api.On("LogError", "Error getting post info", "error", mock.Anything)
			},
			SetupStore: func(store *storemocks.Store) {
				store.On("GetTokenForMattermostUser", testutils.GetID()).Return(&oauth2.Token{}, nil).Times(1)
				store.On("GetPostInfoByMattermostID", testutils.GetID()).Return(nil, testutils.GetInternalServerAppError("unable to get the post info")).Times(1)
			},
			SetupClient:   func(client *clientmocks.Client, uclient *clientmocks.Client) {},
			SetupMetrics:  func(mockmetrics *metricsmocks.Metrics) {},
			ExpectedError: "unable to get the post info",
		},
		{
			Name: "DeleteChat: Post info is nil",
			SetupAPI: func(api *plugintest.API) {
				api.On("LogError", "Error deleting post, post not found.")
			},
			SetupStore: func(store *storemocks.Store) {
				store.On("GetTokenForMattermostUser", testutils.GetID()).Return(&oauth2.Token{}, nil).Times(1)
				store.On("GetPostInfoByMattermostID", testutils.GetID()).Return(nil, nil).Times(1)
			},
			SetupClient:   func(client *clientmocks.Client, uclient *clientmocks.Client) {},
			SetupMetrics:  func(mockmetrics *metricsmocks.Metrics) {},
			ExpectedError: "post not found",
		},
		{
			Name: "DeleteChat: Unable to delete the message",
			SetupAPI: func(api *plugintest.API) {
				api.On("LogError", "Error deleting post from MS Teams", "error", errors.New("unable to delete the message"))
			},
			SetupStore: func(store *storemocks.Store) {
				store.On("GetTokenForMattermostUser", testutils.GetID()).Return(&oauth2.Token{}, nil).Times(1)
				store.On("GetPostInfoByMattermostID", testutils.GetID()).Return(&storemodels.PostInfo{
					MattermostID: testutils.GetID(),
					MSTeamsID:    "mockMSTeamsID",
				}, nil).Times(1)
			},
			SetupClient: func(client *clientmocks.Client, uclient *clientmocks.Client) {
				uclient.On("DeleteChatMessage", "mockChatID", "mockMSTeamsID").Return(errors.New("unable to delete the message")).Times(1)
			},
			SetupMetrics: func(metrics *metricsmocks.Metrics) {
				metrics.On("ObserveMSGraphClientMethodDuration", "Client.DeleteChatMessage", "false", mock.AnythingOfType("float64")).Once()
			},
			ExpectedError: "unable to delete the message",
		},
		{
			Name:     "DeleteChat: Valid",
			SetupAPI: func(api *plugintest.API) {},
			SetupStore: func(store *storemocks.Store) {
				store.On("GetTokenForMattermostUser", testutils.GetID()).Return(&oauth2.Token{}, nil).Times(1)
				store.On("GetPostInfoByMattermostID", testutils.GetID()).Return(&storemodels.PostInfo{
					MattermostID: testutils.GetID(),
					MSTeamsID:    "mockMSTeamsID",
				}, nil).Times(1)
			},
			SetupClient: func(client *clientmocks.Client, uclient *clientmocks.Client) {
				uclient.On("DeleteChatMessage", "mockChatID", "mockMSTeamsID").Return(nil).Times(1)
			},
			SetupMetrics: func(mockmetrics *metricsmocks.Metrics) {
				mockmetrics.On("ObserveMessage", metrics.ActionDeleted, metrics.ActionSourceMattermost, true).Times(1)
				mockmetrics.On("ObserveMSGraphClientMethodDuration", "Client.DeleteChatMessage", "true", mock.AnythingOfType("float64")).Once()
			},
		},
	} {
		t.Run(test.Name, func(t *testing.T) {
			assert := assert.New(t)
			p := newTestPlugin(t)
			test.SetupAPI(p.API.(*plugintest.API))
			test.SetupStore(p.store.(*storemocks.Store))
			test.SetupClient(p.msteamsAppClient.(*clientmocks.Client), p.clientBuilderWithToken("", "", "", "", nil, nil).(*clientmocks.Client))
			test.SetupMetrics(p.metricsService.(*metricsmocks.Metrics))
			err := p.DeleteChat("mockChatID", testutils.GetUser(model.SystemAdminRoleId, "test@test.com"), testutils.GetPost(testutils.GetChannelID(), testutils.GetUserID(), time.Now().UnixMicro()))
			if test.ExpectedError != "" {
				assert.Contains(err.Error(), test.ExpectedError)
			} else {
				assert.Nil(err)
			}
		})
	}
}

func TestUpdate(t *testing.T) {
	mockChannelMessage := &clientmodels.Message{
		ID:        "mockMSTeamsID",
		TeamID:    "mockTeamsTeamID",
		ChannelID: testutils.GetChannelID(),
	}
	for _, test := range []struct {
		Name           string
		SetupAPI       func(*plugintest.API)
		SetupStore     func(*storemocks.Store)
		SetupClient    func(*clientmocks.Client, *clientmocks.Client)
		SetupMetrics   func(mockmetrics *metricsmocks.Metrics)
		ExpectedError  string
		UpdateRequired bool
	}{
		{
			Name:     "Update: Unable to get the client",
			SetupAPI: func(api *plugintest.API) {},
			SetupStore: func(store *storemocks.Store) {
				store.On("GetTokenForMattermostUser", testutils.GetID()).Return(nil, nil).Times(1)
				store.On("GetTokenForMattermostUser", "bot-user-id").Return(nil, nil).Times(1)
			},
			SetupClient:   func(client *clientmocks.Client, uclient *clientmocks.Client) {},
			SetupMetrics:  func(mockmetrics *metricsmocks.Metrics) {},
			ExpectedError: "not connected user",
		},
		{
			Name: "Update: Unable to get the post info",
			SetupAPI: func(api *plugintest.API) {
				api.On("LogError", "Error getting post info", "error", mock.Anything)
			},
			SetupStore: func(store *storemocks.Store) {
				store.On("GetTokenForMattermostUser", testutils.GetID()).Return(&oauth2.Token{}, nil).Times(1)
				store.On("GetPostInfoByMattermostID", testutils.GetID()).Return(nil, testutils.GetInternalServerAppError("unable to get the post info")).Times(1)
			},
			SetupClient:   func(client *clientmocks.Client, uclient *clientmocks.Client) {},
			SetupMetrics:  func(mockmetrics *metricsmocks.Metrics) {},
			ExpectedError: "unable to get the post info",
		},
		{
			Name: "Update: Post info is nil",
			SetupAPI: func(api *plugintest.API) {
				api.On("LogError", "Error updating post, post not found.")
			},
			SetupStore: func(store *storemocks.Store) {
				store.On("GetTokenForMattermostUser", testutils.GetID()).Return(&oauth2.Token{}, nil).Times(1)
				store.On("GetPostInfoByMattermostID", testutils.GetID()).Return(nil, nil).Times(1)
			},
			SetupClient:   func(client *clientmocks.Client, uclient *clientmocks.Client) {},
			SetupMetrics:  func(mockmetrics *metricsmocks.Metrics) {},
			ExpectedError: "post not found",
		},
		{
			Name:     "Update: Unable to begin database transaction",
			SetupAPI: func(api *plugintest.API) {},
			SetupStore: func(store *storemocks.Store) {
				store.On("GetTokenForMattermostUser", testutils.GetID()).Return(&oauth2.Token{}, nil).Times(1)
				store.On("GetPostInfoByMattermostID", testutils.GetID()).Return(&storemodels.PostInfo{
					MattermostID: testutils.GetID(),
					MSTeamsID:    "mockMSTeamsID",
				}, nil).Times(1)
				store.On("BeginTx").Return(&sql.Tx{}, errors.New("unable to begin database transaction")).Times(1)
			},
			SetupClient:    func(client *clientmocks.Client, uclient *clientmocks.Client) {},
			SetupMetrics:   func(mockmetrics *metricsmocks.Metrics) {},
			ExpectedError:  "unable to begin database transaction",
			UpdateRequired: true,
		},
		{
			Name: "Update: Unable to update the message",
			SetupAPI: func(api *plugintest.API) {
				api.On("LogWarn", "Error updating the post on MS Teams", "error", errors.New("unable to update the message"))
			},
			SetupStore: func(store *storemocks.Store) {
				store.On("GetTokenForMattermostUser", testutils.GetID()).Return(&oauth2.Token{}, nil).Times(1)
				store.On("GetPostInfoByMattermostID", testutils.GetID()).Return(&storemodels.PostInfo{
					MattermostID: testutils.GetID(),
					MSTeamsID:    "mockMSTeamsID",
				}, nil).Times(1)
				store.On("BeginTx").Return(&sql.Tx{}, nil).Times(1)
				store.On("LockPostByMMPostID", &sql.Tx{}, testutils.GetID()).Return(nil).Times(1)
				store.On("RollbackTx", &sql.Tx{}).Return(nil).Times(1)
			},
			SetupClient: func(client *clientmocks.Client, uclient *clientmocks.Client) {
				uclient.On("UpdateMessage", "mockTeamsTeamID", testutils.GetChannelID(), "", "mockMSTeamsID", "<p>mockMessage??????????</p>\n", []models.ChatMessageMentionable{}).Return(nil, errors.New("unable to update the message")).Times(1)
			},
			SetupMetrics: func(metrics *metricsmocks.Metrics) {
				metrics.On("ObserveMSGraphClientMethodDuration", "Client.UpdateMessage", "false", mock.AnythingOfType("float64")).Once()
			},
			ExpectedError:  "unable to update the message",
			UpdateRequired: true,
		},
		{
			Name: "Update: Unable to update the message and rollback database transaction",
			SetupAPI: func(api *plugintest.API) {
				api.On("LogWarn", "Error updating the post on MS Teams", "error", errors.New("unable to update the message")).Return(nil).Times(1)
				api.On("LogWarn", "Unable to rollback database transaction", "error", "unable to rollback database transaction").Return(nil).Times(1)
			},
			SetupStore: func(store *storemocks.Store) {
				store.On("GetTokenForMattermostUser", testutils.GetID()).Return(&oauth2.Token{}, nil).Times(1)
				store.On("GetPostInfoByMattermostID", testutils.GetID()).Return(&storemodels.PostInfo{
					MattermostID: testutils.GetID(),
					MSTeamsID:    "mockMSTeamsID",
				}, nil).Times(1)
				store.On("BeginTx").Return(&sql.Tx{}, nil).Times(1)
				store.On("LockPostByMMPostID", &sql.Tx{}, testutils.GetID()).Return(nil).Times(1)
				store.On("RollbackTx", &sql.Tx{}).Return(errors.New("unable to rollback database transaction")).Times(1)
			},
			SetupClient: func(client *clientmocks.Client, uclient *clientmocks.Client) {
				uclient.On("UpdateMessage", "mockTeamsTeamID", testutils.GetChannelID(), "", "mockMSTeamsID", "<p>mockMessage??????????</p>\n", []models.ChatMessageMentionable{}).Return(nil, errors.New("unable to update the message")).Times(1)
			},
			SetupMetrics: func(metrics *metricsmocks.Metrics) {
				metrics.On("ObserveMSGraphClientMethodDuration", "Client.UpdateMessage", "false", mock.AnythingOfType("float64")).Once()
			},
			ExpectedError:  "unable to update the message",
			UpdateRequired: true,
		},
		{
			Name: "Update: Update not required on MS Teams",
			SetupAPI: func(api *plugintest.API) {
				api.On("LogWarn", "Error in getting the message from MS Teams", "error", errors.New("unable to get the updated message"))
			},
			SetupStore: func(store *storemocks.Store) {
				store.On("GetTokenForMattermostUser", testutils.GetID()).Return(&oauth2.Token{}, nil).Times(1)
				store.On("GetPostInfoByMattermostID", testutils.GetID()).Return(&storemodels.PostInfo{
					MattermostID: testutils.GetID(),
					MSTeamsID:    "mockMSTeamsID",
				}, nil).Times(1)
				store.On("BeginTx").Return(&sql.Tx{}, nil).Times(1)
				store.On("LockPostByMMPostID", &sql.Tx{}, testutils.GetID()).Return(nil).Times(1)
				store.On("LinkPosts", &sql.Tx{}, storemodels.PostInfo{
					MattermostID:     testutils.GetID(),
					MSTeamsChannelID: testutils.GetChannelID(),
					MSTeamsID:        "mockMSTeamsID",
				}).Return(nil).Times(1)
				store.On("CommitTx", &sql.Tx{}).Return(nil).Times(1)
			},
			SetupClient: func(client *clientmocks.Client, uclient *clientmocks.Client) {
				uclient.On("GetMessage", "mockTeamsTeamID", testutils.GetChannelID(), "mockMSTeamsID").Return(mockChannelMessage, nil).Times(1)
			},
			SetupMetrics: func(metrics *metricsmocks.Metrics) {
				metrics.On("ObserveMSGraphClientMethodDuration", "Client.GetMessage", "true", mock.AnythingOfType("float64")).Once()
			},
		},
		{
			Name: "Update: Unable to store the link posts",
			SetupAPI: func(api *plugintest.API) {
				api.On("LogWarn", "Error updating the msteams/mattermost post link metadata", "error", mock.Anything)
			},
			SetupStore: func(store *storemocks.Store) {
				store.On("GetTokenForMattermostUser", testutils.GetID()).Return(&oauth2.Token{}, nil).Times(1)
				store.On("GetPostInfoByMattermostID", testutils.GetID()).Return(&storemodels.PostInfo{
					MattermostID: testutils.GetID(),
					MSTeamsID:    "mockMSTeamsID",
				}, nil).Times(1)
<<<<<<< HEAD
				store.On("LinkPosts", storemodels.PostInfo{
=======
				store.On("BeginTx").Return(&sql.Tx{}, nil).Times(1)
				store.On("LockPostByMMPostID", &sql.Tx{}, testutils.GetID()).Return(nil).Times(1)
				store.On("LinkPosts", &sql.Tx{}, storemodels.PostInfo{
>>>>>>> 1a8dcf67
					MattermostID:     testutils.GetID(),
					MSTeamsChannelID: testutils.GetChannelID(),
					MSTeamsID:        "mockMSTeamsID",
				}).Return(errors.New("unable to store the link posts")).Times(1)
				store.On("RollbackTx", &sql.Tx{}).Return(nil).Times(1)
			},
			SetupClient: func(client *clientmocks.Client, uclient *clientmocks.Client) {
				uclient.On("UpdateMessage", "mockTeamsTeamID", testutils.GetChannelID(), "", "mockMSTeamsID", "<p>mockMessage??????????</p>\n", []models.ChatMessageMentionable{}).Return(mockChannelMessage, nil).Times(1)
			},
			SetupMetrics: func(mockmetrics *metricsmocks.Metrics) {
				mockmetrics.On("ObserveMessage", metrics.ActionUpdated, metrics.ActionSourceMattermost, false).Times(1)
				mockmetrics.On("ObserveMSGraphClientMethodDuration", "Client.UpdateMessage", "true", mock.AnythingOfType("float64")).Once()
			},
			UpdateRequired: true,
		},
		{
			Name: "Update: Unable to commit database transaction",
			SetupAPI: func(api *plugintest.API) {
				api.On("LogWarn", "Unable to commit database transaction", "error", "unable to commit database transaction").Return(nil).Times(1)
			},
			SetupStore: func(store *storemocks.Store) {
				store.On("GetTokenForMattermostUser", testutils.GetID()).Return(&oauth2.Token{}, nil).Times(1)
				store.On("GetPostInfoByMattermostID", testutils.GetID()).Return(&storemodels.PostInfo{
					MattermostID: testutils.GetID(),
					MSTeamsID:    "mockMSTeamsID",
				}, nil).Times(1)
<<<<<<< HEAD
				store.On("LinkPosts", storemodels.PostInfo{
=======
				store.On("BeginTx").Return(&sql.Tx{}, nil).Times(1)
				store.On("LockPostByMMPostID", &sql.Tx{}, testutils.GetID()).Return(nil).Times(1)
				store.On("LinkPosts", &sql.Tx{}, storemodels.PostInfo{
>>>>>>> 1a8dcf67
					MattermostID:     testutils.GetID(),
					MSTeamsChannelID: testutils.GetChannelID(),
					MSTeamsID:        "mockMSTeamsID",
				}).Return(nil).Times(1)
				store.On("CommitTx", &sql.Tx{}).Return(errors.New("unable to commit database transaction")).Times(1)
			},
			SetupClient: func(client *clientmocks.Client, uclient *clientmocks.Client) {
				uclient.On("UpdateMessage", "mockTeamsTeamID", testutils.GetChannelID(), "", "mockMSTeamsID", "<p>mockMessage??????????</p>\n", []models.ChatMessageMentionable{}).Return(mockChannelMessage, nil).Times(1)
			},
			SetupMetrics: func(mockmetrics *metricsmocks.Metrics) {
				mockmetrics.On("ObserveMessage", metrics.ActionUpdated, metrics.ActionSourceMattermost, false).Times(1)
				mockmetrics.On("ObserveMSGraphClientMethodDuration", "Client.UpdateMessage", "true", mock.AnythingOfType("float64")).Once()
			},
			UpdateRequired: true,
		},
		{
			Name:     "Update: Valid",
			SetupAPI: func(api *plugintest.API) {},
			SetupStore: func(store *storemocks.Store) {
				store.On("GetTokenForMattermostUser", testutils.GetID()).Return(&oauth2.Token{}, nil).Times(1)
				store.On("GetPostInfoByMattermostID", testutils.GetID()).Return(&storemodels.PostInfo{
					MattermostID: testutils.GetID(),
					MSTeamsID:    "mockMSTeamsID",
				}, nil).Times(1)
				store.On("BeginTx").Return(&sql.Tx{}, nil).Times(1)
				store.On("LockPostByMMPostID", &sql.Tx{}, testutils.GetID()).Return(nil).Times(1)
				store.On("LinkPosts", &sql.Tx{}, storemodels.PostInfo{
					MattermostID:     testutils.GetID(),
					MSTeamsChannelID: testutils.GetChannelID(),
					MSTeamsID:        "mockMSTeamsID",
				}).Return(nil).Times(1)
				store.On("CommitTx", &sql.Tx{}).Return(nil).Times(1)
			},
			SetupClient: func(client *clientmocks.Client, uclient *clientmocks.Client) {
				uclient.On("UpdateMessage", "mockTeamsTeamID", testutils.GetChannelID(), "", "mockMSTeamsID", "<p>mockMessage??????????</p>\n", []models.ChatMessageMentionable{}).Return(mockChannelMessage, nil).Times(1)
			},
			SetupMetrics: func(mockmetrics *metricsmocks.Metrics) {
				mockmetrics.On("ObserveMessage", metrics.ActionUpdated, metrics.ActionSourceMattermost, false).Times(1)
				mockmetrics.On("ObserveMSGraphClientMethodDuration", "Client.UpdateMessage", "true", mock.AnythingOfType("float64")).Once()
			},
			UpdateRequired: true,
		},
	} {
		t.Run(test.Name, func(t *testing.T) {
			assert := assert.New(t)
			p := newTestPlugin(t)
			test.SetupAPI(p.API.(*plugintest.API))
			test.SetupStore(p.store.(*storemocks.Store))
			test.SetupClient(p.msteamsAppClient.(*clientmocks.Client), p.clientBuilderWithToken("", "", "", "", nil, nil).(*clientmocks.Client))
			test.SetupMetrics(p.metricsService.(*metricsmocks.Metrics))
			mockPost := testutils.GetPost(testutils.GetChannelID(), testutils.GetUserID(), time.Now().UnixMicro())
			mockPost.Message = "mockMessage??????????"
			err := p.Update("mockTeamsTeamID", testutils.GetChannelID(), testutils.GetUser(model.ChannelAdminRoleId, "test@test.com"), mockPost, testutils.GetPost(testutils.GetChannelID(), testutils.GetUserID(), time.Now().UnixMicro()), test.UpdateRequired)
			if test.ExpectedError != "" {
				assert.Contains(err.Error(), test.ExpectedError)
			} else {
				assert.Nil(err)
			}
		})
	}
}

func TestUpdateChat(t *testing.T) {
	mockChatMessage := &clientmodels.Message{
		ID:     "mockChatID",
		ChatID: "mockTeamsTeamID",
	}
	for _, test := range []struct {
		Name           string
		SetupAPI       func(*plugintest.API)
		SetupStore     func(*storemocks.Store)
		SetupClient    func(*clientmocks.Client, *clientmocks.Client)
		SetupMetrics   func(mockmetrics *metricsmocks.Metrics)
		ExpectedError  string
		UpdateRequired bool
	}{
		{
			Name: "UpdateChat: Unable to get the post info",
			SetupAPI: func(api *plugintest.API) {
				api.On("LogError", "Error getting post info", "error", mock.Anything)
			},
			SetupStore: func(store *storemocks.Store) {
				store.On("GetPostInfoByMattermostID", testutils.GetID()).Return(nil, testutils.GetInternalServerAppError("unable to get the post info")).Times(1)
			},
			SetupClient:   func(client *clientmocks.Client, uclient *clientmocks.Client) {},
			SetupMetrics:  func(mockmetrics *metricsmocks.Metrics) {},
			ExpectedError: "unable to get the post info",
		},
		{
			Name: "UpdateChat: Post info is nil",
			SetupAPI: func(api *plugintest.API) {
				api.On("LogError", "Error updating post, post not found.")
			},
			SetupStore: func(store *storemocks.Store) {
				store.On("GetPostInfoByMattermostID", testutils.GetID()).Return(nil, nil).Times(1)
			},
			SetupClient:   func(client *clientmocks.Client, uclient *clientmocks.Client) {},
			SetupMetrics:  func(mockmetrics *metricsmocks.Metrics) {},
			ExpectedError: "post not found",
		},
		{
			Name:     "UpdateChat: Unable to get the client",
			SetupAPI: func(api *plugintest.API) {},
			SetupStore: func(store *storemocks.Store) {
				store.On("GetPostInfoByMattermostID", testutils.GetID()).Return(&storemodels.PostInfo{
					MattermostID: testutils.GetID(),
					MSTeamsID:    "mockMSTeamsID",
				}, nil).Times(1)
				store.On("GetTokenForMattermostUser", testutils.GetID()).Return(nil, nil).Times(1)
				store.On("GetTokenForMattermostUser", "bot-user-id").Return(nil, nil).Times(1)
				store.On("GetDMAndGMChannelPromptTime", testutils.GetChannelID(), testutils.GetID()).Return(time.Now().Add(time.Hour*2), nil).Once()
			},
			SetupClient:   func(client *clientmocks.Client, uclient *clientmocks.Client) {},
			SetupMetrics:  func(mockmetrics *metricsmocks.Metrics) {},
			ExpectedError: "not connected user",
		},
		{
			Name:     "UpdateChat: Unable to begin database transaction",
			SetupAPI: func(api *plugintest.API) {},
			SetupStore: func(store *storemocks.Store) {
				store.On("GetTokenForMattermostUser", testutils.GetID()).Return(&oauth2.Token{}, nil).Times(1)
				store.On("GetPostInfoByMattermostID", testutils.GetID()).Return(&storemodels.PostInfo{
					MattermostID: testutils.GetID(),
					MSTeamsID:    "mockTeamsTeamID",
				}, nil).Times(1)
				store.On("BeginTx").Return(&sql.Tx{}, errors.New("unable to begin database transaction")).Times(1)
			},
			SetupClient: func(client *clientmocks.Client, uclient *clientmocks.Client) {
				uclient.On("UpdateChatMessage", "mockChatID", "mockTeamsTeamID", "<p>mockMessage??????????</p>\n", []models.ChatMessageMentionable{}).Return(nil, errors.New("unable to update the message")).Times(1)
			},
			SetupMetrics: func(metrics *metricsmocks.Metrics) {
				metrics.On("ObserveMSGraphClientMethodDuration", "Client.UpdateChatMessage", "false", mock.AnythingOfType("float64")).Once()
			},
			ExpectedError:  "unable to begin database transaction",
			UpdateRequired: true,
		},
		{
			Name: "UpdateChat: Unable to update the message",
			SetupAPI: func(api *plugintest.API) {
				api.On("LogWarn", "Error updating the post on MS Teams", "error", errors.New("unable to update the message"))
			},
			SetupStore: func(store *storemocks.Store) {
				store.On("GetTokenForMattermostUser", testutils.GetID()).Return(&oauth2.Token{}, nil).Times(1)
				store.On("GetPostInfoByMattermostID", testutils.GetID()).Return(&storemodels.PostInfo{
					MattermostID: testutils.GetID(),
					MSTeamsID:    "mockTeamsTeamID",
				}, nil).Times(1)
				store.On("BeginTx").Return(&sql.Tx{}, nil).Times(1)
				store.On("LockPostByMMPostID", &sql.Tx{}, testutils.GetID()).Return(nil).Times(1)
				store.On("RollbackTx", &sql.Tx{}).Return(nil).Times(1)
			},
			SetupClient: func(client *clientmocks.Client, uclient *clientmocks.Client) {
				uclient.On("UpdateChatMessage", "mockChatID", "mockTeamsTeamID", "<p>mockMessage??????????</p>\n", []models.ChatMessageMentionable{}).Return(nil, errors.New("unable to update the message")).Times(1)
			},
			SetupMetrics: func(metrics *metricsmocks.Metrics) {
				metrics.On("ObserveMSGraphClientMethodDuration", "Client.UpdateChatMessage", "false", mock.AnythingOfType("float64")).Once()
			},
			ExpectedError:  "unable to update the message",
			UpdateRequired: true,
		},
		{
			Name: "UpdateChat: Unable to update the message and rollback database transaction",
			SetupAPI: func(api *plugintest.API) {
				api.On("LogWarn", "Error updating the post on MS Teams", "error", errors.New("unable to update the message")).Return(nil).Times(1)
				api.On("LogWarn", "Unable to rollback database transaction", "error", "unable to rollback database transaction").Return(nil).Times(1)
			},
			SetupStore: func(store *storemocks.Store) {
				store.On("GetTokenForMattermostUser", testutils.GetID()).Return(&oauth2.Token{}, nil).Times(1)
				store.On("GetPostInfoByMattermostID", testutils.GetID()).Return(&storemodels.PostInfo{
					MattermostID: testutils.GetID(),
					MSTeamsID:    "mockTeamsTeamID",
				}, nil).Times(1)
				store.On("BeginTx").Return(&sql.Tx{}, nil).Times(1)
				store.On("LockPostByMMPostID", &sql.Tx{}, testutils.GetID()).Return(nil).Times(1)
				store.On("RollbackTx", &sql.Tx{}).Return(errors.New("unable to rollback database transaction")).Times(1)
			},
			SetupClient: func(client *clientmocks.Client, uclient *clientmocks.Client) {
				uclient.On("UpdateChatMessage", "mockChatID", "mockTeamsTeamID", "<p>mockMessage??????????</p>\n", []models.ChatMessageMentionable{}).Return(nil, errors.New("unable to update the message")).Times(1)
			},
			SetupMetrics: func(metrics *metricsmocks.Metrics) {
				metrics.On("ObserveMSGraphClientMethodDuration", "Client.UpdateChatMessage", "false", mock.AnythingOfType("float64")).Once()
			},
			ExpectedError:  "unable to update the message",
			UpdateRequired: true,
		},
		{
			Name:     "UpdateChat: Update not required on MS Teams",
			SetupAPI: func(api *plugintest.API) {},
			SetupStore: func(store *storemocks.Store) {
				store.On("GetTokenForMattermostUser", testutils.GetID()).Return(&oauth2.Token{}, nil).Times(1)
				store.On("GetPostInfoByMattermostID", testutils.GetID()).Return(&storemodels.PostInfo{
					MattermostID: testutils.GetID(),
					MSTeamsID:    "mockTeamsTeamID",
				}, nil).Times(1)
				store.On("BeginTx").Return(&sql.Tx{}, nil).Times(1)
				store.On("LockPostByMMPostID", &sql.Tx{}, testutils.GetID()).Return(nil).Times(1)
				store.On("LinkPosts", &sql.Tx{}, storemodels.PostInfo{
					MattermostID:     testutils.GetID(),
					MSTeamsChannelID: "mockChatID",
					MSTeamsID:        "mockTeamsTeamID",
				}).Return(nil).Times(1)
				store.On("CommitTx", &sql.Tx{}).Return(nil).Times(1)
			},
			SetupClient: func(client *clientmocks.Client, uclient *clientmocks.Client) {
				uclient.On("GetChatMessage", "mockChatID", "mockTeamsTeamID").Return(mockChatMessage, nil).Times(1)
			},
			SetupMetrics: func(metrics *metricsmocks.Metrics) {
				metrics.On("ObserveMSGraphClientMethodDuration", "Client.GetChatMessage", "true", mock.AnythingOfType("float64")).Once()
			},
		},
		{
			Name: "UpdateChat: Unable to store the link posts",
			SetupAPI: func(api *plugintest.API) {
				api.On("LogWarn", "Error updating the msteams/mattermost post link metadata", "error", mock.Anything)
			},
			SetupStore: func(store *storemocks.Store) {
				store.On("GetTokenForMattermostUser", testutils.GetID()).Return(&oauth2.Token{}, nil).Times(1)
				store.On("GetPostInfoByMattermostID", testutils.GetID()).Return(&storemodels.PostInfo{
					MattermostID: testutils.GetID(),
					MSTeamsID:    "mockTeamsTeamID",
				}, nil).Times(1)
<<<<<<< HEAD
				store.On("LinkPosts", storemodels.PostInfo{
=======
				store.On("BeginTx").Return(&sql.Tx{}, nil).Times(1)
				store.On("LockPostByMMPostID", &sql.Tx{}, testutils.GetID()).Return(nil).Times(1)
				store.On("LinkPosts", &sql.Tx{}, storemodels.PostInfo{
>>>>>>> 1a8dcf67
					MattermostID:     testutils.GetID(),
					MSTeamsChannelID: "mockChatID",
					MSTeamsID:        "mockTeamsTeamID",
				}).Return(errors.New("unable to store the link posts")).Times(1)
				store.On("RollbackTx", &sql.Tx{}).Return(nil).Times(1)
			},
			SetupClient: func(client *clientmocks.Client, uclient *clientmocks.Client) {
				uclient.On("UpdateChatMessage", "mockChatID", "mockTeamsTeamID", "<p>mockMessage??????????</p>\n", []models.ChatMessageMentionable{}).Return(mockChatMessage, nil).Times(1)
			},
			SetupMetrics: func(mockmetrics *metricsmocks.Metrics) {
				mockmetrics.On("ObserveMessage", metrics.ActionUpdated, metrics.ActionSourceMattermost, true).Times(1)
				mockmetrics.On("ObserveMSGraphClientMethodDuration", "Client.UpdateChatMessage", "true", mock.AnythingOfType("float64")).Once()
			},
			UpdateRequired: true,
		},
		{
			Name: "UpdateChat: Unable to commit database transaction",
			SetupAPI: func(api *plugintest.API) {
				api.On("LogWarn", "Error updating the msteams/mattermost post link metadata", "error", mock.Anything).Return(nil).Times(1)
				api.On("LogWarn", "Unable to commit database transaction", "error", "unable to commit database transaction").Return(nil).Times(1)
			},
			SetupStore: func(store *storemocks.Store) {
				store.On("GetTokenForMattermostUser", testutils.GetID()).Return(&oauth2.Token{}, nil).Times(1)
				store.On("GetPostInfoByMattermostID", testutils.GetID()).Return(&storemodels.PostInfo{
					MattermostID: testutils.GetID(),
					MSTeamsID:    "mockTeamsTeamID",
				}, nil).Times(1)
				store.On("BeginTx").Return(&sql.Tx{}, nil).Times(1)
				store.On("LockPostByMMPostID", &sql.Tx{}, testutils.GetID()).Return(nil).Times(1)
				store.On("LinkPosts", &sql.Tx{}, storemodels.PostInfo{
					MattermostID:     testutils.GetID(),
					MSTeamsChannelID: "mockChatID",
					MSTeamsID:        "mockTeamsTeamID",
				}).Return(nil).Times(1)
				store.On("CommitTx", &sql.Tx{}).Return(errors.New("unable to commit database transaction")).Times(1)
			},
			SetupClient: func(client *clientmocks.Client, uclient *clientmocks.Client) {
				uclient.On("UpdateChatMessage", "mockChatID", "mockTeamsTeamID", "<p>mockMessage??????????</p>\n", []models.ChatMessageMentionable{}).Return(mockChatMessage, nil).Times(1)
			},
			SetupMetrics: func(mockmetrics *metricsmocks.Metrics) {
				mockmetrics.On("ObserveMessage", metrics.ActionUpdated, metrics.ActionSourceMattermost, true).Times(1)
				mockmetrics.On("ObserveMSGraphClientMethodDuration", "Client.UpdateChatMessage", "true", mock.AnythingOfType("float64")).Once()
			},
			UpdateRequired: true,
		},
		{
			Name: "UpdateChat: Valid",
			SetupAPI: func(api *plugintest.API) {
				api.On("LogWarn", "Error updating the msteams/mattermost post link metadata", "error", mock.Anything)
			},
			SetupStore: func(store *storemocks.Store) {
				store.On("GetTokenForMattermostUser", testutils.GetID()).Return(&oauth2.Token{}, nil).Times(1)
				store.On("GetPostInfoByMattermostID", testutils.GetID()).Return(&storemodels.PostInfo{
					MattermostID: testutils.GetID(),
					MSTeamsID:    "mockTeamsTeamID",
				}, nil).Times(1)
<<<<<<< HEAD
				store.On("LinkPosts", storemodels.PostInfo{
=======
				store.On("BeginTx").Return(&sql.Tx{}, nil).Times(1)
				store.On("LockPostByMMPostID", &sql.Tx{}, testutils.GetID()).Return(nil).Times(1)
				store.On("LinkPosts", &sql.Tx{}, storemodels.PostInfo{
>>>>>>> 1a8dcf67
					MattermostID:     testutils.GetID(),
					MSTeamsChannelID: "mockChatID",
					MSTeamsID:        "mockTeamsTeamID",
				}).Return(nil).Times(1)
				store.On("CommitTx", &sql.Tx{}).Return(nil).Times(1)
			},
			SetupClient: func(client *clientmocks.Client, uclient *clientmocks.Client) {
				uclient.On("UpdateChatMessage", "mockChatID", "mockTeamsTeamID", "<p>mockMessage??????????</p>\n", []models.ChatMessageMentionable{}).Return(mockChatMessage, nil).Times(1)
			},
			SetupMetrics: func(mockmetrics *metricsmocks.Metrics) {
				mockmetrics.On("ObserveMessage", metrics.ActionUpdated, metrics.ActionSourceMattermost, true).Times(1)
				mockmetrics.On("ObserveMSGraphClientMethodDuration", "Client.UpdateChatMessage", "true", mock.AnythingOfType("float64")).Once()
			},
			UpdateRequired: true,
		},
	} {
		t.Run(test.Name, func(t *testing.T) {
			assert := assert.New(t)
			p := newTestPlugin(t)
			test.SetupAPI(p.API.(*plugintest.API))
			test.SetupStore(p.store.(*storemocks.Store))
			test.SetupClient(p.msteamsAppClient.(*clientmocks.Client), p.clientBuilderWithToken("", "", "", "", nil, nil).(*clientmocks.Client))
			test.SetupMetrics(p.metricsService.(*metricsmocks.Metrics))
			mockPost := testutils.GetPost(testutils.GetChannelID(), testutils.GetUserID(), time.Now().UnixMicro())
			mockPost.Message = "mockMessage??????????"
			err := p.UpdateChat("mockChatID", testutils.GetUser(model.ChannelAdminRoleId, "test@test.com"), mockPost, testutils.GetPost(testutils.GetChannelID(), testutils.GetUserID(), time.Now().UnixMicro()), test.UpdateRequired)
			if test.ExpectedError != "" {
				assert.Contains(err.Error(), test.ExpectedError)
			} else {
				assert.Nil(err)
			}
		})
	}
}

func TestGetChatIDForChannel(t *testing.T) {
	mockChat := &clientmodels.Chat{
		ID: testutils.GetChatID(),
		Members: []clientmodels.ChatMember{
			{
				DisplayName: "mockDisplayName",
				UserID:      testutils.GetTeamsUserID(),
				Email:       testutils.GetTestEmail(),
			},
		},
	}
	for _, test := range []struct {
		Name           string
		SetupAPI       func(*plugintest.API)
		SetupStore     func(*storemocks.Store)
		SetupClient    func(*clientmocks.Client)
		ExpectedError  string
		ExpectedResult string
	}{
		{
			Name: "GetChatIDForChannel: Unable to get the channel",
			SetupAPI: func(api *plugintest.API) {
				api.On("GetChannel", testutils.GetChannelID()).Return(nil, testutils.GetInternalServerAppError("unable to get the channel")).Times(1)
				api.On("LogError", "Unable to get MM channel", "channelID", testutils.GetChannelID(), "error", "unable to get the channel")
			},
			SetupStore:    func(store *storemocks.Store) {},
			SetupClient:   func(client *clientmocks.Client) {},
			ExpectedError: "unable to get the channel",
		},
		{
			Name: "GetChatIDForChannel: Channel type is 'open'",
			SetupAPI: func(api *plugintest.API) {
				api.On("GetChannel", testutils.GetChannelID()).Return(testutils.GetChannel(model.ChannelTypeOpen), nil).Times(1)
			},
			SetupStore:    func(store *storemocks.Store) {},
			SetupClient:   func(client *clientmocks.Client) {},
			ExpectedError: "invalid channel type, chatID is only available for direct messages and group messages",
		},
		{
			Name: "GetChatIDForChannel: Unable to get the channel members",
			SetupAPI: func(api *plugintest.API) {
				api.On("GetChannel", testutils.GetChannelID()).Return(testutils.GetChannel(model.ChannelTypeGroup), nil).Times(1)
				api.On("GetChannelMembers", testutils.GetChannelID(), 0, math.MaxInt32).Return(nil, testutils.GetInternalServerAppError("unable to get the channel members")).Times(1)
				api.On("LogError", "Unable to get MM channel members", "channelID", testutils.GetChannelID(), "error", "unable to get the channel members")
			},
			SetupStore:    func(store *storemocks.Store) {},
			SetupClient:   func(client *clientmocks.Client) {},
			ExpectedError: "unable to get the channel members",
		},
		{
			Name: "GetChatIDForChannel: Unable to store users",
			SetupAPI: func(api *plugintest.API) {
				api.On("GetChannel", testutils.GetChannelID()).Return(testutils.GetChannel(model.ChannelTypeGroup), nil).Times(1)
				api.On("GetChannelMembers", testutils.GetChannelID(), 0, math.MaxInt32).Return(testutils.GetChannelMembers(2), nil).Times(1)
			},
			SetupStore: func(store *storemocks.Store) {
				store.On("MattermostToTeamsUserID", testutils.GetID()).Return("", errors.New("unable to store the user")).Times(1)
			},
			SetupClient:   func(client *clientmocks.Client) {},
			ExpectedError: "unable to store the user",
		},
		{
			Name: "GetChatIDForChannel: Unable to create or get chat for users",
			SetupAPI: func(api *plugintest.API) {
				api.On("GetChannel", testutils.GetChannelID()).Return(testutils.GetChannel(model.ChannelTypeGroup), nil).Times(1)
				api.On("GetChannelMembers", testutils.GetChannelID(), 0, math.MaxInt32).Return(testutils.GetChannelMembers(2), nil).Times(1)
				api.On("LogError", "Unable to create or get chat for users", "error", "unable to create or get chat for users")
			},
			SetupStore: func(store *storemocks.Store) {
				store.On("MattermostToTeamsUserID", testutils.GetID()).Return("mockTeamsUserID", nil).Times(2)
				store.On("GetTokenForMattermostUser", "mockClientUserID").Return(&oauth2.Token{}, nil).Times(1)
			},
			SetupClient: func(client *clientmocks.Client) {
				client.On("CreateOrGetChatForUsers", []string{"mockTeamsUserID", "mockTeamsUserID"}).Return(nil, errors.New("unable to create or get chat for users")).Times(1)
			},
			ExpectedError: "unable to create or get chat for users",
		},
		{
			Name: "GetChatIDForChannel: Valid",
			SetupAPI: func(api *plugintest.API) {
				api.On("GetChannel", testutils.GetChannelID()).Return(testutils.GetChannel(model.ChannelTypeGroup), nil).Times(1)
				api.On("GetChannelMembers", testutils.GetChannelID(), 0, math.MaxInt32).Return(testutils.GetChannelMembers(2), nil).Times(1)
			},
			SetupStore: func(store *storemocks.Store) {
				store.On("MattermostToTeamsUserID", testutils.GetID()).Return("mockTeamsUserID", nil).Times(2)
				store.On("GetTokenForMattermostUser", "mockClientUserID").Return(&oauth2.Token{}, nil).Times(1)
			},
			SetupClient: func(client *clientmocks.Client) {
				client.On("CreateOrGetChatForUsers", []string{"mockTeamsUserID", "mockTeamsUserID"}).Return(mockChat, nil).Times(1)
			},
			ExpectedResult: testutils.GetChatID(),
		},
	} {
		t.Run(test.Name, func(t *testing.T) {
			assert := assert.New(t)
			p := newTestPlugin(t)
			test.SetupAPI(p.API.(*plugintest.API))
			test.SetupStore(p.store.(*storemocks.Store))
			client := p.clientBuilderWithToken("", "", "", "", nil, nil).(*clientmocks.Client)
			test.SetupClient(client)
			resp, err := p.GetChatIDForChannel(client, testutils.GetChannelID())
			if test.ExpectedError != "" {
				assert.Contains(err.Error(), test.ExpectedError)
				assert.Equal(resp, "")
			} else {
				assert.Nil(err)
				assert.Equal(resp, test.ExpectedResult)
			}
		})
	}
}

func TestGetMentionsData(t *testing.T) {
	for _, test := range []struct {
		Name                  string
		Message               string
		ChatID                string
		SetupAPI              func(*plugintest.API)
		SetupStore            func(*storemocks.Store)
		SetupClient           func(*clientmocks.Client)
		ExpectedMessage       string
		ExpectedMentionsCount int
	}{
		{
			Name:            "GetMentionsData: mentioned in direct chat message",
			Message:         "Hi @all",
			ExpectedMessage: "Hi @all",
			ChatID:          testutils.GetChatID(),
			SetupAPI:        func(api *plugintest.API) {},
			SetupClient: func(client *clientmocks.Client) {
				client.On("GetChat", testutils.GetChatID()).Return(&clientmodels.Chat{}, nil)
			},
			SetupStore: func(store *storemocks.Store) {},
		},
		{
			Name:            "GetMentionsData: mentioned all in a group chat message",
			Message:         "Hi @all",
			ExpectedMessage: "Hi <at id=\"0\">Everyone</at>",
			ChatID:          testutils.GetChatID(),
			SetupAPI:        func(api *plugintest.API) {},
			SetupClient: func(client *clientmocks.Client) {
				client.On("GetChat", testutils.GetChatID()).Return(&clientmodels.Chat{
					Type: "G",
				}, nil)
			},
			SetupStore:            func(store *storemocks.Store) {},
			ExpectedMentionsCount: 1,
		},
		{
			Name:            "GetMentionsData: error occurred while getting chat",
			Message:         "Hi @all",
			ExpectedMessage: "Hi <at id=\"0\">@all</at>",
			ChatID:          testutils.GetChatID(),
			SetupAPI: func(api *plugintest.API) {
				api.On("LogDebug", "Unable to get ms teams chat", "Error", "error occurred while getting chat")
			},
			SetupClient: func(client *clientmocks.Client) {
				client.On("GetChat", testutils.GetChatID()).Return(nil, errors.New("error occurred while getting chat"))
			},
			SetupStore:            func(store *storemocks.Store) {},
			ExpectedMentionsCount: 1,
		},
		{
			Name:            "GetMentionsData: mentioned all in Teams channel",
			Message:         "Hi @all",
			ExpectedMessage: "Hi <at id=\"0\">mock-name</at>",
			SetupAPI:        func(api *plugintest.API) {},
			SetupClient: func(client *clientmocks.Client) {
				client.On("GetChannelInTeam", testutils.GetTeamID(), testutils.GetChannelID()).Return(&clientmodels.Channel{
					DisplayName: "mock-name",
				}, nil)
			},
			SetupStore:            func(store *storemocks.Store) {},
			ExpectedMentionsCount: 1,
		},
		{
			Name:            "GetMentionsData: error occurred while getting the MS Teams channel",
			Message:         "Hi @all",
			ExpectedMessage: "Hi <at id=\"0\">@all</at>",
			SetupAPI: func(api *plugintest.API) {
				api.On("LogDebug", "Unable to get ms teams channel", "Error", "error occurred while getting the MS Teams channel")
			},
			SetupClient: func(client *clientmocks.Client) {
				client.On("GetChannelInTeam", testutils.GetTeamID(), testutils.GetChannelID()).Return(nil, errors.New("error occurred while getting the MS Teams channel"))
			},
			SetupStore:            func(store *storemocks.Store) {},
			ExpectedMentionsCount: 1,
		},
		{
			Name:            "GetMentionsData: mentioned a user",
			Message:         "Hi @test-username",
			ExpectedMessage: "Hi <at id=\"0\">mock-name</at>",
			ChatID:          testutils.GetChatID(),
			SetupAPI: func(api *plugintest.API) {
				api.On("GetUserByUsername", "test-username").Return(testutils.GetUser("mock-role", "mock-email"), nil)
			},
			SetupClient: func(client *clientmocks.Client) {
				client.On("GetUser", testutils.GetUserID()).Return(&clientmodels.User{
					DisplayName: "mock-name",
				}, nil)
			},
			SetupStore: func(store *storemocks.Store) {
				store.On("MattermostToTeamsUserID", testutils.GetID()).Return(testutils.GetUserID(), nil)
			},
			ExpectedMentionsCount: 1,
		},
		{
			Name:            "GetMentionsData: mentioned all and a specific user in a group chat",
			Message:         "Hi @all @test-username",
			ExpectedMessage: "Hi <at id=\"0\">Everyone</at> <at id=\"1\">mock-name</at>",
			ChatID:          testutils.GetChatID(),
			SetupAPI: func(api *plugintest.API) {
				api.On("GetUserByUsername", "test-username").Return(testutils.GetUser("mock-role", "mock-email"), nil)
			},
			SetupClient: func(client *clientmocks.Client) {
				client.On("GetChat", testutils.GetChatID()).Return(&clientmodels.Chat{
					Type: "G",
				}, nil)
				client.On("GetUser", testutils.GetUserID()).Return(&clientmodels.User{
					DisplayName: "mock-name",
				}, nil)
			},
			SetupStore: func(store *storemocks.Store) {
				store.On("MattermostToTeamsUserID", testutils.GetID()).Return(testutils.GetUserID(), nil)
			},
			ExpectedMentionsCount: 2,
		},
		{
			Name:            "GetMentionsData: error getting MM user with username",
			Message:         "Hi @test-username",
			ExpectedMessage: "Hi @test-username",
			ChatID:          testutils.GetChatID(),
			SetupAPI: func(api *plugintest.API) {
				api.On("LogDebug", "Unable to get user by username", "Error", "error getting MM user with username")
				api.On("GetUserByUsername", "test-username").Return(nil, testutils.GetInternalServerAppError("error getting MM user with username"))
			},
			SetupClient: func(client *clientmocks.Client) {},
			SetupStore:  func(store *storemocks.Store) {},
		},
		{
			Name:            "GetMentionsData: error getting msteams user ID from MM user ID",
			Message:         "Hi @test-username",
			ExpectedMessage: "Hi @test-username",
			ChatID:          testutils.GetChatID(),
			SetupAPI: func(api *plugintest.API) {
				api.On("LogDebug", "Unable to get msteams user ID", "Error", "error getting msteams user ID from MM user ID")
				api.On("GetUserByUsername", "test-username").Return(testutils.GetUser("mock-role", "mock-email"), nil)
			},
			SetupClient: func(client *clientmocks.Client) {},
			SetupStore: func(store *storemocks.Store) {
				store.On("MattermostToTeamsUserID", testutils.GetID()).Return("", errors.New("error getting msteams user ID from MM user ID"))
			},
		},
		{
			Name:            "GetMentionsData: error getting msteams user",
			Message:         "Hi @test-username",
			ExpectedMessage: "Hi @test-username",
			ChatID:          testutils.GetChatID(),
			SetupAPI: func(api *plugintest.API) {
				api.On("LogDebug", "Unable to get msteams user", "Error", "error getting msteams user")
				api.On("GetUserByUsername", "test-username").Return(testutils.GetUser("mock-role", "mock-email"), nil)
			},
			SetupClient: func(client *clientmocks.Client) {
				client.On("GetUser", testutils.GetUserID()).Return(nil, errors.New("error getting msteams user"))
			},
			SetupStore: func(store *storemocks.Store) {
				store.On("MattermostToTeamsUserID", testutils.GetID()).Return(testutils.GetUserID(), nil)
			},
		},
	} {
		t.Run(test.Name, func(t *testing.T) {
			assert := assert.New(t)
			p := newTestPlugin(t)
			test.SetupAPI(p.API.(*plugintest.API))
			test.SetupStore(p.store.(*storemocks.Store))

			client := p.msteamsAppClient.(*clientmocks.Client)
			test.SetupClient(client)

			msg, mentions := p.getMentionsData(test.Message, testutils.GetTeamID(), testutils.GetChannelID(), test.ChatID, client)
			assert.Equal(test.ExpectedMessage, msg)
			assert.Equal(test.ExpectedMentionsCount, len(mentions))
		})
	}
}<|MERGE_RESOLUTION|>--- conflicted
+++ resolved
@@ -107,26 +107,7 @@
 				store.On("RollbackTx", &sql.Tx{}).Return(nil).Times(1)
 			},
 			SetupClient: func(client *clientmocks.Client, uclient *clientmocks.Client) {
-<<<<<<< HEAD
-				uclient.On("SetReaction", "ms-teams-team-id", "ms-teams-channel-id", "", "ms-teams-id", testutils.GetID(), mock.AnythingOfType("string")).Return(errors.New("unable to set the reaction")).Times(1)
-			},
-		},
-		{
-			Name: "ReactionHasBeenAdded: Unable to get the post metadata",
-			SetupAPI: func(api *plugintest.API) {
-				api.On("GetChannel", testutils.GetChannelID()).Return(testutils.GetChannel(model.ChannelTypeDirect), nil).Times(1)
-				api.On("GetPost", testutils.GetID()).Return(testutils.GetPost(testutils.GetChannelID(), testutils.GetUserID()), nil).Times(1)
-				api.On("GetUser", testutils.GetID()).Return(testutils.GetUser(model.SystemAdminRoleId, "test@test.com"), nil).Times(1)
-				api.On("LogWarn", "Error getting the msteams post metadata", "error", "unable to get post info")
-			},
-			SetupStore: func(store *storemocks.Store) {
-				store.On("GetPostInfoByMattermostID", testutils.GetID()).Return(&storemodels.PostInfo{MattermostID: testutils.GetID(), MSTeamsID: "ms-teams-id", MSTeamsChannelID: "ms-teams-channel-id", MSTeamsLastUpdateAt: time.UnixMicro(100)}, nil).Times(2)
-				store.On("GetLinkByChannelID", testutils.GetChannelID()).Return(&storemodels.ChannelLink{MattermostTeamID: "mm-team-id", MattermostChannelID: "mm-channel-id", MSTeamsTeamID: "ms-teams-team-id", MSTeamsChannelID: "ms-teams-channel-id"}, nil).Times(1)
-				store.On("GetTokenForMattermostUser", testutils.GetID()).Return(&oauth2.Token{}, nil).Times(1)
-				store.On("MattermostToTeamsUserID", testutils.GetID()).Return(testutils.GetID(), nil).Once()
-=======
 				uclient.On("SetReaction", "ms-teams-team-id", "ms-teams-channel-id", "", "ms-teams-id", testutils.GetID(), mock.AnythingOfType("string")).Return(nil, errors.New("unable to set the reaction")).Times(1)
->>>>>>> 1a8dcf67
 			},
 			SetupMetrics: func(metrics *metricsmocks.Metrics) {
 				metrics.On("ObserveMSGraphClientMethodDuration", "Client.SetReaction", "false", mock.AnythingOfType("float64")).Once()
@@ -141,10 +122,6 @@
 				api.On("LogWarn", "Error updating the msteams/mattermost post link metadata", "error", "unable to set post lastUpdateAt value")
 			},
 			SetupStore: func(store *storemocks.Store) {
-<<<<<<< HEAD
-				demoTime, _ := time.Parse("Jan 2, 2006 at 3:04pm (MST)", "Jan 2, 2023 at 4:00pm (MST)")
-=======
->>>>>>> 1a8dcf67
 				store.On("GetPostInfoByMattermostID", testutils.GetID()).Return(&storemodels.PostInfo{MattermostID: testutils.GetID(), MSTeamsID: "ms-teams-id", MSTeamsChannelID: "ms-teams-channel-id", MSTeamsLastUpdateAt: time.UnixMicro(100)}, nil).Times(2)
 				store.On("GetLinkByChannelID", testutils.GetChannelID()).Return(&storemodels.ChannelLink{MattermostTeamID: "mm-team-id", MattermostChannelID: "mm-channel-id", MSTeamsTeamID: "ms-teams-team-id", MSTeamsChannelID: "ms-teams-channel-id"}, nil).Times(1)
 				store.On("GetTokenForMattermostUser", testutils.GetID()).Return(&oauth2.Token{}, nil).Times(1)
@@ -170,10 +147,6 @@
 				api.On("GetUser", testutils.GetID()).Return(testutils.GetUser(model.SystemAdminRoleId, "test@test.com"), nil).Times(1)
 			},
 			SetupStore: func(store *storemocks.Store) {
-<<<<<<< HEAD
-				demoTime, _ := time.Parse("Jan 2, 2006 at 3:04pm (MST)", "Jan 2, 2023 at 4:00pm (MST)")
-=======
->>>>>>> 1a8dcf67
 				store.On("GetPostInfoByMattermostID", testutils.GetID()).Return(&storemodels.PostInfo{MattermostID: testutils.GetID(), MSTeamsID: "ms-teams-id", MSTeamsChannelID: "ms-teams-channel-id", MSTeamsLastUpdateAt: time.UnixMicro(100)}, nil).Times(2)
 				store.On("GetLinkByChannelID", testutils.GetChannelID()).Return(&storemodels.ChannelLink{MattermostTeamID: "mm-team-id", MattermostChannelID: "mm-channel-id", MSTeamsTeamID: "ms-teams-team-id", MSTeamsChannelID: "ms-teams-channel-id"}, nil).Times(1)
 				store.On("GetTokenForMattermostUser", testutils.GetID()).Return(&oauth2.Token{}, nil).Times(1)
@@ -303,27 +276,8 @@
 			SetupClient: func(client *clientmocks.Client, uclient *clientmocks.Client) {
 				uclient.On("UnsetReaction", "mockTeamsTeamID", "mockTeamsChannelID", "", "", testutils.GetID(), mock.AnythingOfType("string")).Return(nil, errors.New("unable to unset the reaction")).Times(1)
 			},
-<<<<<<< HEAD
-			SetupStore: func(store *storemocks.Store) {
-				store.On("GetPostInfoByMattermostID", testutils.GetID()).Return(&storemodels.PostInfo{
-					MattermostID: testutils.GetID(),
-				}, nil).Times(2)
-				store.On("GetLinkByChannelID", testutils.GetChannelID()).Return(&storemodels.ChannelLink{
-					MattermostTeamID:    "mockMattermostTeam",
-					MattermostChannelID: "mockMattermostChannel",
-					MSTeamsTeamID:       "mockTeamsTeamID",
-					MSTeamsChannelID:    "mockTeamsChannelID",
-				}, nil).Times(1)
-				store.On("GetTokenForMattermostUser", testutils.GetID()).Return(&oauth2.Token{}, nil).Times(1)
-				store.On("MattermostToTeamsUserID", testutils.GetID()).Return(testutils.GetID(), nil).Once()
-			},
-			SetupClient: func(client *clientmocks.Client, uclient *clientmocks.Client) {
-				uclient.On("UnsetReaction", "mockTeamsTeamID", "mockTeamsChannelID", "", "", testutils.GetID(), mock.AnythingOfType("string")).Return(nil).Times(1)
-				uclient.On("GetMessage", "mockTeamsTeamID", "mockTeamsChannelID", "").Return(nil, errors.New("unable to get post info")).Times(1)
-=======
 			SetupMetrics: func(metrics *metricsmocks.Metrics) {
 				metrics.On("ObserveMSGraphClientMethodDuration", "Client.UnsetReaction", "false", mock.AnythingOfType("float64")).Once()
->>>>>>> 1a8dcf67
 			},
 		},
 		{
@@ -449,19 +403,12 @@
 					MattermostID: testutils.GetID(),
 					MSTeamsID:    "mockMsgID",
 				}, nil).Times(2)
-<<<<<<< HEAD
-				store.On("LinkPosts", storemodels.PostInfo{
-					MattermostID:     testutils.GetID(),
-					MSTeamsID:        "mockMsgID",
-					MSTeamsChannelID: "mockChatID",
-=======
 				store.On("BeginTx").Return(&sql.Tx{}, nil).Times(1)
 				store.On("LockPostByMMPostID", &sql.Tx{}, testutils.GetID()).Return(nil).Times(1)
 				store.On("LinkPosts", &sql.Tx{}, storemodels.PostInfo{
 					MattermostID:     testutils.GetID(),
 					MSTeamsID:        "mockMsgID",
 					MSTeamsChannelID: testutils.GetChatID(),
->>>>>>> 1a8dcf67
 				}).Return(nil).Times(1)
 				store.On("CommitTx", &sql.Tx{}).Return(nil).Times(1)
 			},
@@ -577,13 +524,9 @@
 					MattermostID: testutils.GetID(),
 					MSTeamsID:    "mockMessageID",
 				}, nil).Times(2)
-<<<<<<< HEAD
-				store.On("LinkPosts", storemodels.PostInfo{
-=======
 				store.On("BeginTx").Return(&sql.Tx{}, nil).Times(1)
 				store.On("LockPostByMMPostID", &sql.Tx{}, testutils.GetID()).Return(nil).Times(1)
 				store.On("LinkPosts", &sql.Tx{}, storemodels.PostInfo{
->>>>>>> 1a8dcf67
 					MattermostID:     testutils.GetID(),
 					MSTeamsID:        "mockMessageID",
 					MSTeamsChannelID: "mockTeamsChannelID",
@@ -618,13 +561,9 @@
 				store.On("GetPostInfoByMattermostID", testutils.GetID()).Return(&storemodels.PostInfo{
 					MattermostID: testutils.GetID(),
 				}, nil).Times(2)
-<<<<<<< HEAD
-				store.On("LinkPosts", storemodels.PostInfo{
-=======
 				store.On("BeginTx").Return(&sql.Tx{}, nil).Times(1)
 				store.On("LockPostByMMPostID", &sql.Tx{}, testutils.GetID()).Return(nil).Times(1)
 				store.On("LinkPosts", &sql.Tx{}, storemodels.PostInfo{
->>>>>>> 1a8dcf67
 					MattermostID:     testutils.GetID(),
 					MSTeamsID:        "mockTeamsTeamID",
 					MSTeamsChannelID: "mockTeamsChannelID",
@@ -1589,15 +1528,9 @@
 				store.On("GetPostInfoByMattermostID", "mockRootID").Return(nil, nil).Once()
 				store.On("MattermostToTeamsUserID", testutils.GetID()).Return(testutils.GetID(), nil).Times(3)
 				store.On("GetTokenForMattermostUser", testutils.GetID()).Return(&oauth2.Token{}, nil).Times(1)
-<<<<<<< HEAD
-				store.On("LinkPosts", storemodels.PostInfo{
-					MattermostID:     testutils.GetID(),
-					MSTeamsChannelID: "mockChatID",
-=======
 				store.On("LinkPosts", (*sql.Tx)(nil), storemodels.PostInfo{
 					MattermostID:     testutils.GetID(),
 					MSTeamsChannelID: testutils.GetChatID(),
->>>>>>> 1a8dcf67
 					MSTeamsID:        "mockMessageID",
 				}).Return(testutils.GetInternalServerAppError("unable to store the post")).Times(1)
 			},
@@ -1636,15 +1569,9 @@
 				}, nil).Once()
 				store.On("MattermostToTeamsUserID", testutils.GetID()).Return(testutils.GetID(), nil).Times(3)
 				store.On("GetTokenForMattermostUser", testutils.GetID()).Return(&oauth2.Token{}, nil).Once()
-<<<<<<< HEAD
-				store.On("LinkPosts", storemodels.PostInfo{
-					MattermostID:     testutils.GetID(),
-					MSTeamsChannelID: "mockChatID",
-=======
 				store.On("LinkPosts", (*sql.Tx)(nil), storemodels.PostInfo{
 					MattermostID:     testutils.GetID(),
 					MSTeamsChannelID: testutils.GetChatID(),
->>>>>>> 1a8dcf67
 					MSTeamsID:        "mockMessageID",
 				}).Return(nil).Times(1)
 			},
@@ -1682,15 +1609,9 @@
 				store.On("GetPostInfoByMattermostID", "mockRootID").Return(nil, nil).Once()
 				store.On("MattermostToTeamsUserID", testutils.GetID()).Return(testutils.GetID(), nil).Times(3)
 				store.On("GetTokenForMattermostUser", testutils.GetID()).Return(&oauth2.Token{}, nil).Times(1)
-<<<<<<< HEAD
-				store.On("LinkPosts", storemodels.PostInfo{
-					MattermostID:     testutils.GetID(),
-					MSTeamsChannelID: "mockChatID",
-=======
 				store.On("LinkPosts", (*sql.Tx)(nil), storemodels.PostInfo{
 					MattermostID:     testutils.GetID(),
 					MSTeamsChannelID: testutils.GetChatID(),
->>>>>>> 1a8dcf67
 					MSTeamsID:        "mockMessageID",
 				}).Return(nil).Times(1)
 			},
@@ -1721,15 +1642,9 @@
 				store.On("GetPostInfoByMattermostID", "mockRootID").Return(nil, nil).Once()
 				store.On("MattermostToTeamsUserID", testutils.GetID()).Return(testutils.GetID(), nil).Times(3)
 				store.On("GetTokenForMattermostUser", testutils.GetID()).Return(&oauth2.Token{}, nil).Times(1)
-<<<<<<< HEAD
-				store.On("LinkPosts", storemodels.PostInfo{
-					MattermostID:     testutils.GetID(),
-					MSTeamsChannelID: "mockChatID",
-=======
 				store.On("LinkPosts", (*sql.Tx)(nil), storemodels.PostInfo{
 					MattermostID:     testutils.GetID(),
 					MSTeamsChannelID: testutils.GetChatID(),
->>>>>>> 1a8dcf67
 					MSTeamsID:        "mockMessageID",
 				}).Return(nil).Times(1)
 			},
@@ -1762,15 +1677,9 @@
 				}, nil).Once()
 				store.On("MattermostToTeamsUserID", testutils.GetID()).Return(testutils.GetID(), nil).Times(3)
 				store.On("GetTokenForMattermostUser", testutils.GetID()).Return(&oauth2.Token{}, nil).Once()
-<<<<<<< HEAD
-				store.On("LinkPosts", storemodels.PostInfo{
-					MattermostID:     testutils.GetID(),
-					MSTeamsChannelID: "mockChatID",
-=======
 				store.On("LinkPosts", (*sql.Tx)(nil), storemodels.PostInfo{
 					MattermostID:     testutils.GetID(),
 					MSTeamsChannelID: testutils.GetChatID(),
->>>>>>> 1a8dcf67
 					MSTeamsID:        "mockMessageID",
 				}).Return(nil).Times(1)
 			},
@@ -1814,15 +1723,9 @@
 				store.On("GetPostInfoByMattermostID", "mockRootID").Return(nil, nil).Once()
 				store.On("MattermostToTeamsUserID", testutils.GetID()).Return(testutils.GetID(), nil).Times(3)
 				store.On("GetTokenForMattermostUser", testutils.GetID()).Return(&oauth2.Token{}, nil).Times(1)
-<<<<<<< HEAD
-				store.On("LinkPosts", storemodels.PostInfo{
-					MattermostID:     testutils.GetID(),
-					MSTeamsChannelID: "mockChatID",
-=======
 				store.On("LinkPosts", (*sql.Tx)(nil), storemodels.PostInfo{
 					MattermostID:     testutils.GetID(),
 					MSTeamsChannelID: testutils.GetChatID(),
->>>>>>> 1a8dcf67
 					MSTeamsID:        "mockMessageID",
 				}).Return(nil).Times(1)
 			},
@@ -1900,15 +1803,9 @@
 			},
 			SetupStore: func(store *storemocks.Store) {
 				store.On("GetTokenForMattermostUser", testutils.GetID()).Return(&oauth2.Token{}, nil).Times(1)
-<<<<<<< HEAD
-				store.On("LinkPosts", storemodels.PostInfo{
-=======
 				store.On("LinkPosts", (*sql.Tx)(nil), storemodels.PostInfo{
->>>>>>> 1a8dcf67
-					MattermostID:     testutils.GetID(),
-					MSTeamsID:        "mockMessageID",
-					MSTeamsChannelID: testutils.GetChannelID(),
-				}).Return(nil).Times(1)
+					MattermostID: testutils.GetID(),
+				})
 			},
 			SetupClient: func(client *clientmocks.Client, uclient *clientmocks.Client) {
 				uclient.On("SendMessageWithAttachments", testutils.GetID(), testutils.GetChannelID(), "", "<p>mockMessage??????????</p>\n", ([]*clientmodels.Attachment)(nil), []models.ChatMessageMentionable{}).Return(&clientmodels.Message{
@@ -1931,11 +1828,7 @@
 			},
 			SetupStore: func(store *storemocks.Store) {
 				store.On("GetTokenForMattermostUser", testutils.GetID()).Return(&oauth2.Token{}, nil).Times(1)
-<<<<<<< HEAD
-				store.On("LinkPosts", storemodels.PostInfo{
-=======
 				store.On("LinkPosts", (*sql.Tx)(nil), storemodels.PostInfo{
->>>>>>> 1a8dcf67
 					MattermostID:     testutils.GetID(),
 					MSTeamsID:        "mockMessageID",
 					MSTeamsChannelID: testutils.GetChannelID(),
@@ -1990,11 +1883,7 @@
 			},
 			SetupStore: func(store *storemocks.Store) {
 				store.On("GetTokenForMattermostUser", testutils.GetID()).Return(&oauth2.Token{}, nil).Times(1)
-<<<<<<< HEAD
-				store.On("LinkPosts", storemodels.PostInfo{
-=======
 				store.On("LinkPosts", (*sql.Tx)(nil), storemodels.PostInfo{
->>>>>>> 1a8dcf67
 					MattermostID:     testutils.GetID(),
 					MSTeamsID:        "mockMessageID",
 					MSTeamsChannelID: testutils.GetChannelID(),
@@ -2028,11 +1917,7 @@
 			},
 			SetupStore: func(store *storemocks.Store) {
 				store.On("GetTokenForMattermostUser", testutils.GetID()).Return(&oauth2.Token{}, nil).Times(1)
-<<<<<<< HEAD
-				store.On("LinkPosts", storemodels.PostInfo{
-=======
 				store.On("LinkPosts", (*sql.Tx)(nil), storemodels.PostInfo{
->>>>>>> 1a8dcf67
 					MattermostID:     testutils.GetID(),
 					MSTeamsID:        "mockMessageID",
 					MSTeamsChannelID: testutils.GetChannelID(),
@@ -2442,13 +2327,9 @@
 					MattermostID: testutils.GetID(),
 					MSTeamsID:    "mockMSTeamsID",
 				}, nil).Times(1)
-<<<<<<< HEAD
-				store.On("LinkPosts", storemodels.PostInfo{
-=======
 				store.On("BeginTx").Return(&sql.Tx{}, nil).Times(1)
 				store.On("LockPostByMMPostID", &sql.Tx{}, testutils.GetID()).Return(nil).Times(1)
 				store.On("LinkPosts", &sql.Tx{}, storemodels.PostInfo{
->>>>>>> 1a8dcf67
 					MattermostID:     testutils.GetID(),
 					MSTeamsChannelID: testutils.GetChannelID(),
 					MSTeamsID:        "mockMSTeamsID",
@@ -2475,13 +2356,9 @@
 					MattermostID: testutils.GetID(),
 					MSTeamsID:    "mockMSTeamsID",
 				}, nil).Times(1)
-<<<<<<< HEAD
-				store.On("LinkPosts", storemodels.PostInfo{
-=======
 				store.On("BeginTx").Return(&sql.Tx{}, nil).Times(1)
 				store.On("LockPostByMMPostID", &sql.Tx{}, testutils.GetID()).Return(nil).Times(1)
 				store.On("LinkPosts", &sql.Tx{}, storemodels.PostInfo{
->>>>>>> 1a8dcf67
 					MattermostID:     testutils.GetID(),
 					MSTeamsChannelID: testutils.GetChannelID(),
 					MSTeamsID:        "mockMSTeamsID",
@@ -2703,13 +2580,9 @@
 					MattermostID: testutils.GetID(),
 					MSTeamsID:    "mockTeamsTeamID",
 				}, nil).Times(1)
-<<<<<<< HEAD
-				store.On("LinkPosts", storemodels.PostInfo{
-=======
 				store.On("BeginTx").Return(&sql.Tx{}, nil).Times(1)
 				store.On("LockPostByMMPostID", &sql.Tx{}, testutils.GetID()).Return(nil).Times(1)
 				store.On("LinkPosts", &sql.Tx{}, storemodels.PostInfo{
->>>>>>> 1a8dcf67
 					MattermostID:     testutils.GetID(),
 					MSTeamsChannelID: "mockChatID",
 					MSTeamsID:        "mockTeamsTeamID",
@@ -2766,13 +2639,9 @@
 					MattermostID: testutils.GetID(),
 					MSTeamsID:    "mockTeamsTeamID",
 				}, nil).Times(1)
-<<<<<<< HEAD
-				store.On("LinkPosts", storemodels.PostInfo{
-=======
 				store.On("BeginTx").Return(&sql.Tx{}, nil).Times(1)
 				store.On("LockPostByMMPostID", &sql.Tx{}, testutils.GetID()).Return(nil).Times(1)
 				store.On("LinkPosts", &sql.Tx{}, storemodels.PostInfo{
->>>>>>> 1a8dcf67
 					MattermostID:     testutils.GetID(),
 					MSTeamsChannelID: "mockChatID",
 					MSTeamsID:        "mockTeamsTeamID",

// Copyright (c) 2023-present Mattermost, Inc. All Rights Reserved.
// See LICENSE.txt for license information.

package main

import (
	_ "embed"
<<<<<<< HEAD
	"encoding/json"
	"fmt"
	"net/http"
	"net/url"
	"regexp"
	"strings"
	"time"

	"github.com/mattermost/mattermost/server/public/model"
	"github.com/mattermost/mattermost/server/public/plugin"
=======
	"fmt"
	"net/http"
	"net/url"
	"strings"

	"github.com/mattermost/mattermost/server/public/model"
>>>>>>> 4f724f91
	pluginapi "github.com/mattermost/mattermost/server/public/pluginapi"
	"github.com/mattermost/mattermost/server/v8/channels/utils"
	"github.com/sirupsen/logrus"
)

//go:embed iframe.html
var iFrameHTML string

// iFrame returns the iFrame HTML needed to host Mattermost within a MS Teams app.
func (a *API) iFrame(w http.ResponseWriter, _ *http.Request) {
	// Set a minimal CSP for the wrapper page
	cspDirectives := []string{
		"style-src 'unsafe-inline'", // Allow inline styles for the iframe positioning
	}
	w.Header().Set("Content-Security-Policy", strings.Join(cspDirectives, "; "))
	w.Header().Set("X-Content-Type-Options", "nosniff")
	w.Header().Set("Referrer-Policy", "strict-origin-when-cross-origin")

	html, err := a.formatTemplate(iFrameHTML)
	if err != nil {
		a.p.API.LogError("Failed to format iFrame HTML", "error", err.Error())
		http.Error(w, "Failed to format iFrame HTML", http.StatusInternalServerError)
		return
	}
	w.Header().Set("Content-Type", "text/html")

	// set session cookie to indicate Mattermost is hosted in an iFrame, which allows
	// webapp to bypass "Where do you want to view this" page and set SameSite=none.
	http.SetCookie(w, &http.Cookie{
		Name:     "MMEMBED",
		Value:    "1",
		Path:     "/",
		Secure:   true,
		SameSite: http.SameSiteNoneMode,
	})

	if _, err := w.Write([]byte(html)); err != nil {
		a.p.API.LogWarn("Unable to serve the iFrame", "error", err.Error())
	}
}

// formatTemplate formats the iFrame HTML template with the site URL and plugin ID
func (a *API) formatTemplate(template string) (string, error) {
	config := a.p.API.GetConfig()
	siteURL := *config.ServiceSettings.SiteURL
	if siteURL == "" {
		return "", fmt.Errorf("ServiceSettings.SiteURL cannot be empty for MS Teams iFrame")
	}

	html := strings.ReplaceAll(template, "{{SITE_URL}}", siteURL)
	html = strings.ReplaceAll(html, "{{PLUGIN_ID}}", url.PathEscape(manifest.Id))
<<<<<<< HEAD
	html = strings.ReplaceAll(html, "{{TENANT_ID}}", url.PathEscape(a.p.getConfiguration().TenantID))
=======
	html = strings.ReplaceAll(html, "{{TENANT_ID}}", a.p.getConfiguration().TenantID)
>>>>>>> 4f724f91
	return html, nil
}

// authenticate expects a Microsoft Entra ID in the Authorization header, and uses that
// to authenticate to the corresponding user in Mattermost, if it exists.
func (a *API) authenticate(w http.ResponseWriter, r *http.Request) {
	var logger logrus.FieldLogger
	logger = logrus.StandardLogger()

<<<<<<< HEAD
	redirectPath := "/"

	// Check if we have a subEntityID coming from the Microsoft Teams SDK to redirect the user to the correct URL.
	// We use this from the Team's notifications to redirect the user to what triggered the notification, in this case,
	// a post.
	subEntityID := r.URL.Query().Get("sub_entity_id")
	if subEntityID != "" {
		if strings.HasPrefix(subEntityID, "post_") {
			postID := strings.TrimPrefix(subEntityID, "post_")
			post, err := a.p.API.GetPost(postID)
			if err != nil {
				logger.WithError(err).Error("Failed to get post to generate redirect path from subEntityId")
			}

			channel, appErr := a.p.API.GetChannel(post.ChannelId)
			if appErr != nil {
				logger.WithError(appErr).Error("Failed to get channel to generate redirect path from subEntityId")
			}

			team, appErr := a.p.API.GetTeam(channel.TeamId)
			if appErr != nil {
				logger.WithError(appErr).Error("Failed to get team to generate redirect path from subEntityId")
			}

			redirectPath = fmt.Sprintf("/%s/pl/%s", team.Name, postID)
		}
	}

=======
>>>>>>> 4f724f91
	// If the user is already logged in, redirect to the home page.
	// TODO: Refactor the user properties setup to a function and call it from here if the user is already logged in
	// just in case the user logs in from a tabApp in a browser.
	if r.Header.Get("Mattermost-User-ID") != "" {
		logger = logger.WithField("user_id", r.Header.Get("Mattermost-User-ID"))
		logger.Info("Skipping authentication, user already logged in")
<<<<<<< HEAD
		http.Redirect(w, r, redirectPath, http.StatusSeeOther)
		return
	}

	appID := r.URL.Query().Get("app_id")
	if appID == "" {
		logger.Error("App ID was not sent with the authentication request")
	}

=======
		http.Redirect(w, r, "/", http.StatusSeeOther)
		return
	}

>>>>>>> 4f724f91
	config := a.p.apiClient.Configuration.GetConfig()

	enableDeveloper := config.ServiceSettings.EnableDeveloper

	// Ideally we'd accept the token via an Authorization header, but for now get it from the query string.
	// token := r.Header.Get("Authorization")
	token := r.URL.Query().Get("token")

	// Validate the token in the request, handling all errors if invalid.
	expectedTenantIDs := []string{a.p.getConfiguration().TenantID}
	claims, validationErr := validateToken(a.p.tabAppJWTKeyFunc, token, expectedTenantIDs, enableDeveloper != nil && *enableDeveloper)
	if validationErr != nil {
		handleErrorWithCode(logger, w, validationErr.StatusCode, validationErr.Message, validationErr.Err)
		return
	}

<<<<<<< HEAD
	oid, ok := claims["oid"].(string)
	if !ok {
		logger.Error("No claim for oid")
		http.Error(w, "", http.StatusBadRequest)
=======
	if claims == nil {
		handleErrorWithCode(logger, w, http.StatusUnauthorized, "Invalid token claims", nil)
		return
	}

	oid, ok := claims["oid"].(string)
	if !ok || oid == "" {
		logger.Error("Missing or empty claim for oid")
		http.Error(w, "Bad Request", http.StatusBadRequest)
>>>>>>> 4f724f91
		return
	}

	logger = logger.WithField("oid", oid)

	ssoUsername, ok := claims["unique_name"].(string)
<<<<<<< HEAD
	if !ok {
		logger.Warn("no unique_name claim")

		ssoUsername, ok = claims["preferred_username"].(string)
		if !ok {
			logger.Error("No claim for unique_name or preferred_username")
			http.Error(w, "", http.StatusBadRequest)
=======
	if !ok || ssoUsername == "" {
		logger.Warn("Missing or empty claim for unique_name")

		ssoUsername, ok = claims["preferred_username"].(string)
		if !ok || ssoUsername == "" {
			logger.Error("Missing or empty claim for unique_name or preferred_username")
			http.Error(w, "Bad Request", http.StatusBadRequest)
>>>>>>> 4f724f91
			return
		}
	}

	mmUser, err := a.p.apiClient.User.GetByEmail(ssoUsername)
	if err != nil && err != pluginapi.ErrNotFound {
		logger.WithError(err).Error("Failed to query Mattermost user matching unique_name")
		http.Error(w, "Internal server error", http.StatusInternalServerError)
		return
	} else if mmUser == nil {
		logger.Warn("No Mattermost user matching unique_name, redirecting to login")

		// Redirect to the home page
		http.Redirect(w, r, "/", http.StatusSeeOther)
		return
	}

	logger = logger.WithField("user_id", mmUser.Id)

	if mmUser.DeleteAt != 0 {
		logger.Warn("Mattermost user is archived, redirecting to login")

		// Redirect to the home page
		http.Redirect(w, r, "/", http.StatusSeeOther)
		return
	}

	// Keep track of the unique_name and oid in the user's properties to support
	// notifications in the future.
<<<<<<< HEAD
	mmUser.Props[getUserPropKey("sso_username")] = ssoUsername
	mmUser.Props[getUserPropKey("oid")] = oid
	if appID != "" {
		mmUser.Props[getUserPropKey("app_id")] = appID
	}

	// Update the user with the claims
=======
	mmUser.Props["com.mattermost.plugin-msteams-devsecops.sso_username"] = ssoUsername
	mmUser.Props["com.mattermost.plugin-msteams-devsecops.oid"] = oid

>>>>>>> 4f724f91
	err = a.p.apiClient.User.Update(mmUser)
	if err != nil {
		logger.WithError(err).Error("Failed to update Mattermost user with claims")
		http.Error(w, "Internal server error", http.StatusInternalServerError)
		return
	}

	// This is effectively copied from https://github.com/mattermost/mattermost/blob/a184e5677d28433495b0cde764bfd99700838740/server/channels/app/login.go#L287
	secure := true
	maxAgeSeconds := *config.ServiceSettings.SessionLengthWebInHours * 60 * 60
	domain := getCookieDomain(config)
	subpath, _ := utils.GetSubpathFromConfig(config)

<<<<<<< HEAD
	expiresAt := time.Unix(model.GetMillis()/1000+int64(maxAgeSeconds), 0)

	session, err := a.p.apiClient.Session.Create(&model.Session{
		UserId: mmUser.Id,
		// TODO, should we allow this to be configurable?
		ExpiresAt: model.GetMillis() + (1000 * 60 * 60 * 24 * 1), // 1 day
=======
	jwtExpiresAt, err := claims.GetExpirationTime()
	if err != nil || jwtExpiresAt == nil {
		logger.WithError(err).Error("Missing or invalid expiration time claim")
		http.Error(w, "Bad Request", http.StatusBadRequest)
		return
	}
	expiresAt := jwtExpiresAt.Time

	session, err := a.p.apiClient.Session.Create(&model.Session{
		UserId:    mmUser.Id,
		ExpiresAt: model.GetMillisForTime(expiresAt),
>>>>>>> 4f724f91
	})
	if err != nil {
		logger.WithError(err).Error("Failed to create session for Mattermost user")
		http.Error(w, "Internal server error", http.StatusInternalServerError)
		return
	}

	// Set session cookie
	sessionCookie := &http.Cookie{
		Name:     model.SessionCookieToken,
		Value:    session.Token,
		Path:     subpath,
		MaxAge:   maxAgeSeconds,
		Expires:  expiresAt,
		HttpOnly: true,
		Domain:   domain,
		Secure:   secure,
		SameSite: http.SameSiteNoneMode,
	}

	userCookie := &http.Cookie{
		Name:     model.SessionCookieUser,
		Value:    mmUser.Id,
		Path:     subpath,
		MaxAge:   maxAgeSeconds,
		Expires:  expiresAt,
		Domain:   domain,
		Secure:   secure,
		SameSite: http.SameSiteNoneMode,
	}

	csrfCookie := &http.Cookie{
		Name:    model.SessionCookieCsrf,
		Value:   session.GetCSRF(),
		Path:    subpath,
		MaxAge:  maxAgeSeconds,
		Expires: expiresAt,
		Domain:  domain,
		Secure:  secure,
	}

	http.SetCookie(w, sessionCookie)
	http.SetCookie(w, userCookie)
	http.SetCookie(w, csrfCookie)

	// Redirect to the home page
<<<<<<< HEAD
	http.Redirect(w, r, redirectPath, http.StatusSeeOther)
}

// MessageHasBeenPosted is called when a message is posted in Mattermost. We rely on it to send a user activity notification
// to Microsoft Teams when a user is mentioned in a message.
// This is called in a controller Goroutine in the server side so there's no need to worry about concurrency here.
func (p *Plugin) MessageHasBeenPosted(c *plugin.Context, post *model.Post) {
	p.API.LogError("Message has been posted", "post_id", post.Id, "post_participants", post.Participants)

	context := map[string]string{
		"subEntityId": fmt.Sprintf("post_%s", post.Id),
	}

	jsonContext, err := json.Marshal(context)
	if err != nil {
		p.API.LogError("Failed to marshal context", "error", err.Error())
		return
	}

	urlParams := url.Values{}
	urlParams.Set("context", string(jsonContext))

	for _, mention := range extractMentionsFromPost(post) {
		u, err := p.apiClient.User.GetByUsername(mention)
		if err != nil {
			p.API.LogError("Failed to get user", "error", err.Error())
			continue
		}

		msteamsUserID, exists := u.GetProp(getUserPropKey("user_id"))
		if !exists {
			p.API.LogError("MSTeams user ID is empty. Not sending notification.")
			continue
		}

		appID, exists := u.GetProp(getUserPropKey("app_id"))
		if !exists {
			p.API.LogError("MSTeams app ID is empty. Not sending notification.")
			continue
		}

		postAuthor, err := p.apiClient.User.Get(post.UserId)
		if err != nil {
			p.API.LogError("Failed to get post author", "error", err.Error())
			continue
		}

		// Sending the post author requires the proper variable to be set in the manifest:
		// "activities": {
		// 	"activityTypes": [
		// 	  {
		// 		"type": "mattermost_mention_with_name",
		// 		"description": "New message in Mattermost for the Teams user",
		// 		"templateText": "{post_author} mentioned you in Mattermost."
		// 	  }
		// 	]
		// }
		if err := p.msteamsAppClient.SendUserActivity(msteamsUserID, "mattermost_mention_with_name", post.Message, url.URL{
			Scheme:   "https",
			Host:     "teams.microsoft.com",
			Path:     "/l/entity/" + appID + "/" + context["subEntityId"],
			RawQuery: urlParams.Encode(),
		}, map[string]string{
			"post_author": postAuthor.GetDisplayName(model.ShowNicknameFullName),
		}); err != nil {
			p.API.LogError("Failed to send user activity notification", "error", err.Error())
		}
	}
}

func extractMentionsFromPost(post *model.Post) []string {
	// Regular expression to find mentions of the form @username
	mentionRegex := regexp.MustCompile(`@[a-zA-Z0-9._-]+`)
	matches := mentionRegex.FindAllString(post.Message, -1)

	// Remove the '@' symbol from each mention
	mentions := []string{}
	for _, match := range matches {
		mentions = append(mentions, match[1:]) // Remove the '@'
	}
	return mentions
}

func getCookieDomain(config *model.Config) string {
	if config.ServiceSettings.AllowCookiesForSubdomains != nil && *config.ServiceSettings.AllowCookiesForSubdomains && config.ServiceSettings.SiteURL != nil {
=======
	http.Redirect(w, r, "/", http.StatusSeeOther)
}

func getCookieDomain(config *model.Config) string {
	if config.ServiceSettings.AllowCookiesForSubdomains != nil && *config.ServiceSettings.AllowCookiesForSubdomains {
>>>>>>> 4f724f91
		if siteURL, err := url.Parse(*config.ServiceSettings.SiteURL); err == nil {
			return siteURL.Hostname()
		}
	}
	return ""
<<<<<<< HEAD
}

func getUserPropKey(key string) string {
	return "com.mattermost.plugin-msteams-devsecops." + key
=======
>>>>>>> 4f724f91
}<|MERGE_RESOLUTION|>--- conflicted
+++ resolved
@@ -5,7 +5,6 @@
 
 import (
 	_ "embed"
-<<<<<<< HEAD
 	"encoding/json"
 	"fmt"
 	"net/http"
@@ -16,14 +15,6 @@
 
 	"github.com/mattermost/mattermost/server/public/model"
 	"github.com/mattermost/mattermost/server/public/plugin"
-=======
-	"fmt"
-	"net/http"
-	"net/url"
-	"strings"
-
-	"github.com/mattermost/mattermost/server/public/model"
->>>>>>> 4f724f91
 	pluginapi "github.com/mattermost/mattermost/server/public/pluginapi"
 	"github.com/mattermost/mattermost/server/v8/channels/utils"
 	"github.com/sirupsen/logrus"
@@ -48,6 +39,7 @@
 		http.Error(w, "Failed to format iFrame HTML", http.StatusInternalServerError)
 		return
 	}
+
 	w.Header().Set("Content-Type", "text/html")
 
 	// set session cookie to indicate Mattermost is hosted in an iFrame, which allows
@@ -75,11 +67,7 @@
 
 	html := strings.ReplaceAll(template, "{{SITE_URL}}", siteURL)
 	html = strings.ReplaceAll(html, "{{PLUGIN_ID}}", url.PathEscape(manifest.Id))
-<<<<<<< HEAD
 	html = strings.ReplaceAll(html, "{{TENANT_ID}}", url.PathEscape(a.p.getConfiguration().TenantID))
-=======
-	html = strings.ReplaceAll(html, "{{TENANT_ID}}", a.p.getConfiguration().TenantID)
->>>>>>> 4f724f91
 	return html, nil
 }
 
@@ -89,7 +77,6 @@
 	var logger logrus.FieldLogger
 	logger = logrus.StandardLogger()
 
-<<<<<<< HEAD
 	redirectPath := "/"
 
 	// Check if we have a subEntityID coming from the Microsoft Teams SDK to redirect the user to the correct URL.
@@ -118,15 +105,12 @@
 		}
 	}
 
-=======
->>>>>>> 4f724f91
 	// If the user is already logged in, redirect to the home page.
 	// TODO: Refactor the user properties setup to a function and call it from here if the user is already logged in
 	// just in case the user logs in from a tabApp in a browser.
 	if r.Header.Get("Mattermost-User-ID") != "" {
 		logger = logger.WithField("user_id", r.Header.Get("Mattermost-User-ID"))
 		logger.Info("Skipping authentication, user already logged in")
-<<<<<<< HEAD
 		http.Redirect(w, r, redirectPath, http.StatusSeeOther)
 		return
 	}
@@ -136,12 +120,6 @@
 		logger.Error("App ID was not sent with the authentication request")
 	}
 
-=======
-		http.Redirect(w, r, "/", http.StatusSeeOther)
-		return
-	}
-
->>>>>>> 4f724f91
 	config := a.p.apiClient.Configuration.GetConfig()
 
 	enableDeveloper := config.ServiceSettings.EnableDeveloper
@@ -158,29 +136,16 @@
 		return
 	}
 
-<<<<<<< HEAD
 	oid, ok := claims["oid"].(string)
 	if !ok {
 		logger.Error("No claim for oid")
 		http.Error(w, "", http.StatusBadRequest)
-=======
-	if claims == nil {
-		handleErrorWithCode(logger, w, http.StatusUnauthorized, "Invalid token claims", nil)
-		return
-	}
-
-	oid, ok := claims["oid"].(string)
-	if !ok || oid == "" {
-		logger.Error("Missing or empty claim for oid")
-		http.Error(w, "Bad Request", http.StatusBadRequest)
->>>>>>> 4f724f91
 		return
 	}
 
 	logger = logger.WithField("oid", oid)
 
 	ssoUsername, ok := claims["unique_name"].(string)
-<<<<<<< HEAD
 	if !ok {
 		logger.Warn("no unique_name claim")
 
@@ -188,15 +153,6 @@
 		if !ok {
 			logger.Error("No claim for unique_name or preferred_username")
 			http.Error(w, "", http.StatusBadRequest)
-=======
-	if !ok || ssoUsername == "" {
-		logger.Warn("Missing or empty claim for unique_name")
-
-		ssoUsername, ok = claims["preferred_username"].(string)
-		if !ok || ssoUsername == "" {
-			logger.Error("Missing or empty claim for unique_name or preferred_username")
-			http.Error(w, "Bad Request", http.StatusBadRequest)
->>>>>>> 4f724f91
 			return
 		}
 	}
@@ -226,7 +182,6 @@
 
 	// Keep track of the unique_name and oid in the user's properties to support
 	// notifications in the future.
-<<<<<<< HEAD
 	mmUser.Props[getUserPropKey("sso_username")] = ssoUsername
 	mmUser.Props[getUserPropKey("oid")] = oid
 	if appID != "" {
@@ -234,11 +189,6 @@
 	}
 
 	// Update the user with the claims
-=======
-	mmUser.Props["com.mattermost.plugin-msteams-devsecops.sso_username"] = ssoUsername
-	mmUser.Props["com.mattermost.plugin-msteams-devsecops.oid"] = oid
-
->>>>>>> 4f724f91
 	err = a.p.apiClient.User.Update(mmUser)
 	if err != nil {
 		logger.WithError(err).Error("Failed to update Mattermost user with claims")
@@ -252,26 +202,12 @@
 	domain := getCookieDomain(config)
 	subpath, _ := utils.GetSubpathFromConfig(config)
 
-<<<<<<< HEAD
 	expiresAt := time.Unix(model.GetMillis()/1000+int64(maxAgeSeconds), 0)
 
 	session, err := a.p.apiClient.Session.Create(&model.Session{
 		UserId: mmUser.Id,
 		// TODO, should we allow this to be configurable?
 		ExpiresAt: model.GetMillis() + (1000 * 60 * 60 * 24 * 1), // 1 day
-=======
-	jwtExpiresAt, err := claims.GetExpirationTime()
-	if err != nil || jwtExpiresAt == nil {
-		logger.WithError(err).Error("Missing or invalid expiration time claim")
-		http.Error(w, "Bad Request", http.StatusBadRequest)
-		return
-	}
-	expiresAt := jwtExpiresAt.Time
-
-	session, err := a.p.apiClient.Session.Create(&model.Session{
-		UserId:    mmUser.Id,
-		ExpiresAt: model.GetMillisForTime(expiresAt),
->>>>>>> 4f724f91
 	})
 	if err != nil {
 		logger.WithError(err).Error("Failed to create session for Mattermost user")
@@ -318,7 +254,6 @@
 	http.SetCookie(w, csrfCookie)
 
 	// Redirect to the home page
-<<<<<<< HEAD
 	http.Redirect(w, r, redirectPath, http.StatusSeeOther)
 }
 
@@ -404,23 +339,13 @@
 
 func getCookieDomain(config *model.Config) string {
 	if config.ServiceSettings.AllowCookiesForSubdomains != nil && *config.ServiceSettings.AllowCookiesForSubdomains && config.ServiceSettings.SiteURL != nil {
-=======
-	http.Redirect(w, r, "/", http.StatusSeeOther)
-}
-
-func getCookieDomain(config *model.Config) string {
-	if config.ServiceSettings.AllowCookiesForSubdomains != nil && *config.ServiceSettings.AllowCookiesForSubdomains {
->>>>>>> 4f724f91
 		if siteURL, err := url.Parse(*config.ServiceSettings.SiteURL); err == nil {
 			return siteURL.Hostname()
 		}
 	}
 	return ""
-<<<<<<< HEAD
 }
 
 func getUserPropKey(key string) string {
 	return "com.mattermost.plugin-msteams-devsecops." + key
-=======
->>>>>>> 4f724f91
 }
--- conflicted
+++ resolved
@@ -8,113 +8,29 @@
 	"github.com/stretchr/testify/require"
 )
 
-<<<<<<< HEAD
-func setupPlugin(t *testing.T) *Plugin {
-	t.Helper()
-
-	p := &Plugin{}
-	p.remoteID = "remote-id"
-
-	ctx, cancel := context.WithCancel(context.Background())
-	t.Cleanup(cancel)
-
-	reattachConfigCh := make(chan *goPlugin.ReattachConfig)
-
-	go plugin.ClientMainTesting(ctx, p, reattachConfigCh)
-
-	var reattachConfig *goPlugin.ReattachConfig
-	select {
-	case reattachConfig = <-reattachConfigCh:
-	case <-time.After(5 * time.Second):
-		t.Fatal("failed to get reattach config")
-	}
-
-	socketPath := os.Getenv("MM_LOCALSOCKETPATH")
-	if socketPath == "" {
-		socketPath = model.LocalModeSocketPath
-	}
-
-	clientLocal := model.NewAPIv4SocketClient(socketPath)
-	_, err := clientLocal.ReattachPlugin(ctx, &model.PluginReattachRequest{
-		Manifest:             manifest,
-		PluginReattachConfig: model.NewPluginReattachConfig(reattachConfig),
-	})
-	require.NoError(t, err)
-
-	return p
-}
-
-func setupTeam(t *testing.T, p *Plugin) *model.Team {
-	t.Helper()
-
-	teamName := model.NewRandomTeamName()
-	team, appErr := p.API.CreateTeam(&model.Team{
-		Name:        teamName,
-		DisplayName: teamName,
-		Type:        model.TeamOpen,
-	})
-	require.Nil(t, appErr)
-
-	return team
-}
-func setupUser(t *testing.T, p *Plugin, team *model.Team, isRemote bool) *model.User {
-	t.Helper()
-
-	username := model.NewId()
-	if isRemote {
-		username = fmt.Sprintf("msteams_%s", username)
-	}
-
-	user := &model.User{
-		Email:         fmt.Sprintf("%s@example.com", username),
-		Username:      username,
-		Password:      "password",
-		EmailVerified: true,
-	}
-
-	user, appErr := p.API.CreateUser(user)
-	require.Nil(t, appErr)
-
-	_, appErr = p.API.AddTeamMembers(team.Id, []string{user.Id}, "", false)
-	require.Nil(t, appErr)
-
-	return user
-}
-
 func TestChatShouldSync(t *testing.T) {
 	t.Skip("pending upstream changes: https://mattermost.atlassian.net/browse/MM-57018")
 
-	p := setupPlugin(t)
+	th := setupTestHelper(t)
 
 	t.Run("invalid channel id", func(t *testing.T) {
-		_, appErr := p.ChatShouldSync("")
-=======
-func TestChatSpansPlatforms(t *testing.T) {
-	th := setupTestHelper(t)
-
-	t.Run("invalid channel id", func(t *testing.T) {
-		_, appErr := th.p.ChatSpansPlatforms("")
->>>>>>> 86f7d3a7
+		_, appErr := th.p.ChatShouldSync("")
 		require.Error(t, appErr)
 	})
 
 	t.Run("unknown channel id", func(t *testing.T) {
-<<<<<<< HEAD
-		_, appErr := p.ChatShouldSync(model.NewId())
-=======
-		_, appErr := th.p.ChatSpansPlatforms(model.NewId())
->>>>>>> 86f7d3a7
+		_, appErr := th.p.ChatShouldSync(model.NewId())
 		require.Error(t, appErr)
 	})
 
 	t.Run("dm with a single users", func(t *testing.T) {
-		team := setupTeam(t, p)
-		user1 := setupUser(t, p, team, false)
-
-		channel, err := p.API.CreateDirectChannel(user1.Id, user1.Id)
-		require.Nil(t, err)
-
-		chatShouldSync, appErr := p.ChatShouldSync(channel.Id)
+		team := th.SetupTeam(t)
+		user1 := th.SetupRemoteUser(t, team)
+
+		channel, err := th.p.API.GetDirectChannel(user1.Id, user1.Id)
+		require.Nil(t, err)
+
+		chatShouldSync, appErr := th.p.ChatShouldSync(channel.Id)
 		require.Nil(t, appErr)
 		assert.True(t, chatShouldSync)
 	})
@@ -127,11 +43,7 @@
 		channel, err := th.p.API.GetDirectChannel(user1.Id, user2.Id)
 		require.Nil(t, err)
 
-<<<<<<< HEAD
-		chatShouldSync, appErr := p.ChatShouldSync(channel.Id)
-=======
-		chatSpansPlatforms, appErr := th.p.ChatSpansPlatforms(channel.Id)
->>>>>>> 86f7d3a7
+		chatShouldSync, appErr := th.p.ChatShouldSync(channel.Id)
 		require.Nil(t, appErr)
 		assert.False(t, chatShouldSync)
 	})
@@ -154,11 +66,7 @@
 		channel, err := th.p.API.GetDirectChannel(user1.Id, user2.Id)
 		require.Nil(t, err)
 
-<<<<<<< HEAD
-		chatShouldSync, appErr := p.ChatShouldSync(channel.Id)
-=======
-		chatSpansPlatforms, appErr := th.p.ChatSpansPlatforms(channel.Id)
->>>>>>> 86f7d3a7
+		chatShouldSync, appErr := th.p.ChatShouldSync(channel.Id)
 		require.Nil(t, appErr)
 		assert.False(t, chatShouldSync)
 	})
@@ -177,11 +85,7 @@
 		channel, err := th.p.API.GetDirectChannel(user1.Id, user2.Id)
 		require.Nil(t, err)
 
-<<<<<<< HEAD
-		chatShouldSync, appErr := p.ChatShouldSync(channel.Id)
-=======
-		chatSpansPlatforms, appErr := th.p.ChatSpansPlatforms(channel.Id)
->>>>>>> 86f7d3a7
+		chatShouldSync, appErr := th.p.ChatShouldSync(channel.Id)
 		require.Nil(t, appErr)
 		assert.True(t, chatShouldSync)
 	})
@@ -197,11 +101,7 @@
 		channel, err := th.p.API.GetDirectChannel(user1.Id, user2.Id)
 		require.Nil(t, err)
 
-<<<<<<< HEAD
-		chatShouldSync, appErr := p.ChatShouldSync(channel.Id)
-=======
-		chatSpansPlatforms, appErr := th.p.ChatSpansPlatforms(channel.Id)
->>>>>>> 86f7d3a7
+		chatShouldSync, appErr := th.p.ChatShouldSync(channel.Id)
 		require.Nil(t, appErr)
 		assert.True(t, chatShouldSync)
 	})
@@ -215,11 +115,7 @@
 		channel, err := th.p.API.GetGroupChannel([]string{user1.Id, user2.Id, user3.Id})
 		require.Nil(t, err)
 
-<<<<<<< HEAD
-		chatShouldSync, appErr := p.ChatShouldSync(channel.Id)
-=======
-		chatSpansPlatforms, appErr := th.p.ChatSpansPlatforms(channel.Id)
->>>>>>> 86f7d3a7
+		chatShouldSync, appErr := th.p.ChatShouldSync(channel.Id)
 		require.Nil(t, appErr)
 		assert.False(t, chatShouldSync)
 	})
@@ -247,11 +143,7 @@
 		channel, err := th.p.API.GetGroupChannel([]string{user1.Id, user2.Id, user3.Id})
 		require.Nil(t, err)
 
-<<<<<<< HEAD
-		chatShouldSync, appErr := p.ChatShouldSync(channel.Id)
-=======
-		chatSpansPlatforms, appErr := th.p.ChatSpansPlatforms(channel.Id)
->>>>>>> 86f7d3a7
+		chatShouldSync, appErr := th.p.ChatShouldSync(channel.Id)
 		require.Nil(t, appErr)
 		assert.False(t, chatShouldSync)
 	})
@@ -275,11 +167,7 @@
 		channel, err := th.p.API.GetGroupChannel([]string{user1.Id, user2.Id, user3.Id})
 		require.Nil(t, err)
 
-<<<<<<< HEAD
-		chatShouldSync, appErr := p.ChatShouldSync(channel.Id)
-=======
-		chatSpansPlatforms, appErr := th.p.ChatSpansPlatforms(channel.Id)
->>>>>>> 86f7d3a7
+		chatShouldSync, appErr := th.p.ChatShouldSync(channel.Id)
 		require.Nil(t, appErr)
 		assert.True(t, chatShouldSync)
 	})
@@ -296,11 +184,7 @@
 		channel, appErr := th.p.API.GetGroupChannel([]string{user1.Id, user2.Id, user3.Id})
 		require.Nil(t, appErr)
 
-<<<<<<< HEAD
-		chatShouldSync, appErr := p.ChatShouldSync(channel.Id)
-=======
-		chatSpansPlatforms, appErr := th.p.ChatSpansPlatforms(channel.Id)
->>>>>>> 86f7d3a7
+		chatShouldSync, appErr := th.p.ChatShouldSync(channel.Id)
 		require.Nil(t, appErr)
 		assert.True(t, chatShouldSync)
 	})
@@ -315,25 +199,11 @@
 		require.False(t, chatMembersSpanPlatforms)
 	})
 
-<<<<<<< HEAD
 	t.Run("single user", func(t *testing.T) {
-		team := setupTeam(t, p)
-		user1 := setupUser(t, p, team, false)
-
-		chatShouldSync, appErr := p.ChatMembersSpanPlatforms(model.ChannelMembers{
-=======
-	t.Run("users with empty id", func(t *testing.T) {
-		chatMembersSpanPlatforms, appErr := th.p.ChatMembersSpanPlatforms(model.ChannelMembers{model.ChannelMember{UserId: ""}, model.ChannelMember{UserId: ""}})
-		require.NotNil(t, appErr)
-		require.False(t, chatMembersSpanPlatforms)
-	})
-
-	t.Run("single local user", func(t *testing.T) {
-		team := th.SetupTeam(t)
-		user1 := th.SetupUser(t, team)
-
-		chatSpansPlatforms, appErr := th.p.ChatMembersSpanPlatforms(model.ChannelMembers{
->>>>>>> 86f7d3a7
+		team := th.SetupTeam(t)
+		user1 := th.SetupRemoteUser(t, team)
+
+		chatShouldSync, appErr := th.p.ChatMembersSpanPlatforms(model.ChannelMembers{
 			model.ChannelMember{UserId: user1.Id},
 		})
 
@@ -342,9 +212,9 @@
 	})
 
 	t.Run("user with empty id", func(t *testing.T) {
-		team := setupTeam(t, p)
-		user1 := setupUser(t, p, team, false)
-		chatMembersSpanPlatforms, appErr := p.ChatMembersSpanPlatforms(model.ChannelMembers{model.ChannelMember{UserId: user1.Id}, model.ChannelMember{UserId: ""}})
+		team := th.SetupTeam(t)
+		user1 := th.SetupRemoteUser(t, team)
+		chatMembersSpanPlatforms, appErr := th.p.ChatMembersSpanPlatforms(model.ChannelMembers{model.ChannelMember{UserId: user1.Id}, model.ChannelMember{UserId: ""}})
 		require.Error(t, appErr)
 		require.False(t, chatMembersSpanPlatforms)
 	})
@@ -354,11 +224,7 @@
 		user1 := th.SetupUser(t, team)
 		user2 := th.SetupUser(t, team)
 
-<<<<<<< HEAD
-		chatShouldSync, appErr := p.ChatMembersSpanPlatforms(model.ChannelMembers{
-=======
-		chatSpansPlatforms, appErr := th.p.ChatMembersSpanPlatforms(model.ChannelMembers{
->>>>>>> 86f7d3a7
+		chatShouldSync, appErr := th.p.ChatMembersSpanPlatforms(model.ChannelMembers{
 			model.ChannelMember{UserId: user1.Id},
 			model.ChannelMember{UserId: user2.Id},
 		})
@@ -381,11 +247,7 @@
 		user2, appErr = th.p.API.UpdateUser(user2)
 		require.Nil(t, appErr)
 
-<<<<<<< HEAD
-		chatShouldSync, appErr := p.ChatMembersSpanPlatforms(model.ChannelMembers{
-=======
-		chatSpansPlatforms, appErr := th.p.ChatMembersSpanPlatforms(model.ChannelMembers{
->>>>>>> 86f7d3a7
+		chatShouldSync, appErr := th.p.ChatMembersSpanPlatforms(model.ChannelMembers{
 			model.ChannelMember{UserId: user1.Id},
 			model.ChannelMember{UserId: user2.Id},
 		})
@@ -404,11 +266,7 @@
 		user1, appErr = th.p.API.UpdateUser(user1)
 		require.Nil(t, appErr)
 
-<<<<<<< HEAD
-		chatShouldSync, appErr := p.ChatMembersSpanPlatforms(model.ChannelMembers{
-=======
-		chatSpansPlatforms, appErr := th.p.ChatMembersSpanPlatforms(model.ChannelMembers{
->>>>>>> 86f7d3a7
+		chatShouldSync, appErr := th.p.ChatMembersSpanPlatforms(model.ChannelMembers{
 			model.ChannelMember{UserId: user1.Id},
 			model.ChannelMember{UserId: user2.Id},
 		})
@@ -427,11 +285,7 @@
 		_, appErr := th.p.API.GetDirectChannel(user1.Id, user2.Id)
 		require.Nil(t, appErr)
 
-<<<<<<< HEAD
-		chatShouldSync, appErr := p.ChatMembersSpanPlatforms(model.ChannelMembers{
-=======
-		chatSpansPlatforms, appErr := th.p.ChatMembersSpanPlatforms(model.ChannelMembers{
->>>>>>> 86f7d3a7
+		chatShouldSync, appErr := th.p.ChatMembersSpanPlatforms(model.ChannelMembers{
 			model.ChannelMember{UserId: user1.Id},
 			model.ChannelMember{UserId: user2.Id},
 		})
@@ -445,11 +299,7 @@
 		user2 := th.SetupUser(t, team)
 		user3 := th.SetupUser(t, team)
 
-<<<<<<< HEAD
-		chatShouldSync, appErr := p.ChatMembersSpanPlatforms(model.ChannelMembers{
-=======
-		chatSpansPlatforms, appErr := th.p.ChatMembersSpanPlatforms(model.ChannelMembers{
->>>>>>> 86f7d3a7
+		chatShouldSync, appErr := th.p.ChatMembersSpanPlatforms(model.ChannelMembers{
 			model.ChannelMember{UserId: user1.Id},
 			model.ChannelMember{UserId: user2.Id},
 			model.ChannelMember{UserId: user3.Id},
@@ -478,11 +328,7 @@
 		user3, appErr = th.p.API.UpdateUser(user3)
 		require.Nil(t, appErr)
 
-<<<<<<< HEAD
-		chatShouldSync, appErr := p.ChatMembersSpanPlatforms(model.ChannelMembers{
-=======
-		chatSpansPlatforms, appErr := th.p.ChatMembersSpanPlatforms(model.ChannelMembers{
->>>>>>> 86f7d3a7
+		chatShouldSync, appErr := th.p.ChatMembersSpanPlatforms(model.ChannelMembers{
 			model.ChannelMember{UserId: user1.Id},
 			model.ChannelMember{UserId: user2.Id},
 			model.ChannelMember{UserId: user3.Id},
@@ -507,11 +353,7 @@
 		user3, appErr = th.p.API.UpdateUser(user3)
 		require.Nil(t, appErr)
 
-<<<<<<< HEAD
-		chatShouldSync, appErr := p.ChatMembersSpanPlatforms(model.ChannelMembers{
-=======
-		chatSpansPlatforms, appErr := th.p.ChatMembersSpanPlatforms(model.ChannelMembers{
->>>>>>> 86f7d3a7
+		chatShouldSync, appErr := th.p.ChatMembersSpanPlatforms(model.ChannelMembers{
 			model.ChannelMember{UserId: user1.Id},
 			model.ChannelMember{UserId: user2.Id},
 			model.ChannelMember{UserId: user3.Id},
@@ -532,11 +374,7 @@
 		_, appErr := th.p.API.GetGroupChannel([]string{user1.Id, user2.Id, user3.Id})
 		require.Nil(t, appErr)
 
-<<<<<<< HEAD
-		chatShouldSync, appErr := p.ChatMembersSpanPlatforms(model.ChannelMembers{
-=======
-		chatSpansPlatforms, appErr := th.p.ChatMembersSpanPlatforms(model.ChannelMembers{
->>>>>>> 86f7d3a7
+		chatShouldSync, appErr := th.p.ChatMembersSpanPlatforms(model.ChannelMembers{
 			model.ChannelMember{UserId: user1.Id},
 			model.ChannelMember{UserId: user2.Id},
 			model.ChannelMember{UserId: user3.Id},

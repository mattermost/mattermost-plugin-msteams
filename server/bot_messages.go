--- conflicted
+++ resolved
@@ -100,31 +100,6 @@
 	}
 }
 
-<<<<<<< HEAD
-// notifyMessage sends the given receipient a notification of a chat received on Teams.
-func (p *Plugin) notifyChat(recipientUserID string, actorDisplayName string, chatSize int, chatLink string, message string) {
-	var preamble string
-
-	if chatSize <= 1 {
-		return
-	} else if chatSize == 2 {
-		preamble = fmt.Sprintf("%s messaged you in MS Teams:", actorDisplayName)
-	} else if chatSize == 3 {
-		preamble = fmt.Sprintf("%s messaged you and 1 other user in MS Teams:", actorDisplayName)
-	} else {
-		preamble = fmt.Sprintf("%s messaged you and %d other users in MS Teams:", actorDisplayName, chatSize-2)
-	}
-
-	message = "> " + strings.ReplaceAll(message, "\n", "\n>")
-
-	formattedMessage := fmt.Sprintf(`%s
-%s
-
-**[Respond in Microsoft Teams ↗️](%s)**`, preamble, message, chatLink)
-
-	if err := p.botSendDirectMessage(recipientUserID, formattedMessage); err != nil {
-		p.GetAPI().LogWarn("Failed to send notification message", "user_id", recipientUserID, "error", err)
-=======
 func (p *Plugin) SendWelcomeMessageWithNotificationAction(userID string) error {
 	if err := p.botSendDirectPost(
 		userID,
@@ -161,6 +136,31 @@
 				},
 			},
 		},
->>>>>>> 58577dc3
+	}
+}
+
+// notifyMessage sends the given receipient a notification of a chat received on Teams.
+func (p *Plugin) notifyChat(recipientUserID string, actorDisplayName string, chatSize int, chatLink string, message string) {
+	var preamble string
+
+	if chatSize <= 1 {
+		return
+	} else if chatSize == 2 {
+		preamble = fmt.Sprintf("%s messaged you in MS Teams:", actorDisplayName)
+	} else if chatSize == 3 {
+		preamble = fmt.Sprintf("%s messaged you and 1 other user in MS Teams:", actorDisplayName)
+	} else {
+		preamble = fmt.Sprintf("%s messaged you and %d other users in MS Teams:", actorDisplayName, chatSize-2)
+	}
+
+	message = "> " + strings.ReplaceAll(message, "\n", "\n>")
+
+	formattedMessage := fmt.Sprintf(`%s
+%s
+
+**[Respond in Microsoft Teams ↗️](%s)**`, preamble, message, chatLink)
+
+	if err := p.botSendDirectMessage(recipientUserID, formattedMessage); err != nil {
+		p.GetAPI().LogWarn("Failed to send notification message", "user_id", recipientUserID, "error", err)
 	}
 }
--- conflicted
+++ resolved
@@ -21,15 +21,10 @@
 }
 
 func (p *Plugin) handlePromptForConnection(userID, channelID string) {
-<<<<<<< HEAD
-	message := "Some users in this conversation rely on Microsoft Teams to receive your messages, but your account isn't connected. "
-	p.SendConnectMessage(channelID, userID, message)
-=======
 	// For now, don't display the connect message
 
 	// message := "Some users in this conversation rely on Microsoft Teams to receive your messages, but your account isn't connected. "
 	// p.SendEphemeralConnectMessage(channelID, userID, message)
->>>>>>> 1292481d
 }
 
 func (p *Plugin) SendEphemeralConnectMessage(channelID string, userID string, message string) {

--- conflicted
+++ resolved
@@ -100,10 +100,43 @@
 	}
 }
 
-<<<<<<< HEAD
 // notifyMessage sends the given receipient a notification of a chat received on Teams.
 func (p *Plugin) notifyChat(recipientUserID string, actorDisplayName string, chatSize int, chatLink string, message string, attachmentCount int) {
-=======
+	var preamble string
+
+	if chatSize <= 1 {
+		return
+	} else if chatSize == 2 {
+		preamble = fmt.Sprintf("%s messaged you in MS Teams:", actorDisplayName)
+	} else if chatSize == 3 {
+		preamble = fmt.Sprintf("%s messaged you and 1 other user in MS Teams:", actorDisplayName)
+	} else {
+		preamble = fmt.Sprintf("%s messaged you and %d other users in MS Teams:", actorDisplayName, chatSize-2)
+	}
+
+	message = "> " + strings.ReplaceAll(message, "\n", "\n>")
+
+	attachments := ""
+	if attachmentCount > 0 {
+		attachments += "\n*"
+		if attachmentCount == 1 {
+			attachments += "This message was originally sent with one attachment."
+		} else {
+			attachments += fmt.Sprintf("This message was originally sent with %d attachments.", attachmentCount)
+		}
+		attachments += "*\n"
+	}
+
+	formattedMessage := fmt.Sprintf(`%s
+%s
+%s
+**[Respond in Microsoft Teams ↗️](%s)**`, preamble, message, attachments, chatLink)
+
+	if err := p.botSendDirectMessage(recipientUserID, formattedMessage); err != nil {
+		p.GetAPI().LogWarn("Failed to send notification message", "user_id", recipientUserID, "error", err)
+	}
+}
+
 func (p *Plugin) SendWelcomeMessageWithNotificationAction(userID string) error {
 	if err := p.botSendDirectPost(
 		userID,
@@ -141,49 +174,4 @@
 			},
 		},
 	}
-}
-
-// notifyMessage sends the given receipient a notification of a chat received on Teams.
-func (p *Plugin) notifyChat(recipientUserID string, actorDisplayName string, chatSize int, chatLink string, message string) {
->>>>>>> 31c69f9f
-	var preamble string
-
-	if chatSize <= 1 {
-		return
-	} else if chatSize == 2 {
-		preamble = fmt.Sprintf("%s messaged you in MS Teams:", actorDisplayName)
-	} else if chatSize == 3 {
-		preamble = fmt.Sprintf("%s messaged you and 1 other user in MS Teams:", actorDisplayName)
-	} else {
-		preamble = fmt.Sprintf("%s messaged you and %d other users in MS Teams:", actorDisplayName, chatSize-2)
-	}
-
-	message = "> " + strings.ReplaceAll(message, "\n", "\n>")
-
-<<<<<<< HEAD
-	attachments := ""
-	if attachmentCount > 0 {
-		attachments += "\n*"
-		if attachmentCount == 1 {
-			attachments += "This message was originally sent with one attachment."
-		} else {
-			attachments += fmt.Sprintf("This message was originally sent with %d attachments.", attachmentCount)
-		}
-		attachments += "*\n"
-	}
-
-	formattedMessage := fmt.Sprintf(`%s
-%s
-%s
-**[Respond in Microsoft Teams ↗️](%s)**`, preamble, message, attachments, chatLink)
-=======
-	formattedMessage := fmt.Sprintf(`%s
-%s
-
-**[Respond in Microsoft Teams ↗️](%s)**`, preamble, message, chatLink)
->>>>>>> 31c69f9f
-
-	if err := p.botSendDirectMessage(recipientUserID, formattedMessage); err != nil {
-		p.GetAPI().LogWarn("Failed to send notification message", "user_id", recipientUserID, "error", err)
-	}
 }
package main

import (
	"context"
	"crypto/rand"
	"crypto/rsa"
	"crypto/x509"
	"encoding/base64"
	"encoding/pem"
	"fmt"
	"math"
	"math/big"
	"net/http"
	"os"
	"runtime/debug"
	"strings"
	"sync"
	"time"

	"github.com/gosimple/slug"
	"github.com/pkg/errors"
	"golang.org/x/oauth2"

	"github.com/mattermost/mattermost-plugin-msteams/assets"
	"github.com/mattermost/mattermost-plugin-msteams/server/handlers"
	"github.com/mattermost/mattermost-plugin-msteams/server/metrics"
	"github.com/mattermost/mattermost-plugin-msteams/server/monitor"
	"github.com/mattermost/mattermost-plugin-msteams/server/msteams"
	"github.com/mattermost/mattermost-plugin-msteams/server/msteams/client_disconnectionlayer"
	client_timerlayer "github.com/mattermost/mattermost-plugin-msteams/server/msteams/client_timerlayer"
	"github.com/mattermost/mattermost-plugin-msteams/server/store"
	sqlstore "github.com/mattermost/mattermost-plugin-msteams/server/store/sqlstore"
	timerlayer "github.com/mattermost/mattermost-plugin-msteams/server/store/timerlayer"
	"github.com/mattermost/mattermost/server/public/model"
	"github.com/mattermost/mattermost/server/public/plugin"
	pluginapi "github.com/mattermost/mattermost/server/public/pluginapi"
	"github.com/mattermost/mattermost/server/public/pluginapi/cluster"
)

const (
<<<<<<< HEAD
	botUsername                      = "msteams"
	botDisplayName                   = "MS Teams"
	pluginID                         = "com.mattermost.msteams-sync"
	subscriptionsClusterMutexKey     = "subscriptions_cluster_mutex"
	gmsDmsAutoconnectClusterMutexKey = "gms_dms_autoconnect_cluster_mutex"
	whitelistClusterMutexKey         = "whitelist_cluster_mutex"
	msteamsUserTypeGuest             = "Guest"
	syncUsersJobName                 = "sync_users"
	metricsJobName                   = "metrics"
	checkCredentialsJobName          = "check_credentials" //#nosec G101 -- This is a false positive
=======
	botUsername                  = "msteams"
	botDisplayName               = "MS Teams"
	pluginID                     = "com.mattermost.msteams-sync"
	subscriptionsClusterMutexKey = "subscriptions_cluster_mutex"
	connectClusterMutexKey       = "connect_cluster_mutex"
	msteamsUserTypeGuest         = "Guest"
	syncUsersJobName             = "sync_users"
	metricsJobName               = "metrics"
	checkCredentialsJobName      = "check_credentials" //#nosec G101 -- This is a false positive
>>>>>>> fe6dc26d

	updateMetricsTaskFrequency = 15 * time.Minute
)

// Plugin implements the interface expected by the Mattermost server to communicate between the server and plugin processes.
type Plugin struct {
	plugin.MattermostPlugin

	// configurationLock synchronizes access to the configuration.
	configurationLock sync.RWMutex

	// configuration is the active plugin configuration. Consult getConfiguration and
	// setConfiguration for usage.
	configuration *configuration

	msteamsAppClientMutex sync.RWMutex
	msteamsAppClient      msteams.Client

	stopSubscriptions func()
	stopContext       context.Context

	stopDmsGmsMigration func()

	userID    string
	remoteID  string
	apiClient *pluginapi.Client

	store                     store.Store
	subscriptionsClusterMutex *cluster.Mutex
	connectClusterMutex       *cluster.Mutex
	monitor                   *monitor.Monitor
	syncUserJob               *cluster.Job
	checkCredentialsJob       *cluster.Job
	apiHandler                *API

	activityHandler *handlers.ActivityHandler

	clientBuilderWithToken func(string, string, string, string, *oauth2.Token, *pluginapi.LogService) msteams.Client
	metricsService         metrics.Metrics
	metricsHandler         http.Handler
	metricsJob             *cluster.Job
	// !!!! remove this when fixed in server
	inviteRemoteToChannel func(chanelID, remoteID, userID string) error
}

func (p *Plugin) ServeHTTP(_ *plugin.Context, w http.ResponseWriter, r *http.Request) {
	p.apiHandler.ServeHTTP(w, r)
}

func (p *Plugin) ServeMetrics(_ *plugin.Context, w http.ResponseWriter, r *http.Request) {
	p.metricsHandler.ServeHTTP(w, r)
}

func (p *Plugin) GetAPI() plugin.API {
	return p.API
}

func (p *Plugin) GetMetrics() metrics.Metrics {
	return p.metricsService
}

func (p *Plugin) GetStore() store.Store {
	return p.store
}

func (p *Plugin) GetSyncDirectMessages() bool {
	return p.getConfiguration().SyncDirectMessages
}

func (p *Plugin) GetSyncLinkedChannels() bool {
	return p.getConfiguration().SyncLinkedChannels
}

func (p *Plugin) GetSyncReactions() bool {
	return p.getConfiguration().SyncReactions
}

func (p *Plugin) GetSyncFileAttachments() bool {
	return p.getConfiguration().SyncFileAttachments
}

func (p *Plugin) GetSyncGuestUsers() bool {
	return p.getConfiguration().SyncGuestUsers
}

func (p *Plugin) GetMaxSizeForCompleteDownload() int {
	return p.getConfiguration().MaxSizeForCompleteDownload
}

func (p *Plugin) GetBufferSizeForStreaming() int {
	return p.getConfiguration().BufferSizeForFileStreaming
}

func (p *Plugin) GetBotUserID() string {
	return p.userID
}

func (p *Plugin) GetSelectiveSync() bool {
	return p.getConfiguration().SelectiveSync
}

func (p *Plugin) GetClientForApp() msteams.Client {
	p.msteamsAppClientMutex.RLock()
	defer p.msteamsAppClientMutex.RUnlock()

	return p.msteamsAppClient
}

func (p *Plugin) GetURL() string {
	config := p.API.GetConfig()
	siteURL := ""
	if config.ServiceSettings.SiteURL != nil {
		siteURL = *config.ServiceSettings.SiteURL
	}
	if strings.HasSuffix(siteURL, "/") {
		return siteURL + "plugins/" + pluginID
	}
	return siteURL + "/plugins/" + pluginID
}

func (p *Plugin) OnDisconnectedTokenHandler(userID string) {
	p.API.LogInfo("Token for user disconnected", "user_id", userID)
	p.metricsService.ObserveOAuthTokenInvalidated()

	teamsUserID, err := p.store.MattermostToTeamsUserID(userID)
	if err != nil {
		p.API.LogWarn("Unable to get teams user id from mattermost to user", "user_id", userID, "error", err.Error())
		return
	}
	if err2 := p.store.SetUserInfo(userID, teamsUserID, nil); err2 != nil {
		p.API.LogWarn("Unable clean invalid token for the user", "user_id", userID, "error", err2.Error())
		return
	}
	channel, appErr := p.API.GetDirectChannel(userID, p.GetBotUserID())
	if appErr != nil {
		p.API.LogWarn("Unable to get direct channel for send message to user", "user_id", userID, "error", appErr.Error())
		return
	}

	message := "Your connection to Microsoft Teams has been lost. "
	p.SendConnectMessage(channel.Id, userID, message)
}

func (p *Plugin) GetClientForUser(userID string) (msteams.Client, error) {
	token, _ := p.store.GetTokenForMattermostUser(userID)
	if token == nil {
		return nil, errors.New("not connected user")
	}

	client := p.clientBuilderWithToken(p.GetURL()+"/oauth-redirect", p.getConfiguration().TenantID, p.getConfiguration().ClientID, p.getConfiguration().ClientSecret, token, &p.apiClient.Log)
	client = client_timerlayer.New(client, p.GetMetrics())
	client = client_disconnectionlayer.New(client, userID, p.OnDisconnectedTokenHandler)

	if token.Expiry.Before(time.Now()) {
		newToken, err := client.RefreshToken(token)
		if err != nil {
			return nil, err
		}
		teamsUserID, err := p.store.MattermostToTeamsUserID(userID)
		if err != nil {
			return nil, err
		}
		if err := p.store.SetUserInfo(userID, teamsUserID, newToken); err != nil {
			return nil, err
		}
	}
	return client, nil
}

func (p *Plugin) GetClientForTeamsUser(teamsUserID string) (msteams.Client, error) {
	userID, err := p.store.TeamsToMattermostUserID(teamsUserID)
	if err != nil {
		return nil, err
	}

	return p.GetClientForUser(userID)
}

func (p *Plugin) connectTeamsAppClient() error {
	p.msteamsAppClientMutex.Lock()
	defer p.msteamsAppClientMutex.Unlock()

	// We don't currently support reconnecting with a new configuration: a plugin restart is
	// required.
	if p.msteamsAppClient != nil {
		return nil
	}

	msteamsAppClient := msteams.NewApp(
		p.getConfiguration().TenantID,
		p.getConfiguration().ClientID,
		p.getConfiguration().ClientSecret,
		&p.apiClient.Log,
	)

	p.msteamsAppClient = client_timerlayer.New(msteamsAppClient, p.GetMetrics())
	err := p.msteamsAppClient.Connect()
	if err != nil {
		p.API.LogError("Unable to connect to the app client", "error", err)
		return err
	}
	return nil
}

func (p *Plugin) start(isRestart bool) {
	var err error

	if !isRestart {
		p.metricsJob, err = cluster.Schedule(
			p.API,
			metricsJobName,
			cluster.MakeWaitForRoundedInterval(updateMetricsTaskFrequency),
			p.updateMetrics,
		)
		if err != nil {
			p.API.LogError("failed to start metrics job", "error", err)
		}
	}

	p.metricsService.ObserveWhitelistLimit(p.configuration.ConnectedUsersAllowed)

	// We don't restart the activity handler since it's stateless.
	if !isRestart {
		p.activityHandler.Start()
	}

	err = p.connectTeamsAppClient()
	if err != nil {
		return
	}

	p.monitor = monitor.New(p.GetClientForApp(), p.store, p.API, p.GetMetrics(), p.GetURL()+"/", p.getConfiguration().WebhookSecret, p.getConfiguration().EvaluationAPI, p.getBase64Certificate(), p.GetSyncDirectMessages())
	if err = p.monitor.Start(); err != nil {
		p.API.LogError("Unable to start the monitoring system", "error", err.Error())
	}

	ctx, stop := context.WithCancel(context.Background())
	p.stopSubscriptions = stop
	p.stopContext = ctx

	if p.getConfiguration().SyncUsers > 0 {
		p.API.LogInfo("Starting the sync users job")

		// Close the previous background job if exists.
		p.stopSyncUsersJob()

		// Start syncing the users on plugin start. The below job just schedules the job to run at a given interval of time but does not run it while scheduling. To avoid this, we call the function once separately to sync the users.
		p.syncUsers()

		job, jobErr := cluster.Schedule(
			p.API,
			syncUsersJobName,
			cluster.MakeWaitForRoundedInterval(time.Duration(p.getConfiguration().SyncUsers)*time.Minute),
			p.syncUsersPeriodically,
		)
		if jobErr != nil {
			p.API.LogError("error in scheduling the sync users job", "error", jobErr)
			return
		}

		p.syncUserJob = job
	}

	if !p.getConfiguration().DisableCheckCredentials {
		checkCredentialsJob, jobErr := cluster.Schedule(
			p.API,
			checkCredentialsJobName,
			cluster.MakeWaitForRoundedInterval(24*time.Hour),
			p.checkCredentials,
		)
		if jobErr != nil {
			p.API.LogError("error in scheduling the check credentials job", "error", jobErr)
			return
		}
		p.checkCredentialsJob = checkCredentialsJob

		// Run the job above right away so we immediately populate metrics.
		p.checkCredentials()
	}

	// Unregister and re-register slash command to reflect any configuration changes.
	if err = p.API.UnregisterCommand("", "msteams"); err != nil {
		p.API.LogWarn("Failed to unregister command", "error", err)
	}
	if err = p.API.RegisterCommand(p.createCommand(p.getConfiguration().SyncLinkedChannels)); err != nil {
		p.API.LogError("Failed to register command", "error", err)
	}

	gmsDmsAutoconnectMutex, err := cluster.NewMutex(p.API, gmsDmsAutoconnectClusterMutexKey)
	if err != nil {
		p.API.LogError("Unable to create mutex for automatic connection of dms and gms", "error", err.Error())
		return
	}

	gmsDmsAutoconnectMutex.Lock()
	defer gmsDmsAutoconnectMutex.Unlock()

	ctxMigration, stopMigration := context.WithCancel(context.Background())
	p.stopDmsGmsMigration = stopMigration

	for {
		if ctxMigration.Err() != nil {
			break
		}

		var ids []string
		var ids2 []string
		ids, err = p.store.ListChannelsToConnectBatch(p.remoteID, model.ChannelTypeDirect)
		if err != nil {
			p.API.LogWarn("Unable to list the dms/gms to connect", "error", err.Error())
			continue
		}
		ids2, err = p.store.ListChannelsToConnectBatch(p.remoteID, model.ChannelTypeGroup)
		if err != nil {
			p.API.LogWarn("Unable to list the dms/gms to connect", "error", err.Error())
			continue
		}

		if len(ids) == 0 && len(ids2) == 0 {
			p.API.LogInfo("DMs and GMs automatic connection finished")
			break
		}

		for _, id := range append(ids, ids2...) {
			if _, err = p.API.ShareChannel(&model.SharedChannel{
				ChannelId: id,
				Home:      true,
				CreatorId: p.userID,
				ShareName: id,
				// TODO: Fix this, this should allow Group chanels too here
				Type: model.ChannelTypeDirect,
			}); err != nil {
				p.API.LogWarn("Unable to share channel", "channel_id", id, "error", err.Error())
			}
			if err = p.inviteRemoteToChannel(id, p.remoteID, p.userID); err != nil {
				p.API.LogWarn("Unable simulate the invite remote channel", "channel_id", id, "error", err.Error())
			}
		}

		// Give some time to other work to happen in the server
		time.Sleep(1 * time.Second)
	}
}

func (p *Plugin) getBase64Certificate() string {
	certificate := p.getConfiguration().CertificatePublic
	if certificate == "" {
		return ""
	}
	block, _ := pem.Decode([]byte(certificate))
	if block == nil {
		return ""
	}
	return base64.StdEncoding.EncodeToString(pem.EncodeToMemory(block))
}

func (p *Plugin) getPrivateKey() (*rsa.PrivateKey, error) {
	keyPemString := p.getConfiguration().CertificateKey
	if keyPemString == "" {
		return nil, errors.New("certificate private key not configured")
	}
	privPem, _ := pem.Decode([]byte(keyPemString))
	if privPem == nil {
		return nil, errors.New("invalid certificate key")
	}
	var err error
	var parsedKey any
	if parsedKey, err = x509.ParsePKCS8PrivateKey(privPem.Bytes); err != nil { // note this returns type `interface{}`
		return nil, err
	}

	var privateKey *rsa.PrivateKey
	var ok bool
	privateKey, ok = parsedKey.(*rsa.PrivateKey)
	if !ok {
		return nil, errors.New("Not valid key")
	}

	return privateKey, nil
}

func (p *Plugin) stop(isRestart bool) {
	if p.monitor != nil {
		p.monitor.Stop()
	}

	if p.stopDmsGmsMigration != nil {
		p.stopDmsGmsMigration()
		time.Sleep(1 * time.Second)
	}

	if p.stopSubscriptions != nil {
		p.stopSubscriptions()
		time.Sleep(1 * time.Second)
	}

	// We don't stop the activity handler on restart since it's stateless.
	if !isRestart && p.activityHandler != nil {
		p.activityHandler.Stop()
	}

	p.stopSyncUsersJob()

	if p.checkCredentialsJob != nil {
		if err := p.checkCredentialsJob.Close(); err != nil {
			p.API.LogError("Failed to close background check credentials job", "error", err)
		}
		p.checkCredentialsJob = nil
	}

	if !isRestart && p.metricsJob != nil {
		if err := p.metricsJob.Close(); err != nil {
			p.API.LogError("failed to close metrics job", "error", err)
		}
	}

	if !isRestart {
		if err := p.apiClient.Store.Close(); err != nil {
			p.API.LogError("failed to close db connection", "error", err)
		}
	}
}

func (p *Plugin) restart() {
	p.stop(true)
	p.start(true)
}

func (p *Plugin) generatePluginSecrets() error {
	needSaveConfig := false
	cfg := p.getConfiguration().Clone()
	if cfg.WebhookSecret == "" {
		secret, err := generateSecret()
		if err != nil {
			return err
		}

		cfg.WebhookSecret = secret
		needSaveConfig = true
	}
	if cfg.EncryptionKey == "" {
		secret, err := generateSecret()
		if err != nil {
			return err
		}

		cfg.EncryptionKey = secret
		needSaveConfig = true
	}
	if needSaveConfig {
		configMap, err := cfg.ToMap()
		if err != nil {
			return err
		}
		p.setConfiguration(cfg)
		if appErr := p.API.SavePluginConfig(configMap); appErr != nil {
			return appErr
		}
	}
	return nil
}

func (p *Plugin) onActivate() error {
	if p.clientBuilderWithToken == nil {
		p.clientBuilderWithToken = msteams.NewTokenClient
	}
	err := p.generatePluginSecrets()
	if err != nil {
		return err
	}

	p.metricsService = metrics.NewMetrics(metrics.InstanceInfo{
		InstallationID: os.Getenv("MM_CLOUD_INSTALLATION_ID"),
		PluginVersion:  manifest.Version,
	})
	p.metricsHandler = metrics.NewMetricsHandler(p.GetMetrics())

	p.apiClient = pluginapi.NewClient(p.API, p.Driver)

	config := p.apiClient.Configuration.GetConfig()
	license := p.apiClient.System.GetLicense()
	if !pluginapi.IsE20LicensedOrDevelopment(config, license) {
		return errors.New("this plugin requires an enterprise license")
	}

	p.activityHandler = handlers.New(p)

	p.subscriptionsClusterMutex, err = cluster.NewMutex(p.API, subscriptionsClusterMutexKey)
	if err != nil {
		return err
	}

	p.connectClusterMutex, err = cluster.NewMutex(p.API, connectClusterMutexKey)
	if err != nil {
		return err
	}

	p.userID, err = p.apiClient.Bot.EnsureBot(&model.Bot{
		Username:    botUsername,
		DisplayName: botDisplayName,
		Description: "Created by the MS Teams Sync plugin.",
	}, pluginapi.ProfileImageBytes(assets.Icon))
	if err != nil {
		return err
	}

	p.remoteID, err = p.API.RegisterPluginForSharedChannels(model.RegisterPluginOpts{
		Displayname:  pluginID,
		PluginID:     pluginID,
		CreatorID:    p.userID,
		AutoShareDMs: false,
		AutoInvited:  true,
	})
	if err != nil {
		return err
	}
	p.API.LogInfo("Registered plugin for shared channels", "remote_id", p.remoteID)

	if p.getConfiguration().DisableSyncMsg {
		p.API.LogInfo("Unregistering plugin for shared channels since sync msg disabled")
		if err = p.API.UnregisterPluginForSharedChannels(pluginID); err != nil {
			p.API.LogWarn("Unable to unregister plugin for shared channels", "error", err)
		}
	}

	if p.store == nil {
		if p.apiClient.Store.DriverName() != model.DatabaseDriverPostgres {
			return fmt.Errorf("unsupported database driver: %s", p.apiClient.Store.DriverName())
		}

		db, dbErr := p.apiClient.Store.GetMasterDB()
		if dbErr != nil {
			return dbErr
		}

		// simulate a ping to the plugin from server so it appears "online" immediately.
		// !!!! remove this when fixed in server
		_, err = db.Exec("update remoteclusters set lastpingat=$1 where remoteid=$2;", model.GetMillis(), p.remoteID)
		if err != nil {
			return fmt.Errorf("cannot simulate ping: %w", err)
		}

		// writing the invite directly in the DB
		// !!!! remove this when fixed in server
		p.inviteRemoteToChannel = func(channelID, remoteID, userID string) error {
			now := model.GetMillis()
			_, err2 := db.Exec("INSERT into sharedchannelremotes (id, channelid, creatorid, createat, updateat, isinviteaccepted, isinviteconfirmed, remoteid, lastpostupdateat, lastpostid, lastpostcreateat) values ($1, $2, $3, $4, $5, $6, $7, $8, $9, $10, $11) ON CONFLICT (channelid, remoteid) DO NOTHING", model.NewId(), channelID, userID, now, now, true, true, remoteID, now, "", now)
			if err2 != nil {
				p.API.LogWarn("cannot simulate invite", "error", err2)
				return err2
			}
			return nil
		}

		store := sqlstore.New(
			db,
			p.API,
			func() []string { return strings.Split(p.configuration.EnabledTeams, ",") },
			func() []byte { return []byte(p.configuration.EncryptionKey) },
		)
		p.store = timerlayer.New(store, p.GetMetrics())

		if err = p.store.Init(p.remoteID); err != nil {
			return err
		}
	}

	if !p.getConfiguration().DisableSyncMsg && p.getConfiguration().UseSharedChannels {
		linkedChannels, err := p.store.ListChannelLinks()
		if err != nil {
			p.API.LogError("Failed to list channel links for shared channels", "error", err.Error())
			return err
		}
		for _, linkedChannel := range linkedChannels {
			_, err = p.API.ShareChannel(&model.SharedChannel{
				ChannelId: linkedChannel.MattermostChannelID,
				TeamId:    linkedChannel.MattermostTeamID,
				Home:      true,
				ReadOnly:  false,
				CreatorId: p.userID,
				RemoteId:  p.remoteID,
				ShareName: linkedChannel.MattermostChannelID,
			})
			if err != nil {
				p.API.LogWarn("Unable to share channel", "error", err, "channelID", linkedChannel.MattermostChannelID, "teamID", linkedChannel.MattermostTeamID, "remoteID", p.remoteID)
			}

			if err := p.inviteRemoteToChannel(linkedChannel.MattermostChannelID, p.remoteID, p.userID); err != nil {
				p.API.LogWarn("Unable simulate the invite remote channel", "channel_id", linkedChannel.MattermostChannelID, "error", err.Error())
			}

			p.API.LogInfo("Shared previously linked channel", "channel_id", linkedChannel.MattermostChannelID)
		}
	}

	p.apiHandler = NewAPI(p, p.store)

	if err := p.validateConfiguration(p.getConfiguration()); err != nil {
		return err
	}

	go func() {
		defer func() {
			if r := recover(); r != nil {
				p.GetMetrics().ObserveGoroutineFailure()
				p.API.LogError("Recovering from panic", "panic", r, "stack", string(debug.Stack()))
			}
		}()
	}()

	go p.start(false)
	return nil
}

func (p *Plugin) OnActivate() error {
	if err := p.onActivate(); err != nil {
		p.API.LogWarn("error activating the plugin", "error", err)
		if p.store != nil {
			if err = p.apiClient.Store.Close(); err != nil {
				p.API.LogWarn("failed to close db connection", "error", err)
			}
		}
		return err
	}
	return nil
}

func (p *Plugin) OnDeactivate() error {
	p.stop(false)
	return nil
}

func (p *Plugin) syncUsersPeriodically() {
	defer func() {
		if r := recover(); r != nil {
			p.GetMetrics().ObserveGoroutineFailure()
			p.API.LogError("Recovering from panic", "panic", r, "stack", string(debug.Stack()))
		}
	}()

	p.API.LogInfo("Running the Sync Users Job")
	p.syncUsers()
}

func (p *Plugin) stopSyncUsersJob() {
	if p.syncUserJob != nil {
		if err := p.syncUserJob.Close(); err != nil {
			p.API.LogError("Failed to close background sync users job", "error", err)
		}
	}
}

func (p *Plugin) syncUsers() {
	done := p.GetMetrics().ObserveWorker(metrics.WorkerSyncUsers)
	defer done()

	// Get the users registered in MS Teams
	msUsers, err := p.GetClientForApp().ListUsers()
	if err != nil {
		p.API.LogWarn("Unable to list MS Teams users during sync user job", "error", err.Error())
		return
	}

	mmUsers, appErr := p.API.GetUsers(&model.UserGetOptions{Page: 0, PerPage: math.MaxInt32})
	if appErr != nil {
		p.API.LogWarn("Unable to get MM users during sync user job", "error", appErr.Error())
		return
	}

	// Map MM users with MS Teams users
	mmUsersMap := make(map[string]*model.User, len(mmUsers))
	for _, u := range mmUsers {
		mmUsersMap[u.Email] = u
	}

	configuration := p.getConfiguration()
	syncGuestUsers := configuration.SyncGuestUsers
	var activeMSTeamsUsersCount int64
	for _, msUser := range msUsers {
		if msUser.IsAccountEnabled {
			activeMSTeamsUsersCount++
		}

		userSuffixID := 1

		// The email field is mandatory in MM, if there is no email we skip the user
		if msUser.Mail == "" {
			continue
		}

		// Determine if the user is already present
		mmUser, isUserPresent := mmUsersMap[msUser.Mail]

		// Set the authData if promoting syntetic users
		authData := ""
		if configuration.AutomaticallyPromoteSyntheticUsers {
			switch configuration.SyntheticUserAuthData {
			case "ID":
				authData = msUser.ID
			case "Mail":
				authData = msUser.Mail
			case "UserPrincipalName":
				authData = msUser.UserPrincipalName
			}
		}

		username := "msteams_" + slug.Make(msUser.DisplayName)
		if isUserPresent {
			// Update the user if needed
			if p.IsRemoteUser(mmUser) {
				if !syncGuestUsers && msUser.Type == msteamsUserTypeGuest {
					if mmUser.DeleteAt == 0 {
						// if the user is a guest and should not sync, deactivate it
						p.API.LogInfo("Deactivating the guest user account", "user_id", mmUser.Id, "teams_user_id", msUser.ID)
						if err := p.API.UpdateUserActive(mmUser.Id, false); err != nil {
							p.API.LogWarn("Unable to deactivate the guest user account", "user_id", mmUser.Id, "teams_user_id", msUser.ID, "error", err.Error())
						}
					}
					continue
				}

				if teamsUserID, _ := p.store.MattermostToTeamsUserID(mmUser.Id); teamsUserID == "" {
					if err = p.store.SetUserInfo(mmUser.Id, msUser.ID, nil); err != nil {
						p.API.LogWarn("Unable to store Mattermost user ID vs Teams user ID in sync user job", "user_id", mmUser.Id, "teams_user_id", msUser.ID, "error", err.Error())
					}
				}

				if msUser.IsAccountEnabled {
					// Activate the deactivated Mattermost user corresponding to the MS Teams user.
					if mmUser.DeleteAt != 0 {
						p.API.LogInfo("Activating the inactive user", "user_id", mmUser.Id, "teams_user_id", msUser.ID, "type", msUser.Type)
						if err := p.API.UpdateUserActive(mmUser.Id, true); err != nil {
							p.API.LogWarn("Unable to activate the user", "user_id", mmUser.Id, "teams_user_id", msUser.ID, "error", err.Error())
						}
					}
				} else {
					// Deactivate the active Mattermost user corresponding to the MS Teams user.
					if mmUser.DeleteAt == 0 {
						p.API.LogInfo("Deactivating the Mattermost user account", "user_id", mmUser.Id, "teams_user_id", msUser.ID, "type", msUser.Type)
						if err := p.API.UpdateUserActive(mmUser.Id, false); err != nil {
							p.API.LogWarn("Unable to deactivate the Mattermost user account", "user_id", mmUser.Id, "teams_user_id", msUser.ID, "error", err.Error())
						}
					}

					continue
				}

				user, err := p.API.GetUser(mmUser.Id)
				if err != nil {
					p.API.LogWarn("Unable to fetch MM user", "user_id", mmUser.Id, "teams_user_id", msUser.ID, "error", err.Error())
					continue
				}

				// Update AuthService/AuthData if it changed
				if configuration.AutomaticallyPromoteSyntheticUsers && (mmUser.AuthService != configuration.SyntheticUserAuthService || (user.AuthData != nil && authData != "" && *user.AuthData != authData)) {
					p.API.LogInfo("Updating user auth service", "user_id", mmUser.Id, "teams_user_id", msUser.ID, "auth_service", configuration.SyntheticUserAuthService)
					if _, err := p.API.UpdateUserAuth(mmUser.Id, &model.UserAuth{
						AuthService: configuration.SyntheticUserAuthService,
						AuthData:    &authData,
					}); err != nil {
						p.API.LogWarn("Unable to update user auth service during sync user job", "user_id", mmUser.Id, "teams_user_id", msUser.ID, "error", err.Error())
					}
				}

				// Update the user profile if needed
				shouldUpdate := false
				if !strings.HasPrefix(mmUser.Username, "msteams_") && username != mmUser.Username {
					mmUser.Username = username
					shouldUpdate = true
				}

				if mmUser.FirstName != msUser.DisplayName {
					mmUser.FirstName = msUser.DisplayName
					shouldUpdate = true
				}

				if shouldUpdate {
					for {
						p.API.LogInfo("Updating user profile", "user_id", mmUser.Id, "teams_user_id", msUser.ID)
						_, err := p.API.UpdateUser(mmUser)
						if err != nil {
							if err.Id == "app.user.save.username_exists.app_error" {
								// When there is already a user with the same username, start using the suffix
								mmUser.Username = username + "-" + fmt.Sprint(userSuffixID)
								userSuffixID++
								continue
							}

							p.API.LogWarn("Unable to update user during sync user job", "user_id", mmUser.Id, "teams_user_id", msUser.ID, "error", err.Error())
							break
						}

						break
					}
				}
			}
		} else if !msUser.IsAccountEnabled {
			continue
		} else {
			// If we are not sync'ing guests, but the user is a MS Team guest, deactivate it from the get go
			deleteAt := int64(0)
			if !syncGuestUsers && msUser.Type == msteamsUserTypeGuest {
				deleteAt = model.GetMillis()
			}

			newMMUser := &model.User{
				Email:         msUser.Mail,
				RemoteId:      &p.remoteID,
				FirstName:     msUser.DisplayName,
				Username:      username,
				EmailVerified: true,
				DeleteAt:      deleteAt,
			}

			if configuration.AutomaticallyPromoteSyntheticUsers && authData != "" {
				p.API.LogInfo("Creating new synthetic user", "teams_user_id", msUser.ID, "auth_service", configuration.SyntheticUserAuthService, "as_guest", msUser.Type == msteamsUserTypeGuest)
				newMMUser.AuthService = configuration.SyntheticUserAuthService
				newMMUser.AuthData = &authData
			} else {
				p.API.LogInfo("Creating new synthetic user", "teams_user_id", msUser.ID, "as_guest", msUser.Type == msteamsUserTypeGuest)
				newMMUser.Password = p.GenerateRandomPassword()
			}

			newMMUser.SetDefaultNotifications()
			newMMUser.NotifyProps[model.EmailNotifyProp] = "false"

			var newUser *model.User
			for {
				newUser, appErr = p.API.CreateUser(newMMUser)
				if appErr != nil {
					if appErr.Id == "app.user.save.username_exists.app_error" {
						newMMUser.Username = fmt.Sprintf("%s-%d", username, userSuffixID)
						userSuffixID++
						continue
					}

					p.API.LogWarn("Unable to create new MM user during sync job", "teams_user_id", msUser.ID, "error", appErr.Error())
					break
				}

				break
			}

			if newUser == nil || newUser.Id == "" {
				continue
			}

			p.API.LogInfo("Created new synthetic user", "user_id", newUser.Id, "teams_user_id", msUser.ID)

			preferences := model.Preferences{model.Preference{
				UserId:   newUser.Id,
				Category: model.PreferenceCategoryNotifications,
				Name:     model.PreferenceNameEmailInterval,
				Value:    "0",
			}}
			if prefErr := p.API.UpdatePreferencesForUser(newUser.Id, preferences); prefErr != nil {
				p.API.LogWarn("Unable to disable email notifications for new user", "user_id", newUser.Id, "teams_user_id", msUser.ID, "error", prefErr.Error())
			}

			if err = p.store.SetUserInfo(newUser.Id, msUser.ID, nil); err != nil {
				p.API.LogWarn("Unable to set user info during sync user job", "user_id", newUser.Id, "teams_user_id", msUser.ID, "error", err.Error())
			}
		}
	}
	p.GetMetrics().ObserveUpstreamUsers(activeMSTeamsUsersCount)
}

func generateSecret() (string, error) {
	b := make([]byte, 256)
	_, err := rand.Read(b)
	if err != nil {
		return "", err
	}
	s := base64.RawStdEncoding.EncodeToString(b)
	s = s[:32]
	return s, nil
}

func (p *Plugin) GenerateRandomPassword() string {
	lowerCharSet := "abcdedfghijklmnopqrst"
	upperCharSet := "ABCDEFGHIJKLMNOPQRSTUVWXYZ"
	specialCharSet := "!@#$%&*"
	numberSet := "0123456789"
	allCharSet := lowerCharSet + upperCharSet + specialCharSet + numberSet

	var password strings.Builder

	password.WriteString(getRandomString(lowerCharSet, 1))
	password.WriteString(getRandomString(upperCharSet, 1))
	password.WriteString(getRandomString(specialCharSet, 1))
	password.WriteString(getRandomString(numberSet, 1))
	password.WriteString(getRandomString(allCharSet, 20))
	return password.String()
}

func getRandomString(characterSet string, length int) string {
	var randomString strings.Builder
	for i := 0; i < length; i++ {
		num, _ := rand.Int(rand.Reader, big.NewInt(int64(len(characterSet))))
		randomString.WriteString(string(characterSet[num.Int64()]))
	}

	return randomString.String()
}

// IsRemoteUser returns true if the given user is a remote user managed by this plugin.
func (p *Plugin) IsRemoteUser(user *model.User) bool {
	return user.RemoteId != nil && *user.RemoteId == p.remoteID
}

func (p *Plugin) GetRemoteID() string {
	return p.remoteID
}

func (p *Plugin) updateMetrics() {
	stats, err := p.store.GetStats()
	if err != nil {
		p.API.LogWarn("failed to update computed metrics", "error", err)
	}
	p.GetMetrics().ObserveConnectedUsers(stats.ConnectedUsers)
	p.GetMetrics().ObserveSyntheticUsers(stats.SyntheticUsers)
	p.GetMetrics().ObserveLinkedChannels(stats.LinkedChannels)
}

func (p *Plugin) OnSharedChannelsPing(_ *model.RemoteCluster) bool {
	return true
}

func (p *Plugin) OnSharedChannelsAttachmentSyncMsg(fi *model.FileInfo, _ *model.Post, _ *model.RemoteCluster) error {
	now := model.GetMillis()

	isUpdate := fi.CreateAt != fi.UpdateAt
	isDelete := fi.DeleteAt != 0
	switch {
	case !isUpdate && !isDelete:
		p.GetMetrics().ObserveSyncMsgFileDelay(metrics.ActionCreated, now-fi.CreateAt)
	case isUpdate && !isDelete:
		p.GetMetrics().ObserveSyncMsgFileDelay(metrics.ActionUpdated, now-fi.UpdateAt)
	default:
		p.GetMetrics().ObserveSyncMsgFileDelay(metrics.ActionDeleted, now-fi.DeleteAt)
	}

	return nil
}

func (p *Plugin) OnSharedChannelsSyncMsg(msg *model.SyncMsg, _ *model.RemoteCluster) (model.SyncResponse, error) {
	var resp model.SyncResponse

	for _, post := range msg.Posts {
		if p.getConfiguration().UseSharedChannels {
			isUpdate := post.CreateAt != post.UpdateAt
			isDelete := post.DeleteAt != 0

			switch {
			case !isUpdate && !isDelete:
				if err := p.messagePostedHandler(post); err != nil {
					return resp, err
				}
			case isUpdate && !isDelete:
				if err := p.messageUpdatedHandler(post); err != nil {
					return resp, err
				}
			default:
				if err := p.messageDeletedHandler(post); err != nil {
					return resp, err
				}
			}
		}

		if resp.PostsLastUpdateAt < post.UpdateAt {
			resp.PostsLastUpdateAt = post.UpdateAt
		}
	}

	for _, reaction := range msg.Reactions {
		if p.getConfiguration().UseSharedChannels {
			isUpdate := reaction.CreateAt != reaction.UpdateAt
			isDelete := reaction.DeleteAt != 0

			switch {
			case !isUpdate && !isDelete:
				if err := p.reactionAddedHandler(reaction); err != nil {
					return resp, err
				}
			case isUpdate && !isDelete:
				if err := p.reactionRemovedHandler(reaction); err != nil {
					return resp, err
				}
				if err := p.reactionAddedHandler(reaction); err != nil {
					return resp, err
				}
			default:
				if err := p.reactionRemovedHandler(reaction); err != nil {
					return resp, err
				}
			}
		}

		if resp.ReactionsLastUpdateAt < reaction.UpdateAt {
			resp.ReactionsLastUpdateAt = reaction.UpdateAt
		}
	}

	return resp, nil
}

func (p *Plugin) ChannelHasBeenCreated(c *plugin.Context, channel *model.Channel) {
	_ = p.updateAutomutingOnChannelCreated(channel)

	if p.getConfiguration().UseSharedChannels && channel.IsGroupOrDirect() {
		if _, err := p.API.ShareChannel(&model.SharedChannel{
			ChannelId: channel.Id,
			Home:      true,
			CreatorId: p.userID,
			ShareName: channel.Id,
			// TODO: Fix this, this should allow Group chanels too here
			Type: model.ChannelTypeDirect,
		}); err != nil {
			p.API.LogWarn("Unable to share channel", "channel_id", channel.Id, "error", err.Error())
		}
		if err := p.inviteRemoteToChannel(channel.Id, p.remoteID, p.userID); err != nil {
			p.API.LogWarn("Unable simulate the invite remote channel", "channel_id", channel.Id, "error", err.Error())
		}
	}
}<|MERGE_RESOLUTION|>--- conflicted
+++ resolved
@@ -38,28 +38,16 @@
 )
 
 const (
-<<<<<<< HEAD
 	botUsername                      = "msteams"
 	botDisplayName                   = "MS Teams"
 	pluginID                         = "com.mattermost.msteams-sync"
 	subscriptionsClusterMutexKey     = "subscriptions_cluster_mutex"
 	gmsDmsAutoconnectClusterMutexKey = "gms_dms_autoconnect_cluster_mutex"
-	whitelistClusterMutexKey         = "whitelist_cluster_mutex"
+	connectClusterMutexKey           = "connect_cluster_mutex"
 	msteamsUserTypeGuest             = "Guest"
 	syncUsersJobName                 = "sync_users"
 	metricsJobName                   = "metrics"
 	checkCredentialsJobName          = "check_credentials" //#nosec G101 -- This is a false positive
-=======
-	botUsername                  = "msteams"
-	botDisplayName               = "MS Teams"
-	pluginID                     = "com.mattermost.msteams-sync"
-	subscriptionsClusterMutexKey = "subscriptions_cluster_mutex"
-	connectClusterMutexKey       = "connect_cluster_mutex"
-	msteamsUserTypeGuest         = "Guest"
-	syncUsersJobName             = "sync_users"
-	metricsJobName               = "metrics"
-	checkCredentialsJobName      = "check_credentials" //#nosec G101 -- This is a false positive
->>>>>>> fe6dc26d
 
 	updateMetricsTaskFrequency = 15 * time.Minute
 )

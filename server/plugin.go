--- conflicted
+++ resolved
@@ -76,11 +76,7 @@
 
 	activityHandler *handlers.ActivityHandler
 
-<<<<<<< HEAD
 	clientBuilderWithToken func(string, string, string, string, *oauth2.Token, *pluginapi.LogService, metrics.Metrics) msteams.Client
-=======
-	clientBuilderWithToken func(string, string, string, string, *oauth2.Token, *pluginapi.LogService) msteams.Client
->>>>>>> 5482e5dd
 	metricsService         metrics.Metrics
 	metricsServer          *metrics.Server
 }
@@ -426,11 +422,7 @@
 		return
 	}
 
-<<<<<<< HEAD
-	p.metricsService.ObserveUpstreamUsersTotal(int64(len(msUsers)))
-=======
 	p.metricsService.ObserveUpstreamUsers(int64(len(msUsers)))
->>>>>>> 5482e5dd
 	mmUsers, appErr := p.API.GetUsers(&model.UserGetOptions{Page: 0, PerPage: math.MaxInt32})
 	if appErr != nil {
 		p.API.LogError("Unable to get MM users during sync user job", "error", appErr.Error())
@@ -490,12 +482,6 @@
 					if err := p.API.UpdateUserActive(mmUser.Id, false); err != nil {
 						p.API.LogError("Unable to deactivate the guest user account", "MMUserID", mmUser.Id, "TeamsUserID", msUser.ID, "Error", err.Error())
 					}
-<<<<<<< HEAD
-				} else {
-					// Skip syncing of MS Teams guest user.
-					p.API.LogDebug("Skipping syncing of the guest user", "TeamsUserID", msUser.ID)
-=======
->>>>>>> 5482e5dd
 				}
 
 				continue

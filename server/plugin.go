--- conflicted
+++ resolved
@@ -499,27 +499,7 @@
 		}
 	}()
 
-<<<<<<< HEAD
-	p.API.LogDebug("Running the Sync Users Job")
-=======
-	defer func() {
-		if sErr := p.store.SetJobStatus(syncUsersJobName, false); sErr != nil {
-			p.API.LogError("Failed to set sync users job running status to false.", "error", sErr.Error())
-		}
-	}()
-
-	isStatusUpdated, sErr := p.store.CompareAndSetJobStatus(syncUsersJobName, false, true)
-	if sErr != nil {
-		p.API.LogError("Something went wrong while fetching sync users job status", "error", sErr.Error())
-		return
-	}
-
-	if !isStatusUpdated {
-		return
-	}
-
 	p.API.LogInfo("Running the Sync Users Job")
->>>>>>> c5b0f8e3
 	p.syncUsers()
 }
 

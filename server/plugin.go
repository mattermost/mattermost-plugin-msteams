--- conflicted
+++ resolved
@@ -144,7 +144,7 @@
 		return
 	}
 
-	p.monitor = monitor.New(p.msteamsAppClient, p.store, p.API, p.GetURL(), p.configuration.WebhookSecret, p.configuration.EvaluationAPI)
+	p.monitor = monitor.New(p.msteamsAppClient, p.store, p.API, p.GetURL(), p.getConfiguration().WebhookSecret, p.getConfiguration().EvaluationAPI)
 	if err = p.monitor.Start(); err != nil {
 		p.API.LogError("Unable to start the monitoring system", "error", err)
 	}
@@ -190,32 +190,24 @@
 		time.Sleep(500 * time.Millisecond)
 	}
 
-<<<<<<< HEAD
-	channelsSubscription, err := p.msteamsAppClient.SubscribeToChannels(p.GetURL()+"/", p.configuration.WebhookSecret, !p.configuration.EvaluationAPI)
-=======
-	_, err := p.msteamsAppClient.SubscribeToChannels(p.GetURL()+"/", p.getConfiguration().WebhookSecret, !p.getConfiguration().EvaluationAPI)
->>>>>>> d0e6519b
+	channelsSubscription, err := p.msteamsAppClient.SubscribeToChannels(p.GetURL()+"/", p.getConfiguration().WebhookSecret, !p.getConfiguration().EvaluationAPI)
 	if err != nil {
 		p.API.LogError("Unable to subscribe to channels", "error", err)
 		return
 	}
 
-<<<<<<< HEAD
 	err = p.store.SaveGlobalSubscription(storemodels.GlobalSubscription{
 		SubscriptionID: channelsSubscription.ID,
 		Type:           "allChannels",
 		ExpiresOn:      channelsSubscription.ExpiresOn,
-		Secret:         p.configuration.WebhookSecret,
+		Secret:         p.getConfiguration().WebhookSecret,
 	})
 	if err != nil {
 		p.API.LogError("Unable to save the channels subscription for monitoring system", "error", err)
 		return
 	}
 
-	chatsSubscription, err := p.msteamsAppClient.SubscribeToChats(p.GetURL()+"/", p.configuration.WebhookSecret, !p.configuration.EvaluationAPI)
-=======
-	_, err = p.msteamsAppClient.SubscribeToChats(p.GetURL()+"/", p.getConfiguration().WebhookSecret, !p.getConfiguration().EvaluationAPI)
->>>>>>> d0e6519b
+	chatsSubscription, err := p.msteamsAppClient.SubscribeToChats(p.GetURL()+"/", p.getConfiguration().WebhookSecret, !p.getConfiguration().EvaluationAPI)
 	if err != nil {
 		p.API.LogError("Unable to subscribe to chats", "error", err)
 		return
@@ -225,7 +217,7 @@
 		SubscriptionID: chatsSubscription.ID,
 		Type:           "allChats",
 		ExpiresOn:      chatsSubscription.ExpiresOn,
-		Secret:         p.configuration.WebhookSecret,
+		Secret:         p.getConfiguration().WebhookSecret,
 	})
 	if err != nil {
 		p.API.LogError("Unable to save the chats subscription for monitoring system", "error", err)

--- conflicted
+++ resolved
@@ -301,16 +301,10 @@
 		p.metricsService = metrics.NewMetrics(metrics.InstanceInfo{
 			InstallationID: os.Getenv("MM_CLOUD_INSTALLATION_ID"),
 		})
-<<<<<<< HEAD
-
-		// run metrics server to expose data
-		p.runMetricsServer()
 	} else {
 		// Give metricsService a concrete, but nil value, making the interface itself
 		// not-nil and safe to use without `metrics != nil` checks everywhere.
 		p.metricsService = metrics.NilMetrics()
-=======
->>>>>>> f1f265b2
 	}
 
 	data, appErr := p.API.KVGet(lastReceivedChangeKey)

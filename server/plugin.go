--- conflicted
+++ resolved
@@ -163,68 +163,6 @@
 	if syncSince != nil {
 		go p.syncSince(*syncSince)
 	}
-<<<<<<< HEAD
-}
-
-func (p *Plugin) syncSince(syncSince time.Time) {
-	// TODO: Implement the sync mechanism
-	p.API.LogDebug("Syncing since", "date", syncSince)
-}
-
-func (p *Plugin) getBase64Certificate() string {
-	certificate := p.getConfiguration().CertificatePublic
-	if certificate == "" {
-		return ""
-	}
-	block, _ := pem.Decode([]byte(certificate))
-	return base64.StdEncoding.EncodeToString(pem.EncodeToMemory(block))
-}
-
-func (p *Plugin) getPrivateKey() (*rsa.PrivateKey, error) {
-	keyPemString := p.getConfiguration().CertificateKey
-	if keyPemString == "" {
-		return nil, errors.New("certificate private key not configured")
-	}
-	privPem, _ := pem.Decode([]byte(keyPemString))
-	var err error
-	var parsedKey any
-	if parsedKey, err = x509.ParsePKCS8PrivateKey(privPem.Bytes); err != nil { // note this returns type `interface{}`
-		return nil, err
-	}
-
-	var privateKey *rsa.PrivateKey
-	var ok bool
-	privateKey, ok = parsedKey.(*rsa.PrivateKey)
-	if !ok {
-		return nil, errors.New("Not valid key")
-	}
-
-	return privateKey, nil
-}
-
-func (p *Plugin) startSubscriptions() {
-	p.clusterMutex.Lock()
-	defer p.clusterMutex.Unlock()
-
-	counter := 0
-	maxRetries := 20
-	for {
-		resp, _ := http.Post(p.GetURL()+"/changes?validationToken=test-alive", "text/html", bytes.NewReader([]byte{}))
-		if resp != nil {
-			resp.Body.Close()
-			if resp.StatusCode == 200 {
-				break
-			}
-		}
-
-		counter++
-		if counter > maxRetries {
-			break
-		}
-		time.Sleep(500 * time.Millisecond)
-	}
-=======
->>>>>>> 224f476b
 
 	if p.getConfiguration().SyncUsers > 0 {
 		p.API.LogDebug("Starting the sync users job")
@@ -232,60 +170,6 @@
 		// Close the previous background job if exists.
 		p.stopSyncUsersJob()
 
-<<<<<<< HEAD
-	wg.Add(1)
-	ws <- struct{}{}
-	go func() {
-		defer wg.Done()
-		chatsSubscription, err := p.msteamsAppClient.SubscribeToChats(p.GetURL()+"/", p.getConfiguration().WebhookSecret, !p.getConfiguration().EvaluationAPI, p.getBase64Certificate())
-		if err != nil {
-			p.API.LogError("Unable to subscribe to chats", "error", err)
-			// Mark this subscription to be created and retried by the monitor system
-			_ = p.store.SaveGlobalSubscription(storemodels.GlobalSubscription{
-				SubscriptionID: "fake-subscription-id",
-				Type:           "allChats",
-				ExpiresOn:      time.Now(),
-				Secret:         p.getConfiguration().WebhookSecret,
-			})
-			<-ws
-			return
-		}
-		p.API.LogDebug("Subscription to all chats created", "subscriptionID", chatsSubscription.ID)
-
-		err = p.store.SaveGlobalSubscription(storemodels.GlobalSubscription{
-			SubscriptionID: chatsSubscription.ID,
-			Type:           "allChats",
-			ExpiresOn:      chatsSubscription.ExpiresOn,
-			Secret:         p.getConfiguration().WebhookSecret,
-		})
-		if err != nil {
-			p.API.LogError("Unable to save the chats subscription for monitoring system", "error", err)
-			<-ws
-			return
-		}
-		<-ws
-	}()
-
-	for _, link := range links {
-		ws <- struct{}{}
-		wg.Add(1)
-		go func(link storemodels.ChannelLink) {
-			defer wg.Done()
-			channelsSubscription, err2 := p.msteamsAppClient.SubscribeToChannel(link.MSTeamsTeam, link.MSTeamsChannel, p.GetURL()+"/", p.getConfiguration().WebhookSecret, p.getBase64Certificate())
-			if err2 != nil {
-				p.API.LogError("Unable to subscribe to channels", "error", err2)
-				// Mark this subscription to be created and retried by the monitor system
-				_ = p.store.SaveChannelSubscription(storemodels.ChannelSubscription{
-					SubscriptionID: "fake-subscription-id",
-					TeamID:         link.MSTeamsTeam,
-					ChannelID:      link.MSTeamsChannel,
-					ExpiresOn:      time.Now(),
-					Secret:         p.getConfiguration().WebhookSecret,
-				})
-				<-ws
-				return
-			}
-=======
 		job, jobErr := cluster.Schedule(
 			p.API,
 			syncUsersJobName,
@@ -296,7 +180,6 @@
 			p.API.LogError("error in scheduling the sync users job", "error", jobErr)
 			return
 		}
->>>>>>> 224f476b
 
 		p.syncUserJob = job
 		if sErr := p.store.SetJobStatus(syncUsersJobName, false); sErr != nil {
@@ -308,6 +191,37 @@
 func (p *Plugin) syncSince(syncSince time.Time) {
 	// TODO: Implement the sync mechanism
 	p.API.LogDebug("Syncing since", "date", syncSince)
+}
+
+func (p *Plugin) getBase64Certificate() string {
+	certificate := p.getConfiguration().CertificatePublic
+	if certificate == "" {
+		return ""
+	}
+	block, _ := pem.Decode([]byte(certificate))
+	return base64.StdEncoding.EncodeToString(pem.EncodeToMemory(block))
+}
+
+func (p *Plugin) getPrivateKey() (*rsa.PrivateKey, error) {
+	keyPemString := p.getConfiguration().CertificateKey
+	if keyPemString == "" {
+		return nil, errors.New("certificate private key not configured")
+	}
+	privPem, _ := pem.Decode([]byte(keyPemString))
+	var err error
+	var parsedKey any
+	if parsedKey, err = x509.ParsePKCS8PrivateKey(privPem.Bytes); err != nil { // note this returns type `interface{}`
+		return nil, err
+	}
+
+	var privateKey *rsa.PrivateKey
+	var ok bool
+	privateKey, ok = parsedKey.(*rsa.PrivateKey)
+	if !ok {
+		return nil, errors.New("Not valid key")
+	}
+
+	return privateKey, nil
 }
 
 func (p *Plugin) stop() {

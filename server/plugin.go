package main

import (
	"context"
	"crypto/rand"
	"crypto/rsa"
	"crypto/x509"
	"encoding/base32"
	"encoding/base64"
	"encoding/pem"
	"fmt"
	"math"
	"math/big"
	"net/http"
	"os"
	"runtime/debug"
	"strings"
	"sync"
	"time"

	"github.com/gosimple/slug"
	"github.com/mattermost/mattermost-plugin-msteams/server/handlers"
	"github.com/mattermost/mattermost-plugin-msteams/server/metrics"
	"github.com/mattermost/mattermost-plugin-msteams/server/monitor"
	"github.com/mattermost/mattermost-plugin-msteams/server/msteams"
	"github.com/mattermost/mattermost-plugin-msteams/server/msteams/client_disconnectionlayer"
	client_timerlayer "github.com/mattermost/mattermost-plugin-msteams/server/msteams/client_timerlayer"
	"github.com/mattermost/mattermost-plugin-msteams/server/store"
	sqlstore "github.com/mattermost/mattermost-plugin-msteams/server/store/sqlstore"
	timerlayer "github.com/mattermost/mattermost-plugin-msteams/server/store/timerlayer"
	"github.com/mattermost/mattermost/server/public/model"
	"github.com/mattermost/mattermost/server/public/plugin"
	pluginapi "github.com/mattermost/mattermost/server/public/pluginapi"
	"github.com/mattermost/mattermost/server/public/pluginapi/cluster"
	"github.com/pborman/uuid"
	"github.com/pkg/errors"
	"golang.org/x/oauth2"
)

const (
	botUsername                  = "msteams"
	botDisplayName               = "MS Teams"
	pluginID                     = "com.mattermost.msteams-sync"
	subscriptionsClusterMutexKey = "subscriptions_cluster_mutex"
	whitelistClusterMutexKey     = "whitelist_cluster_mutex"
	msteamsUserTypeGuest         = "Guest"
	syncUsersJobName             = "sync_users"
	metricsJobName               = "metrics"
	checkCredentialsJobName      = "check_credentials" //#nosec G101 -- This is a false positive

	updateMetricsTaskFrequency = 15 * time.Minute
)

// Plugin implements the interface expected by the Mattermost server to communicate between the server and plugin processes.
type Plugin struct {
	plugin.MattermostPlugin

	// configurationLock synchronizes access to the configuration.
	configurationLock sync.RWMutex

	// configuration is the active plugin configuration. Consult getConfiguration and
	// setConfiguration for usage.
	configuration *configuration

	msteamsAppClientMutex sync.RWMutex
	msteamsAppClient      msteams.Client

	stopSubscriptions func()
	stopContext       context.Context

	userID    string
	apiClient *pluginapi.Client

	store                     store.Store
	subscriptionsClusterMutex *cluster.Mutex
	whitelistClusterMutex     *cluster.Mutex
	monitor                   *monitor.Monitor
	syncUserJob               *cluster.Job
	checkCredentialsJob       *cluster.Job
	apiHandler                *API

	activityHandler *handlers.ActivityHandler

	clientBuilderWithToken func(string, string, string, string, *oauth2.Token, *pluginapi.LogService) msteams.Client
	metricsService         metrics.Metrics
	metricsHandler         http.Handler
	metricsJob             *cluster.Job
}

func (p *Plugin) ServeHTTP(_ *plugin.Context, w http.ResponseWriter, r *http.Request) {
	p.apiHandler.ServeHTTP(w, r)
}

func (p *Plugin) ServeMetrics(_ *plugin.Context, w http.ResponseWriter, r *http.Request) {
	p.metricsHandler.ServeHTTP(w, r)
}

func (p *Plugin) GetAPI() plugin.API {
	return p.API
}

func (p *Plugin) GetMetrics() metrics.Metrics {
	return p.metricsService
}

func (p *Plugin) GetStore() store.Store {
	return p.store
}

func (p *Plugin) GetSyncDirectMessages() bool {
	return p.getConfiguration().SyncDirectMessages
}

func (p *Plugin) GetSyncLinkedChannels() bool {
	return p.getConfiguration().SyncLinkedChannels
}

func (p *Plugin) GetSyncReactions() bool {
	return p.getConfiguration().SyncReactions
}

func (p *Plugin) GetSyncFileAttachments() bool {
	return p.getConfiguration().SyncFileAttachments
}

func (p *Plugin) GetSyncGuestUsers() bool {
	return p.getConfiguration().SyncGuestUsers
}

func (p *Plugin) GetMaxSizeForCompleteDownload() int {
	return p.getConfiguration().MaxSizeForCompleteDownload
}

func (p *Plugin) GetBufferSizeForStreaming() int {
	return p.getConfiguration().BufferSizeForFileStreaming
}

func (p *Plugin) GetBotUserID() string {
	return p.userID
}

func (p *Plugin) GetClientForApp() msteams.Client {
	p.msteamsAppClientMutex.RLock()
	defer p.msteamsAppClientMutex.RUnlock()

	return p.msteamsAppClient
}

func (p *Plugin) GetURL() string {
	config := p.API.GetConfig()
	siteURL := ""
	if config.ServiceSettings.SiteURL != nil {
		siteURL = *config.ServiceSettings.SiteURL
	}
	if strings.HasSuffix(siteURL, "/") {
		return siteURL + "plugins/" + pluginID
	}
	return siteURL + "/plugins/" + pluginID
}

func (p *Plugin) OnDisconnectedTokenHandler(userID string) {
	p.API.LogInfo("Token for user disconnected", "user_id", userID)
	p.metricsService.ObserveOAuthTokenInvalidated()

	teamsUserID, err := p.store.MattermostToTeamsUserID(userID)
	if err != nil {
		p.API.LogWarn("Unable to get teams user id from mattermost to user", "user_id", userID, "error", err.Error())
		return
	}
	if err2 := p.store.SetUserInfo(userID, teamsUserID, nil); err2 != nil {
		p.API.LogWarn("Unable clean invalid token for the user", "user_id", userID, "error", err2.Error())
		return
	}
	channel, appErr := p.API.GetDirectChannel(userID, p.GetBotUserID())
	if appErr != nil {
		p.API.LogWarn("Unable to get direct channel for send message to user", "user_id", userID, "error", appErr.Error())
		return
	}
	_, appErr = p.API.CreatePost(&model.Post{
		UserId:    p.GetBotUserID(),
		ChannelId: channel.Id,
		Message:   "Your connection to Microsoft Teams has been lost. Please reconnect using `/msteams connect` slash command in any Mattermost channel.",
	})
	if appErr != nil {
		p.API.LogWarn("Unable to send direct message to user", "user_id", userID, "error", appErr.Error())
	}
}

func (p *Plugin) GetClientForUser(userID string) (msteams.Client, error) {
	token, _ := p.store.GetTokenForMattermostUser(userID)
	if token == nil {
		return nil, errors.New("not connected user")
	}

	client := p.clientBuilderWithToken(p.GetURL()+"/oauth-redirect", p.getConfiguration().TenantID, p.getConfiguration().ClientID, p.getConfiguration().ClientSecret, token, &p.apiClient.Log)
	client = client_timerlayer.New(client, p.GetMetrics())
	client = client_disconnectionlayer.New(client, userID, p.OnDisconnectedTokenHandler)

	if token.Expiry.Before(time.Now()) {
		newToken, err := client.RefreshToken(token)
		if err != nil {
			return nil, err
		}
		teamsUserID, err := p.store.MattermostToTeamsUserID(userID)
		if err != nil {
			return nil, err
		}
		if err := p.store.SetUserInfo(userID, teamsUserID, newToken); err != nil {
			return nil, err
		}
	}
	return client, nil
}

func (p *Plugin) GetClientForTeamsUser(teamsUserID string) (msteams.Client, error) {
	userID, err := p.store.TeamsToMattermostUserID(teamsUserID)
	if err != nil {
		return nil, err
	}

	return p.GetClientForUser(userID)
}

func (p *Plugin) connectTeamsAppClient() error {
	p.msteamsAppClientMutex.Lock()
	defer p.msteamsAppClientMutex.Unlock()

	// We don't currently support reconnecting with a new configuration: a plugin restart is
	// required.
	if p.msteamsAppClient != nil {
		return nil
	}

	clientMock := getClientMock(p)
	if clientMock != nil {
		p.msteamsAppClient = clientMock
		return nil
	}

	msteamsAppClient := msteams.NewApp(
		p.getConfiguration().TenantID,
		p.getConfiguration().ClientID,
		p.getConfiguration().ClientSecret,
		&p.apiClient.Log,
	)

	p.msteamsAppClient = client_timerlayer.New(msteamsAppClient, p.GetMetrics())
	err := p.msteamsAppClient.Connect()
	if err != nil {
		p.API.LogError("Unable to connect to the app client", "error", err)
		return err
	}
	return nil
}

func (p *Plugin) start(isRestart bool) {
	var err error

	if !isRestart {
		p.metricsJob, err = cluster.Schedule(
			p.API,
			metricsJobName,
			cluster.MakeWaitForRoundedInterval(updateMetricsTaskFrequency),
			p.updateMetrics,
		)
		if err != nil {
			p.API.LogError("failed to start metrics job", "error", err)
		}
	}

	p.metricsService.ObserveWhitelistLimit(p.configuration.ConnectedUsersAllowed)

	// We don't restart the activity handler since it's stateless.
	if !isRestart {
		p.activityHandler.Start()
	}

	err = p.connectTeamsAppClient()
	if err != nil {
		return
	}

	p.monitor = monitor.New(p.GetClientForApp(), p.store, p.API, p.GetMetrics(), p.GetURL()+"/", p.getConfiguration().WebhookSecret, p.getConfiguration().EvaluationAPI, p.getBase64Certificate(), p.GetSyncDirectMessages())
	if err = p.monitor.Start(); err != nil {
		p.API.LogError("Unable to start the monitoring system", "error", err.Error())
	}

	ctx, stop := context.WithCancel(context.Background())
	p.stopSubscriptions = stop
	p.stopContext = ctx

	if p.getConfiguration().SyncUsers > 0 {
		p.API.LogInfo("Starting the sync users job")

		// Close the previous background job if exists.
		p.stopSyncUsersJob()

		// Start syncing the users on plugin start. The below job just schedules the job to run at a given interval of time but does not run it while scheduling. To avoid this, we call the function once separately to sync the users.
		p.syncUsers()

		job, jobErr := cluster.Schedule(
			p.API,
			syncUsersJobName,
			cluster.MakeWaitForRoundedInterval(time.Duration(p.getConfiguration().SyncUsers)*time.Minute),
			p.syncUsersPeriodically,
		)
		if jobErr != nil {
			p.API.LogError("error in scheduling the sync users job", "error", jobErr)
			return
		}

		p.syncUserJob = job
	}

	checkCredentialsJob, err := cluster.Schedule(
		p.API,
		checkCredentialsJobName,
		cluster.MakeWaitForRoundedInterval(24*time.Hour),
		p.checkCredentials,
	)
	if err != nil {
		p.API.LogError("error in scheduling the check credentials job", "error", err)
		return
	}
	p.checkCredentialsJob = checkCredentialsJob

	// Run the job above right away so we immediately populate metrics.
	p.checkCredentials()

	// Unregister and re-register slash command to reflect any configuration changes.
	if err = p.API.UnregisterCommand("", "msteams-sync"); err != nil {
		p.API.LogWarn("Failed to unregister command", "error", err)
	}
	if err = p.API.RegisterCommand(p.createMsteamsSyncCommand(p.getConfiguration().SyncLinkedChannels)); err != nil {
		p.API.LogError("Failed to register command", "error", err)
	}
}

func (p *Plugin) getBase64Certificate() string {
	certificate := p.getConfiguration().CertificatePublic
	if certificate == "" {
		return ""
	}
	block, _ := pem.Decode([]byte(certificate))
	if block == nil {
		return ""
	}
	return base64.StdEncoding.EncodeToString(pem.EncodeToMemory(block))
}

func (p *Plugin) getPrivateKey() (*rsa.PrivateKey, error) {
	keyPemString := p.getConfiguration().CertificateKey
	if keyPemString == "" {
		return nil, errors.New("certificate private key not configured")
	}
	privPem, _ := pem.Decode([]byte(keyPemString))
	if privPem == nil {
		return nil, errors.New("invalid certificate key")
	}
	var err error
	var parsedKey any
	if parsedKey, err = x509.ParsePKCS8PrivateKey(privPem.Bytes); err != nil { // note this returns type `interface{}`
		return nil, err
	}

	var privateKey *rsa.PrivateKey
	var ok bool
	privateKey, ok = parsedKey.(*rsa.PrivateKey)
	if !ok {
		return nil, errors.New("Not valid key")
	}

	return privateKey, nil
}

func (p *Plugin) stop(isRestart bool) {
	if p.monitor != nil {
		p.monitor.Stop()
	}
	if p.stopSubscriptions != nil {
		p.stopSubscriptions()
		time.Sleep(1 * time.Second)
	}

	// We don't stop the activity handler on restart since it's stateless.
	if !isRestart && p.activityHandler != nil {
		p.activityHandler.Stop()
	}

	p.stopSyncUsersJob()

	if !isRestart && p.metricsJob != nil {
		if err := p.metricsJob.Close(); err != nil {
			p.API.LogError("failed to close metrics job", "error", err)
		}
	}
}

func (p *Plugin) restart() {
	p.stop(true)
	p.start(true)
}

func (p *Plugin) generatePluginSecrets() error {
	needSaveConfig := false
	if p.configuration.WebhookSecret == "" {
		secret, err := generateSecret()
		if err != nil {
			return err
		}

		p.configuration.WebhookSecret = secret
		needSaveConfig = true
	}
	if p.configuration.EncryptionKey == "" {
		secret, err := generateSecret()
		if err != nil {
			return err
		}

		p.configuration.EncryptionKey = secret
		needSaveConfig = true
	}
	if needSaveConfig {
		configMap, err := p.configuration.ToMap()
		if err != nil {
			return err
		}
		if appErr := p.API.SavePluginConfig(configMap); appErr != nil {
			return appErr
		}
	}
	return nil
}

func (p *Plugin) OnActivate() error {
	if p.clientBuilderWithToken == nil {
		if getClientMock(p) != nil {
			p.clientBuilderWithToken = func(string, string, string, string, *oauth2.Token, *pluginapi.LogService) msteams.Client {
				return getClientMock(p)
			}
		} else {
			p.clientBuilderWithToken = msteams.NewTokenClient
		}
	}
	err := p.generatePluginSecrets()
	if err != nil {
		return err
	}

	p.metricsService = metrics.NewMetrics(metrics.InstanceInfo{
		InstallationID: os.Getenv("MM_CLOUD_INSTALLATION_ID"),
		PluginVersion:  manifest.Version,
	})
	p.metricsHandler = metrics.NewMetricsHandler(p.GetMetrics())

	p.apiClient = pluginapi.NewClient(p.API, p.Driver)

	config := p.apiClient.Configuration.GetConfig()
	license := p.apiClient.System.GetLicense()
	if !pluginapi.IsE20LicensedOrDevelopment(config, license) {
		return errors.New("this plugin requires an enterprise license")
	}

	p.activityHandler = handlers.New(p)

	subscriptionsClusterMutex, err := cluster.NewMutex(p.API, subscriptionsClusterMutexKey)
	if err != nil {
		return err
	}
	p.subscriptionsClusterMutex = subscriptionsClusterMutex

	whitelistClusterMutex, err := cluster.NewMutex(p.API, whitelistClusterMutexKey)
	if err != nil {
		return err
	}
	p.whitelistClusterMutex = whitelistClusterMutex

	botID, err := p.apiClient.Bot.EnsureBot(&model.Bot{
		Username:    botUsername,
		DisplayName: botDisplayName,
		Description: "Created by the MS Teams Sync plugin.",
	}, pluginapi.ProfileImagePath("assets/plugin-icon.png"))
	if err != nil {
		return err
	}
	p.userID = botID

<<<<<<< HEAD
	if err = p.API.RegisterCommand(p.createMSTeamsCommand()); err != nil {
		return err
	}

=======
>>>>>>> 4e3aa66f
	if p.store == nil {
		if p.apiClient.Store.DriverName() != model.DatabaseDriverPostgres {
			return fmt.Errorf("unsupported database driver: %s", p.apiClient.Store.DriverName())
		}

		db, dbErr := p.apiClient.Store.GetMasterDB()
		if dbErr != nil {
			return dbErr
		}

		store := sqlstore.New(
			db,
			p.API,
			func() []string { return strings.Split(p.configuration.EnabledTeams, ",") },
			func() []byte { return []byte(p.configuration.EncryptionKey) },
		)
		p.store = timerlayer.New(store, p.GetMetrics())
		if err = p.store.Init(); err != nil {
			return err
		}
	}

	p.apiHandler = NewAPI(p, p.store)

	if err := p.validateConfiguration(p.getConfiguration()); err != nil {
		return err
	}

	go func() {
		defer func() {
			if r := recover(); r != nil {
				p.GetMetrics().ObserveGoroutineFailure()
				p.API.LogError("Recovering from panic", "panic", r, "stack", string(debug.Stack()))
			}
		}()

		p.whitelistClusterMutex.Lock()
		defer p.whitelistClusterMutex.Unlock()
		if err := p.store.PrefillWhitelist(); err != nil {
			p.API.LogWarn("Error in populating the whitelist with already connected users", "error", err.Error())
		}
	}()

	go p.start(false)
	return nil
}

func (p *Plugin) OnDeactivate() error {
	p.stop(false)
	return nil
}

func (p *Plugin) syncUsersPeriodically() {
	defer func() {
		if r := recover(); r != nil {
			p.GetMetrics().ObserveGoroutineFailure()
			p.API.LogError("Recovering from panic", "panic", r, "stack", string(debug.Stack()))
		}
	}()

	p.API.LogInfo("Running the Sync Users Job")
	p.syncUsers()
}

func (p *Plugin) stopSyncUsersJob() {
	if p.syncUserJob != nil {
		if err := p.syncUserJob.Close(); err != nil {
			p.API.LogError("Failed to close background sync users job", "error", err)
		}
	}
}

func (p *Plugin) syncUsers() {
	done := p.GetMetrics().ObserveWorker(metrics.WorkerSyncUsers)
	defer done()

	msUsers, err := p.GetClientForApp().ListUsers()
	if err != nil {
		p.API.LogWarn("Unable to list MS Teams users during sync user job", "error", err.Error())
		return
	}

	p.GetMetrics().ObserveUpstreamUsers(int64(len(msUsers)))
	mmUsers, appErr := p.API.GetUsers(&model.UserGetOptions{Page: 0, PerPage: math.MaxInt32})
	if appErr != nil {
		p.API.LogWarn("Unable to get MM users during sync user job", "error", appErr.Error())
		return
	}

	mmUsersMap := make(map[string]*model.User, len(mmUsers))
	for _, u := range mmUsers {
		mmUsersMap[u.Email] = u
	}

	configuration := p.getConfiguration()
	syncGuestUsers := configuration.SyncGuestUsers
	for _, msUser := range msUsers {
		userSuffixID := 1
		if msUser.Mail == "" {
			continue
		}

		mmUser, isUserPresent := mmUsersMap[msUser.Mail]

		authData := ""
		if configuration.AutomaticallyPromoteSyntheticUsers {
			switch configuration.SyntheticUserAuthData {
			case "ID":
				authData = msUser.ID
			case "Mail":
				authData = msUser.Mail
			case "UserPrincipalName":
				authData = msUser.UserPrincipalName
			}
		}
		if isUserPresent {
			if teamsUserID, _ := p.store.MattermostToTeamsUserID(mmUser.Id); teamsUserID == "" {
				if err = p.store.SetUserInfo(mmUser.Id, msUser.ID, nil); err != nil {
					p.API.LogWarn("Unable to store Mattermost user ID vs Teams user ID in sync user job", "user_id", mmUser.Id, "teams_user_id", msUser.ID, "error", err.Error())
				}
			}

			if isRemoteUser(mmUser) {
				if msUser.IsAccountEnabled {
					// Activate the deactivated Mattermost user corresponding to the MS Teams user.
					if mmUser.DeleteAt != 0 {
						p.API.LogInfo("Activating the inactive user", "teams_user_id", msUser.ID)
						if err := p.API.UpdateUserActive(mmUser.Id, true); err != nil {
							p.API.LogWarn("Unable to activate the user", "user_id", mmUser.Id, "teams_user_id", msUser.ID, "error", err.Error())
						}
					}
				} else {
					// Deactivate the active Mattermost user corresponding to the MS Teams user.
					if mmUser.DeleteAt == 0 {
						p.API.LogInfo("Deactivating the Mattermost user account", "teams_user_id", msUser.ID)
						if err := p.API.UpdateUserActive(mmUser.Id, false); err != nil {
							p.API.LogWarn("Unable to deactivate the Mattermost user account", "user_id", mmUser.Id, "teams_user_id", msUser.ID, "error", err.Error())
						}
					}

					continue
				}

				user, err := p.API.GetUser(mmUser.Id)
				if err != nil {
					p.API.LogWarn("Unable to fetch MM user", "user_id", mmUser.Id, "error", err.Error())
					continue
				}

				if configuration.AutomaticallyPromoteSyntheticUsers && (mmUser.AuthService != configuration.SyntheticUserAuthService || (user.AuthData != nil && authData != "" && *user.AuthData != authData)) {
					p.API.LogInfo("Updating user auth service", "user_id", mmUser.Id, "auth_service", configuration.SyntheticUserAuthService)
					if _, err := p.API.UpdateUserAuth(mmUser.Id, &model.UserAuth{
						AuthService: configuration.SyntheticUserAuthService,
						AuthData:    &authData,
					}); err != nil {
						p.API.LogWarn("Unable to update user auth service during sync user job", "user_id", mmUser.Id, "teams_user_id", msUser.ID, "error", err.Error())
					}
				}
			}
		}

		if msUser.Type == msteamsUserTypeGuest {
			// Check if syncing of MS Teams guest users is disabled.
			if !syncGuestUsers {
				if isUserPresent && isRemoteUser(mmUser) {
					// Deactivate the Mattermost user corresponding to the MS Teams guest user.
					p.API.LogInfo("Deactivating the guest user account", "user_id", mmUser.Id, "teams_user_id", msUser.ID)
					if err := p.API.UpdateUserActive(mmUser.Id, false); err != nil {
						p.API.LogWarn("Unable to deactivate the guest user account", "user_id", mmUser.Id, "teams_user_id", msUser.ID, "error", err.Error())
					}
				}

				continue
			}
		}

		username := "msteams_" + slug.Make(msUser.DisplayName)
		if !isUserPresent {
			userUUID := uuid.Parse(msUser.ID)
			encoding := base32.NewEncoding("ybndrfg8ejkmcpqxot1uwisza345h769").WithPadding(base32.NoPadding)
			shortUserID := encoding.EncodeToString(userUUID)

			newMMUser := &model.User{
				Email:     msUser.Mail,
				RemoteId:  &shortUserID,
				FirstName: msUser.DisplayName,
				Username:  username,
			}

			if configuration.AutomaticallyPromoteSyntheticUsers && authData != "" {
				p.API.LogInfo("Creating new synthetic user", "teams_user_id", msUser.ID, "auth_service", configuration.SyntheticUserAuthService)
				newMMUser.AuthService = configuration.SyntheticUserAuthService
				newMMUser.AuthData = &authData
			} else {
				p.API.LogInfo("Creating new synthetic user", "teams_user_id", msUser.ID)
				newMMUser.Password = p.GenerateRandomPassword()
			}

			newMMUser.SetDefaultNotifications()
			newMMUser.NotifyProps[model.EmailNotifyProp] = "false"

			var newUser *model.User
			for {
				newUser, appErr = p.API.CreateUser(newMMUser)
				if appErr != nil {
					if appErr.Id == "app.user.save.username_exists.app_error" {
						newMMUser.Username += "-" + fmt.Sprint(userSuffixID)
						userSuffixID++
						continue
					}

					p.API.LogWarn("Unable to create new MM user during sync job", "teams_user_id", msUser.ID, "error", appErr.Error())
					break
				}

				break
			}

			if newUser == nil || newUser.Id == "" {
				continue
			}

			preferences := model.Preferences{model.Preference{
				UserId:   newUser.Id,
				Category: model.PreferenceCategoryNotifications,
				Name:     model.PreferenceNameEmailInterval,
				Value:    "0",
			}}
			if prefErr := p.API.UpdatePreferencesForUser(newUser.Id, preferences); prefErr != nil {
				p.API.LogWarn("Unable to disable email notifications for new user", "user_id", newUser.Id, "teams_user_id", msUser.ID, "error", prefErr.Error())
			}

			if err = p.store.SetUserInfo(newUser.Id, msUser.ID, nil); err != nil {
				p.API.LogWarn("Unable to set user info during sync user job", "user_id", newUser.Id, "teams_user_id", msUser.ID, "error", err.Error())
			}
		} else if (username != mmUser.Username || msUser.DisplayName != mmUser.FirstName) && mmUser.RemoteId != nil {
			mmUser.Username = username
			mmUser.FirstName = msUser.DisplayName
			for {
				_, err := p.API.UpdateUser(mmUser)
				if err != nil {
					if err.Id == "app.user.save.username_exists.app_error" {
						mmUser.Username += "-" + fmt.Sprint(userSuffixID)
						userSuffixID++
						continue
					}

					p.API.LogWarn("Unable to update user during sync user job", "user_id", mmUser.Id, "teams_user_id", msUser.ID, "error", err.Error())
					break
				}

				break
			}
		}
	}
}

func generateSecret() (string, error) {
	b := make([]byte, 256)
	_, err := rand.Read(b)
	if err != nil {
		return "", err
	}
	s := base64.RawStdEncoding.EncodeToString(b)
	s = s[:32]
	return s, nil
}

func (p *Plugin) GenerateRandomPassword() string {
	lowerCharSet := "abcdedfghijklmnopqrst"
	upperCharSet := "ABCDEFGHIJKLMNOPQRSTUVWXYZ"
	specialCharSet := "!@#$%&*"
	numberSet := "0123456789"
	allCharSet := lowerCharSet + upperCharSet + specialCharSet + numberSet

	var password strings.Builder

	password.WriteString(getRandomString(lowerCharSet, 1))
	password.WriteString(getRandomString(upperCharSet, 1))
	password.WriteString(getRandomString(specialCharSet, 1))
	password.WriteString(getRandomString(numberSet, 1))
	password.WriteString(getRandomString(allCharSet, 20))
	return password.String()
}

func getRandomString(characterSet string, length int) string {
	var randomString strings.Builder
	for i := 0; i < length; i++ {
		num, _ := rand.Int(rand.Reader, big.NewInt(int64(len(characterSet))))
		randomString.WriteString(string(characterSet[num.Int64()]))
	}

	return randomString.String()
}

func isRemoteUser(user *model.User) bool {
	return user.RemoteId != nil && *user.RemoteId != "" && strings.HasPrefix(user.Username, "msteams_")
}

func (p *Plugin) updateMetrics() {
	stats, err := p.store.GetStats()
	if err != nil {
		p.API.LogWarn("failed to update computed metrics", "error", err)
	}
	p.GetMetrics().ObserveConnectedUsers(stats.ConnectedUsers)
	p.GetMetrics().ObserveSyntheticUsers(stats.SyntheticUsers)
	p.GetMetrics().ObserveLinkedChannels(stats.LinkedChannels)
}<|MERGE_RESOLUTION|>--- conflicted
+++ resolved
@@ -328,10 +328,10 @@
 	p.checkCredentials()
 
 	// Unregister and re-register slash command to reflect any configuration changes.
-	if err = p.API.UnregisterCommand("", "msteams-sync"); err != nil {
+	if err = p.API.UnregisterCommand("", "msteams"); err != nil {
 		p.API.LogWarn("Failed to unregister command", "error", err)
 	}
-	if err = p.API.RegisterCommand(p.createMsteamsSyncCommand(p.getConfiguration().SyncLinkedChannels)); err != nil {
+	if err = p.API.RegisterCommand(p.createCommand(p.getConfiguration().SyncLinkedChannels)); err != nil {
 		p.API.LogError("Failed to register command", "error", err)
 	}
 }
@@ -486,13 +486,6 @@
 	}
 	p.userID = botID
 
-<<<<<<< HEAD
-	if err = p.API.RegisterCommand(p.createMSTeamsCommand()); err != nil {
-		return err
-	}
-
-=======
->>>>>>> 4e3aa66f
 	if p.store == nil {
 		if p.apiClient.Store.DriverName() != model.DatabaseDriverPostgres {
 			return fmt.Errorf("unsupported database driver: %s", p.apiClient.Store.DriverName())

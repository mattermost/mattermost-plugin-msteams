--- conflicted
+++ resolved
@@ -827,14 +827,11 @@
 			}
 		}
 	}
-<<<<<<< HEAD
 
 	if p.getConfiguration().RunAsLoadTest {
 		loadtest.FakeConnectUsersForLoadTest(p.API, p.store)
 	}
-=======
 	p.GetMetrics().ObserveUpstreamUsers(activeMSTeamsUsersCount)
->>>>>>> 37b46d40
 }
 
 func generateSecret() (string, error) {

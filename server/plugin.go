--- conflicted
+++ resolved
@@ -145,10 +145,8 @@
 
 func (p *Plugin) OnDisconnectedTokenHandler(userID string) {
 	p.API.LogDebug("OnDisconnectedTokenHandler", "userID", userID)
-<<<<<<< HEAD
 	p.metricsService.IncrementInvalidTokenDetected()
-=======
->>>>>>> 513b6bb1
+
 	teamsUserID, err := p.store.MattermostToTeamsUserID(userID)
 	if err != nil {
 		p.API.LogWarn("Unable to get teams user id from mattermost to user", "userID", userID, "error", err.Error())
@@ -166,11 +164,7 @@
 	_, appErr = p.API.CreatePost(&model.Post{
 		UserId:    p.GetBotUserID(),
 		ChannelId: channel.Id,
-<<<<<<< HEAD
-		Message:   "Your connection to MS Teams has been lost. Please reconnect to using /msteams-sync connect slash command.",
-=======
 		Message:   "Your connection to Microsoft Teams has been lost. Please reconnect using `/msteams-sync connect` slash command in any Mattermost channel.",
->>>>>>> 513b6bb1
 	})
 	if appErr != nil {
 		p.API.LogWarn("Unable to send direct message to user", "userID", userID, "error", appErr.Error())

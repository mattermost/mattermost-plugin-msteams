--- conflicted
+++ resolved
@@ -150,13 +150,12 @@
 	return p.getConfiguration().SelectiveSync
 }
 
-<<<<<<< HEAD
 func (p *Plugin) GetSyncRemoteOnly() bool {
 	return p.getConfiguration().SyncRemoteOnly
-=======
+}
+
 func (p *Plugin) MessageFingerprint() string {
 	return "<abbr title=\"generated-from-mattermost\"></abbr>"
->>>>>>> ae3640f3
 }
 
 func (p *Plugin) GetClientForApp() msteams.Client {

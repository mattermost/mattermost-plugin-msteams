package main

import (
	"context"
	"crypto/rand"
	"crypto/rsa"
	"crypto/x509"
	"encoding/base64"
	"encoding/pem"
	"fmt"
	"math"
	"math/big"
	"net/http"
	"os"
	"runtime/debug"
	"strings"
	"sync"
	"time"

	"github.com/gosimple/slug"
	"github.com/pkg/errors"
	"golang.org/x/oauth2"

	"github.com/mattermost/mattermost-plugin-msteams/server/handlers"
	"github.com/mattermost/mattermost-plugin-msteams/server/metrics"
	"github.com/mattermost/mattermost-plugin-msteams/server/monitor"
	"github.com/mattermost/mattermost-plugin-msteams/server/msteams"
	"github.com/mattermost/mattermost-plugin-msteams/server/msteams/client_disconnectionlayer"
	client_timerlayer "github.com/mattermost/mattermost-plugin-msteams/server/msteams/client_timerlayer"
	"github.com/mattermost/mattermost-plugin-msteams/server/store"
	sqlstore "github.com/mattermost/mattermost-plugin-msteams/server/store/sqlstore"
	timerlayer "github.com/mattermost/mattermost-plugin-msteams/server/store/timerlayer"
	"github.com/mattermost/mattermost/server/public/model"
	"github.com/mattermost/mattermost/server/public/plugin"
	pluginapi "github.com/mattermost/mattermost/server/public/pluginapi"
	"github.com/mattermost/mattermost/server/public/pluginapi/cluster"
)

const (
	botUsername                  = "msteams"
	botDisplayName               = "MS Teams"
	pluginID                     = "com.mattermost.msteams-sync"
	subscriptionsClusterMutexKey = "subscriptions_cluster_mutex"
	whitelistClusterMutexKey     = "whitelist_cluster_mutex"
	msteamsUserTypeGuest         = "Guest"
	syncUsersJobName             = "sync_users"
	metricsJobName               = "metrics"
	checkCredentialsJobName      = "check_credentials" //#nosec G101 -- This is a false positive

	updateMetricsTaskFrequency = 15 * time.Minute
)

// Plugin implements the interface expected by the Mattermost server to communicate between the server and plugin processes.
type Plugin struct {
	plugin.MattermostPlugin

	// configurationLock synchronizes access to the configuration.
	configurationLock sync.RWMutex

	// configuration is the active plugin configuration. Consult getConfiguration and
	// setConfiguration for usage.
	configuration *configuration

	msteamsAppClientMutex sync.RWMutex
	msteamsAppClient      msteams.Client

	stopSubscriptions func()
	stopContext       context.Context

	userID    string
	remoteID  string
	apiClient *pluginapi.Client

	store                     store.Store
	subscriptionsClusterMutex *cluster.Mutex
	whitelistClusterMutex     *cluster.Mutex
	monitor                   *monitor.Monitor
	syncUserJob               *cluster.Job
	checkCredentialsJob       *cluster.Job
	apiHandler                *API

	activityHandler *handlers.ActivityHandler

	clientBuilderWithToken func(string, string, string, string, *oauth2.Token, *pluginapi.LogService) msteams.Client
	metricsService         metrics.Metrics
	metricsHandler         http.Handler
	metricsJob             *cluster.Job
}

func (p *Plugin) ServeHTTP(_ *plugin.Context, w http.ResponseWriter, r *http.Request) {
	p.apiHandler.ServeHTTP(w, r)
}

func (p *Plugin) ServeMetrics(_ *plugin.Context, w http.ResponseWriter, r *http.Request) {
	p.metricsHandler.ServeHTTP(w, r)
}

func (p *Plugin) GetAPI() plugin.API {
	return p.API
}

func (p *Plugin) GetMetrics() metrics.Metrics {
	return p.metricsService
}

func (p *Plugin) GetStore() store.Store {
	return p.store
}

func (p *Plugin) GetSyncDirectMessages() bool {
	return p.getConfiguration().SyncDirectMessages
}

func (p *Plugin) GetSyncLinkedChannels() bool {
	return p.getConfiguration().SyncLinkedChannels
}

func (p *Plugin) GetSyncReactions() bool {
	return p.getConfiguration().SyncReactions
}

func (p *Plugin) GetSyncFileAttachments() bool {
	return p.getConfiguration().SyncFileAttachments
}

func (p *Plugin) GetSyncGuestUsers() bool {
	return p.getConfiguration().SyncGuestUsers
}

func (p *Plugin) GetMaxSizeForCompleteDownload() int {
	return p.getConfiguration().MaxSizeForCompleteDownload
}

func (p *Plugin) GetBufferSizeForStreaming() int {
	return p.getConfiguration().BufferSizeForFileStreaming
}

func (p *Plugin) GetBotUserID() string {
	return p.userID
}

func (p *Plugin) GetSelectiveSync() bool {
	return p.getConfiguration().SelectiveSync
}

func (p *Plugin) GetClientForApp() msteams.Client {
	p.msteamsAppClientMutex.RLock()
	defer p.msteamsAppClientMutex.RUnlock()

	return p.msteamsAppClient
}

func (p *Plugin) GetURL() string {
	config := p.API.GetConfig()
	siteURL := ""
	if config.ServiceSettings.SiteURL != nil {
		siteURL = *config.ServiceSettings.SiteURL
	}
	if strings.HasSuffix(siteURL, "/") {
		return siteURL + "plugins/" + pluginID
	}
	return siteURL + "/plugins/" + pluginID
}

func (p *Plugin) OnDisconnectedTokenHandler(userID string) {
	p.API.LogInfo("Token for user disconnected", "user_id", userID)
	p.metricsService.ObserveOAuthTokenInvalidated()

	teamsUserID, err := p.store.MattermostToTeamsUserID(userID)
	if err != nil {
		p.API.LogWarn("Unable to get teams user id from mattermost to user", "user_id", userID, "error", err.Error())
		return
	}
	if err2 := p.store.SetUserInfo(userID, teamsUserID, nil); err2 != nil {
		p.API.LogWarn("Unable clean invalid token for the user", "user_id", userID, "error", err2.Error())
		return
	}
	channel, appErr := p.API.GetDirectChannel(userID, p.GetBotUserID())
	if appErr != nil {
		p.API.LogWarn("Unable to get direct channel for send message to user", "user_id", userID, "error", appErr.Error())
		return
	}

	connectURL := p.GetURL() + "/connect"
	_, appErr = p.API.CreatePost(&model.Post{
		UserId:    p.GetBotUserID(),
		ChannelId: channel.Id,
		Message:   "Your connection to Microsoft Teams has been lost. " + fmt.Sprintf("[Click here to reconnect your account](%s).", connectURL),
	})
	if appErr != nil {
		p.API.LogWarn("Unable to send direct message to user", "user_id", userID, "error", appErr.Error())
	}
}

func (p *Plugin) GetClientForUser(userID string) (msteams.Client, error) {
	token, _ := p.store.GetTokenForMattermostUser(userID)
	if token == nil {
		return nil, errors.New("not connected user")
	}

	client := p.clientBuilderWithToken(p.GetURL()+"/oauth-redirect", p.getConfiguration().TenantID, p.getConfiguration().ClientID, p.getConfiguration().ClientSecret, token, &p.apiClient.Log)
	client = client_timerlayer.New(client, p.GetMetrics())
	client = client_disconnectionlayer.New(client, userID, p.OnDisconnectedTokenHandler)

	if token.Expiry.Before(time.Now()) {
		newToken, err := client.RefreshToken(token)
		if err != nil {
			return nil, err
		}
		teamsUserID, err := p.store.MattermostToTeamsUserID(userID)
		if err != nil {
			return nil, err
		}
		if err := p.store.SetUserInfo(userID, teamsUserID, newToken); err != nil {
			return nil, err
		}
	}
	return client, nil
}

func (p *Plugin) GetClientForTeamsUser(teamsUserID string) (msteams.Client, error) {
	userID, err := p.store.TeamsToMattermostUserID(teamsUserID)
	if err != nil {
		return nil, err
	}

	return p.GetClientForUser(userID)
}

func (p *Plugin) connectTeamsAppClient() error {
	p.msteamsAppClientMutex.Lock()
	defer p.msteamsAppClientMutex.Unlock()

	// We don't currently support reconnecting with a new configuration: a plugin restart is
	// required.
	if p.msteamsAppClient != nil {
		return nil
	}

	msteamsAppClient := msteams.NewApp(
		p.getConfiguration().TenantID,
		p.getConfiguration().ClientID,
		p.getConfiguration().ClientSecret,
		&p.apiClient.Log,
	)

	p.msteamsAppClient = client_timerlayer.New(msteamsAppClient, p.GetMetrics())
	err := p.msteamsAppClient.Connect()
	if err != nil {
		p.API.LogError("Unable to connect to the app client", "error", err)
		return err
	}
	return nil
}

func (p *Plugin) start(isRestart bool) {
	var err error

	if !isRestart {
		p.metricsJob, err = cluster.Schedule(
			p.API,
			metricsJobName,
			cluster.MakeWaitForRoundedInterval(updateMetricsTaskFrequency),
			p.updateMetrics,
		)
		if err != nil {
			p.API.LogError("failed to start metrics job", "error", err)
		}
	}

	p.metricsService.ObserveWhitelistLimit(p.configuration.ConnectedUsersAllowed)

	// We don't restart the activity handler since it's stateless.
	if !isRestart {
		p.activityHandler.Start()
	}

	err = p.connectTeamsAppClient()
	if err != nil {
		return
	}

	p.monitor = monitor.New(p.GetClientForApp(), p.store, p.API, p.GetMetrics(), p.GetURL()+"/", p.getConfiguration().WebhookSecret, p.getConfiguration().EvaluationAPI, p.getBase64Certificate(), p.GetSyncDirectMessages())
	if err = p.monitor.Start(); err != nil {
		p.API.LogError("Unable to start the monitoring system", "error", err.Error())
	}

	ctx, stop := context.WithCancel(context.Background())
	p.stopSubscriptions = stop
	p.stopContext = ctx

	if p.getConfiguration().SyncUsers > 0 {
		p.API.LogInfo("Starting the sync users job")

		// Close the previous background job if exists.
		p.stopSyncUsersJob()

		// Start syncing the users on plugin start. The below job just schedules the job to run at a given interval of time but does not run it while scheduling. To avoid this, we call the function once separately to sync the users.
		p.syncUsers()

		job, jobErr := cluster.Schedule(
			p.API,
			syncUsersJobName,
			cluster.MakeWaitForRoundedInterval(time.Duration(p.getConfiguration().SyncUsers)*time.Minute),
			p.syncUsersPeriodically,
		)
		if jobErr != nil {
			p.API.LogError("error in scheduling the sync users job", "error", jobErr)
			return
		}

		p.syncUserJob = job
	}

	checkCredentialsJob, err := cluster.Schedule(
		p.API,
		checkCredentialsJobName,
		cluster.MakeWaitForRoundedInterval(24*time.Hour),
		p.checkCredentials,
	)
	if err != nil {
		p.API.LogError("error in scheduling the check credentials job", "error", err)
		return
	}
	p.checkCredentialsJob = checkCredentialsJob

	// Run the job above right away so we immediately populate metrics.
	p.checkCredentials()

	// Unregister and re-register slash command to reflect any configuration changes.
	if err = p.API.UnregisterCommand("", "msteams"); err != nil {
		p.API.LogWarn("Failed to unregister command", "error", err)
	}
	if err = p.API.RegisterCommand(p.createCommand(p.getConfiguration().SyncLinkedChannels)); err != nil {
		p.API.LogError("Failed to register command", "error", err)
	}
	p.API.LogDebug("plugin started")
}

func (p *Plugin) getBase64Certificate() string {
	certificate := p.getConfiguration().CertificatePublic
	if certificate == "" {
		return ""
	}
	block, _ := pem.Decode([]byte(certificate))
	if block == nil {
		return ""
	}
	return base64.StdEncoding.EncodeToString(pem.EncodeToMemory(block))
}

func (p *Plugin) getPrivateKey() (*rsa.PrivateKey, error) {
	keyPemString := p.getConfiguration().CertificateKey
	if keyPemString == "" {
		return nil, errors.New("certificate private key not configured")
	}
	privPem, _ := pem.Decode([]byte(keyPemString))
	if privPem == nil {
		return nil, errors.New("invalid certificate key")
	}
	var err error
	var parsedKey any
	if parsedKey, err = x509.ParsePKCS8PrivateKey(privPem.Bytes); err != nil { // note this returns type `interface{}`
		return nil, err
	}

	var privateKey *rsa.PrivateKey
	var ok bool
	privateKey, ok = parsedKey.(*rsa.PrivateKey)
	if !ok {
		return nil, errors.New("Not valid key")
	}

	return privateKey, nil
}

func (p *Plugin) stop(isRestart bool) {
	if p.monitor != nil {
		p.monitor.Stop()
	}
	if p.stopSubscriptions != nil {
		p.stopSubscriptions()
		time.Sleep(1 * time.Second)
	}

	// We don't stop the activity handler on restart since it's stateless.
	if !isRestart && p.activityHandler != nil {
		p.activityHandler.Stop()
	}

	p.stopSyncUsersJob()

	if !isRestart && p.metricsJob != nil {
		if err := p.metricsJob.Close(); err != nil {
			p.API.LogError("failed to close metrics job", "error", err)
		}
	}

	if !isRestart {
		if err := p.apiClient.Store.Close(); err != nil {
			p.API.LogError("failed to close db connection", "error", err)
		}
	}
}

func (p *Plugin) restart() {
	p.stop(true)
	p.start(true)
}

func (p *Plugin) generatePluginSecrets() error {
	needSaveConfig := false
	if p.configuration.WebhookSecret == "" {
		secret, err := generateSecret()
		if err != nil {
			return err
		}

		p.configuration.WebhookSecret = secret
		needSaveConfig = true
	}
	if p.configuration.EncryptionKey == "" {
		secret, err := generateSecret()
		if err != nil {
			return err
		}

		p.configuration.EncryptionKey = secret
		needSaveConfig = true
	}
	if needSaveConfig {
		configMap, err := p.configuration.ToMap()
		if err != nil {
			return err
		}
		if appErr := p.API.SavePluginConfig(configMap); appErr != nil {
			return appErr
		}
	}
	return nil
}

func (p *Plugin) onActivate() error {
	if p.clientBuilderWithToken == nil {
		p.clientBuilderWithToken = msteams.NewTokenClient
	}
	err := p.generatePluginSecrets()
	if err != nil {
		return err
	}

	p.metricsService = metrics.NewMetrics(metrics.InstanceInfo{
		InstallationID: os.Getenv("MM_CLOUD_INSTALLATION_ID"),
		PluginVersion:  manifest.Version,
	})
	p.metricsHandler = metrics.NewMetricsHandler(p.GetMetrics())

	p.apiClient = pluginapi.NewClient(p.API, p.Driver)

	config := p.apiClient.Configuration.GetConfig()
	license := p.apiClient.System.GetLicense()
	if !pluginapi.IsE20LicensedOrDevelopment(config, license) {
		return errors.New("this plugin requires an enterprise license")
	}

	p.activityHandler = handlers.New(p)

	p.subscriptionsClusterMutex, err = cluster.NewMutex(p.API, subscriptionsClusterMutexKey)
	if err != nil {
		return err
	}

	p.whitelistClusterMutex, err = cluster.NewMutex(p.API, whitelistClusterMutexKey)
	if err != nil {
		return err
	}

	p.userID, err = p.apiClient.Bot.EnsureBot(&model.Bot{
		Username:    botUsername,
		DisplayName: botDisplayName,
		Description: "Created by the MS Teams Sync plugin.",
	}, pluginapi.ProfileImagePath("assets/icon.png"))
	if err != nil {
		return err
	}

	p.remoteID, err = p.API.RegisterPluginForSharedChannels(model.RegisterPluginOpts{
		Displayname:  pluginID,
		PluginID:     pluginID,
		CreatorID:    p.userID,
		AutoShareDMs: false,
		AutoInvited:  true,
	})
	if err != nil {
		return err
	}
	p.API.LogInfo("Registered plugin for shared channels", "remote_id", p.remoteID)

	if p.getConfiguration().DisableSyncMsg {
		p.API.LogInfo("Unregistering plugin for shared channels since sync msg disabled")
		if err = p.API.UnregisterPluginForSharedChannels(pluginID); err != nil {
			p.API.LogWarn("Unable to unregister plugin for shared channels", "error", err)
		}
	}

	if p.store == nil {
		if p.apiClient.Store.DriverName() != model.DatabaseDriverPostgres {
			return fmt.Errorf("unsupported database driver: %s", p.apiClient.Store.DriverName())
		}

		db, dbErr := p.apiClient.Store.GetMasterDB()
		if dbErr != nil {
			return dbErr
		}

		store := sqlstore.New(
			db,
			p.API,
			func() []string { return strings.Split(p.configuration.EnabledTeams, ",") },
			func() []byte { return []byte(p.configuration.EncryptionKey) },
		)
		p.store = timerlayer.New(store, p.GetMetrics())

		if err = p.store.Init(p.remoteID); err != nil {
			return err
		}
	}

	if !p.getConfiguration().DisableSyncMsg {
		linkedChannels, err := p.store.ListChannelLinks()
		if err != nil {
			p.API.LogError("Failed to list channel links for shared channels", "error", err.Error())
			return err
		}
		for _, linkedChannel := range linkedChannels {
			_, err = p.API.ShareChannel(&model.SharedChannel{
				ChannelId: linkedChannel.MattermostChannelID,
				TeamId:    linkedChannel.MattermostTeamID,
				Home:      true,
				ReadOnly:  false,
				CreatorId: p.userID,
				RemoteId:  p.remoteID,
				ShareName: linkedChannel.MattermostChannelID,
			})
			if err != nil {
				p.API.LogWarn("Unable to share channel", "error", err, "channelID", linkedChannel.MattermostChannelID, "teamID", linkedChannel.MattermostTeamID, "remoteID", p.remoteID)
			}

			p.API.LogInfo("Shared previously linked channel", "channel_id", linkedChannel.MattermostChannelID)
		}
	}

	p.apiHandler = NewAPI(p, p.store)

	if err := p.validateConfiguration(p.getConfiguration()); err != nil {
		return err
	}

	go func() {
		defer func() {
			if r := recover(); r != nil {
				p.GetMetrics().ObserveGoroutineFailure()
				p.API.LogError("Recovering from panic", "panic", r, "stack", string(debug.Stack()))
			}
		}()

		p.whitelistClusterMutex.Lock()
		defer p.whitelistClusterMutex.Unlock()
		if err2 := p.store.PrefillWhitelist(); err2 != nil {
			p.API.LogWarn("Error in populating the whitelist with already connected users", "error", err2.Error())
		}
	}()

	go p.start(false)
	return nil
}

func (p *Plugin) OnActivate() error {
	if err := p.onActivate(); err != nil {
		p.API.LogWarn("error activating the plugin", "error", err)
		if p.store != nil {
			if err = p.apiClient.Store.Close(); err != nil {
				p.API.LogWarn("failed to close db connection", "error", err)
			}
		}
		return err
	}
	return nil
}

func (p *Plugin) OnDeactivate() error {
	p.stop(false)
	return nil
}

func (p *Plugin) syncUsersPeriodically() {
	defer func() {
		if r := recover(); r != nil {
			p.GetMetrics().ObserveGoroutineFailure()
			p.API.LogError("Recovering from panic", "panic", r, "stack", string(debug.Stack()))
		}
	}()

	p.API.LogInfo("Running the Sync Users Job")
	p.syncUsers()
}

func (p *Plugin) stopSyncUsersJob() {
	if p.syncUserJob != nil {
		if err := p.syncUserJob.Close(); err != nil {
			p.API.LogError("Failed to close background sync users job", "error", err)
		}
	}
}

func (p *Plugin) syncUsers() {
	done := p.GetMetrics().ObserveWorker(metrics.WorkerSyncUsers)
	defer done()

	// Get the users registered in MS Teams
	msUsers, err := p.GetClientForApp().ListUsers()
	if err != nil {
		p.API.LogWarn("Unable to list MS Teams users during sync user job", "error", err.Error())
		return
	}

<<<<<<< HEAD
	p.GetMetrics().ObserveUpstreamUsers(int64(len(msUsers)))

	// Get the users registered in Mattermost
=======
>>>>>>> a2f01866
	mmUsers, appErr := p.API.GetUsers(&model.UserGetOptions{Page: 0, PerPage: math.MaxInt32})
	if appErr != nil {
		p.API.LogWarn("Unable to get MM users during sync user job", "error", appErr.Error())
		return
	}

	// Map MM users with MS Teams users
	mmUsersMap := make(map[string]*model.User, len(mmUsers))
	for _, u := range mmUsers {
		mmUsersMap[u.Email] = u
	}

	configuration := p.getConfiguration()
	syncGuestUsers := configuration.SyncGuestUsers
<<<<<<< HEAD

	// sync users
	for _, msUser := range msUsers {
		// this is used if there is already another user registered with the same username in MM
=======
	var activeMSTeamsUsersCount int64
	for _, msUser := range msUsers {
		if msUser.IsAccountEnabled {
			activeMSTeamsUsersCount++
		}

>>>>>>> a2f01866
		userSuffixID := 1

		// The email field is mandatory in MM, if there is no email we skip the user
		if msUser.Mail == "" {
			continue
		}

		// Determine if the user is already present
		mmUser, isUserPresent := mmUsersMap[msUser.Mail]

		// Set the authData if promoting syntetic users
		authData := ""
		if configuration.AutomaticallyPromoteSyntheticUsers {
			switch configuration.SyntheticUserAuthData {
			case "ID":
				authData = msUser.ID
			case "Mail":
				authData = msUser.Mail
			case "UserPrincipalName":
				authData = msUser.UserPrincipalName
			}
		}

		username := "msteams_" + slug.Make(msUser.DisplayName)
		if isUserPresent {
			// Update the user if needed
			if p.IsRemoteUser(mmUser) {
				if !syncGuestUsers && msUser.Type == msteamsUserTypeGuest {
					if mmUser.DeleteAt == 0 {
						// if the user is a guest and should not sync, deactivate it
						p.API.LogInfo("Deactivating the guest user account", "user_id", mmUser.Id, "teams_user_id", msUser.ID)
						if err := p.API.UpdateUserActive(mmUser.Id, false); err != nil {
							p.API.LogWarn("Unable to deactivate the guest user account", "user_id", mmUser.Id, "teams_user_id", msUser.ID, "error", err.Error())
						}
					}
					continue
				}

				if teamsUserID, _ := p.store.MattermostToTeamsUserID(mmUser.Id); teamsUserID == "" {
					if err = p.store.SetUserInfo(mmUser.Id, msUser.ID, nil); err != nil {
						p.API.LogWarn("Unable to store Mattermost user ID vs Teams user ID in sync user job", "user_id", mmUser.Id, "teams_user_id", msUser.ID, "error", err.Error())
					}
				}

				if msUser.IsAccountEnabled {
					// Activate the deactivated Mattermost user corresponding to the MS Teams user.
					if mmUser.DeleteAt != 0 {
						p.API.LogInfo("Activating the inactive user", "user_id", mmUser.Id, "teams_user_id", msUser.ID, "type", msUser.Type)
						if err := p.API.UpdateUserActive(mmUser.Id, true); err != nil {
							p.API.LogWarn("Unable to activate the user", "user_id", mmUser.Id, "teams_user_id", msUser.ID, "error", err.Error())
						}
					}
				} else {
					// Deactivate the active Mattermost user corresponding to the MS Teams user.
					if mmUser.DeleteAt == 0 {
						p.API.LogInfo("Deactivating the Mattermost user account", "user_id", mmUser.Id, "teams_user_id", msUser.ID, "type", msUser.Type)
						if err := p.API.UpdateUserActive(mmUser.Id, false); err != nil {
							p.API.LogWarn("Unable to deactivate the Mattermost user account", "user_id", mmUser.Id, "teams_user_id", msUser.ID, "error", err.Error())
						}
					}

					continue
				}

				user, err := p.API.GetUser(mmUser.Id)
				if err != nil {
					p.API.LogWarn("Unable to fetch MM user", "user_id", mmUser.Id, "teams_user_id", msUser.ID, "error", err.Error())
					continue
				}

				// Update AuthService/AuthData if it changed
				if configuration.AutomaticallyPromoteSyntheticUsers && (mmUser.AuthService != configuration.SyntheticUserAuthService || (user.AuthData != nil && authData != "" && *user.AuthData != authData)) {
					p.API.LogInfo("Updating user auth service", "user_id", mmUser.Id, "teams_user_id", msUser.ID, "auth_service", configuration.SyntheticUserAuthService)
					if _, err := p.API.UpdateUserAuth(mmUser.Id, &model.UserAuth{
						AuthService: configuration.SyntheticUserAuthService,
						AuthData:    &authData,
					}); err != nil {
						p.API.LogWarn("Unable to update user auth service during sync user job", "user_id", mmUser.Id, "teams_user_id", msUser.ID, "error", err.Error())
					}
				}

				// Update the user profile if needed
				shouldUpdate := false
				if !strings.HasPrefix(mmUser.Username, "msteams_") && username != mmUser.Username {
					mmUser.Username = username
					shouldUpdate = true
				}

				if mmUser.FirstName != msUser.DisplayName {
					mmUser.FirstName = msUser.DisplayName
					shouldUpdate = true
				}

				if !mmUser.EmailVerified {
					mmUser.EmailVerified = true
					shouldUpdate = true
				}

				if shouldUpdate {
					for {
						p.API.LogInfo("Updating user profile", "user_id", mmUser.Id, "teams_user_id", msUser.ID)
						_, err := p.API.UpdateUser(mmUser)
						if err != nil {
							if err.Id == "app.user.save.username_exists.app_error" {
								// When there is already a user with the same username, start using the suffix
								mmUser.Username = username + "-" + fmt.Sprint(userSuffixID)
								userSuffixID++
								continue
							}

							p.API.LogWarn("Unable to update user during sync user job", "user_id", mmUser.Id, "teams_user_id", msUser.ID, "error", err.Error())
							break
						}

						break
					}
				}
			}
		} else if !msUser.IsAccountEnabled {
			continue
		} else {
			// If we are not sync'ing guests, but the user is a MS Team guest, deactivate it from the get go
			deleteAt := int64(0)
			if !syncGuestUsers && msUser.Type == msteamsUserTypeGuest {
				deleteAt = model.GetMillis()
			}

			newMMUser := &model.User{
				Email:         msUser.Mail,
				RemoteId:      &p.remoteID,
				FirstName:     msUser.DisplayName,
				Username:      username,
				EmailVerified: true,
				DeleteAt:      deleteAt,
			}

			if configuration.AutomaticallyPromoteSyntheticUsers && authData != "" {
				p.API.LogInfo("Creating new synthetic user", "teams_user_id", msUser.ID, "auth_service", configuration.SyntheticUserAuthService, "as_guest", msUser.Type == msteamsUserTypeGuest)
				newMMUser.AuthService = configuration.SyntheticUserAuthService
				newMMUser.AuthData = &authData
			} else {
				p.API.LogInfo("Creating new synthetic user", "teams_user_id", msUser.ID, "as_guest", msUser.Type == msteamsUserTypeGuest)
				newMMUser.Password = p.GenerateRandomPassword()
			}

			newMMUser.SetDefaultNotifications()
			newMMUser.NotifyProps[model.EmailNotifyProp] = "false"

			var newUser *model.User
			for {
				newUser, appErr = p.API.CreateUser(newMMUser)
				if appErr != nil {
					if appErr.Id == "app.user.save.username_exists.app_error" {
						newMMUser.Username += "-" + fmt.Sprint(userSuffixID)
						userSuffixID++
						continue
					}

					p.API.LogWarn("Unable to create new MM user during sync job", "teams_user_id", msUser.ID, "error", appErr.Error())
					break
				}

				break
			}

			if newUser == nil || newUser.Id == "" {
				continue
			}

			p.API.LogInfo("Created new synthetic user", "user_id", newUser.Id, "teams_user_id", msUser.ID)

			preferences := model.Preferences{model.Preference{
				UserId:   newUser.Id,
				Category: model.PreferenceCategoryNotifications,
				Name:     model.PreferenceNameEmailInterval,
				Value:    "0",
			}}
			if prefErr := p.API.UpdatePreferencesForUser(newUser.Id, preferences); prefErr != nil {
				p.API.LogWarn("Unable to disable email notifications for new user", "user_id", newUser.Id, "teams_user_id", msUser.ID, "error", prefErr.Error())
			}

			if err = p.store.SetUserInfo(newUser.Id, msUser.ID, nil); err != nil {
				p.API.LogWarn("Unable to set user info during sync user job", "user_id", newUser.Id, "teams_user_id", msUser.ID, "error", err.Error())
			}
		}
	}
	p.GetMetrics().ObserveUpstreamUsers(activeMSTeamsUsersCount)
}

func generateSecret() (string, error) {
	b := make([]byte, 256)
	_, err := rand.Read(b)
	if err != nil {
		return "", err
	}
	s := base64.RawStdEncoding.EncodeToString(b)
	s = s[:32]
	return s, nil
}

func (p *Plugin) GenerateRandomPassword() string {
	lowerCharSet := "abcdedfghijklmnopqrst"
	upperCharSet := "ABCDEFGHIJKLMNOPQRSTUVWXYZ"
	specialCharSet := "!@#$%&*"
	numberSet := "0123456789"
	allCharSet := lowerCharSet + upperCharSet + specialCharSet + numberSet

	var password strings.Builder

	password.WriteString(getRandomString(lowerCharSet, 1))
	password.WriteString(getRandomString(upperCharSet, 1))
	password.WriteString(getRandomString(specialCharSet, 1))
	password.WriteString(getRandomString(numberSet, 1))
	password.WriteString(getRandomString(allCharSet, 20))
	return password.String()
}

func getRandomString(characterSet string, length int) string {
	var randomString strings.Builder
	for i := 0; i < length; i++ {
		num, _ := rand.Int(rand.Reader, big.NewInt(int64(len(characterSet))))
		randomString.WriteString(string(characterSet[num.Int64()]))
	}

	return randomString.String()
}

// IsRemoteUser returns true if the given user is a remote user managed by this plugin.
func (p *Plugin) IsRemoteUser(user *model.User) bool {
	return user.RemoteId != nil && *user.RemoteId == p.remoteID
}

func (p *Plugin) updateMetrics() {
	stats, err := p.store.GetStats()
	if err != nil {
		p.API.LogWarn("failed to update computed metrics", "error", err)
	}
	p.GetMetrics().ObserveConnectedUsers(stats.ConnectedUsers)
	p.GetMetrics().ObserveSyntheticUsers(stats.SyntheticUsers)
	p.GetMetrics().ObserveLinkedChannels(stats.LinkedChannels)
}

func (p *Plugin) OnSharedChannelsPing(_ *model.RemoteCluster) bool {
	return true
}

func (p *Plugin) OnSharedChannelsAttachmentSyncMsg(fi *model.FileInfo, _ *model.Post, _ *model.RemoteCluster) error {
	now := model.GetMillis()

	isUpdate := fi.CreateAt != fi.UpdateAt
	isDelete := fi.DeleteAt != 0
	switch {
	case !isUpdate && !isDelete:
		p.GetMetrics().ObserveSyncMsgFileDelay(metrics.ActionCreated, now-fi.CreateAt)
	case isUpdate && !isDelete:
		p.GetMetrics().ObserveSyncMsgFileDelay(metrics.ActionUpdated, now-fi.UpdateAt)
	default:
		p.GetMetrics().ObserveSyncMsgFileDelay(metrics.ActionDeleted, now-fi.DeleteAt)
	}

	return nil
}

func (p *Plugin) OnSharedChannelsSyncMsg(msg *model.SyncMsg, _ *model.RemoteCluster) (model.SyncResponse, error) {
	now := model.GetMillis()

	var resp model.SyncResponse
	for _, post := range msg.Posts {
		isUpdate := post.CreateAt != post.UpdateAt
		isDelete := post.DeleteAt != 0

		switch {
		case !isUpdate && !isDelete:
			p.GetMetrics().ObserveSyncMsgPostDelay(metrics.ActionCreated, now-post.CreateAt)
		case isUpdate && !isDelete:
			p.GetMetrics().ObserveSyncMsgPostDelay(metrics.ActionUpdated, now-post.UpdateAt)
		default:
			p.GetMetrics().ObserveSyncMsgPostDelay(metrics.ActionDeleted, now-post.DeleteAt)
		}

		if resp.PostsLastUpdateAt < post.UpdateAt {
			resp.PostsLastUpdateAt = post.UpdateAt
		}
	}

	for _, reaction := range msg.Reactions {
		isUpdate := reaction.CreateAt != reaction.UpdateAt
		isDelete := reaction.DeleteAt != 0

		switch {
		case !isUpdate && !isDelete:
			p.GetMetrics().ObserveSyncMsgReactionDelay(metrics.ActionCreated, now-reaction.CreateAt)
		case isUpdate && !isDelete:
			p.GetMetrics().ObserveSyncMsgReactionDelay(metrics.ActionUpdated, now-reaction.UpdateAt)
		default:
			p.GetMetrics().ObserveSyncMsgReactionDelay(metrics.ActionDeleted, now-reaction.DeleteAt)
		}

		if resp.ReactionsLastUpdateAt < reaction.UpdateAt {
			resp.ReactionsLastUpdateAt = reaction.UpdateAt
		}
	}

	return resp, nil
}<|MERGE_RESOLUTION|>--- conflicted
+++ resolved
@@ -624,12 +624,6 @@
 		return
 	}
 
-<<<<<<< HEAD
-	p.GetMetrics().ObserveUpstreamUsers(int64(len(msUsers)))
-
-	// Get the users registered in Mattermost
-=======
->>>>>>> a2f01866
 	mmUsers, appErr := p.API.GetUsers(&model.UserGetOptions{Page: 0, PerPage: math.MaxInt32})
 	if appErr != nil {
 		p.API.LogWarn("Unable to get MM users during sync user job", "error", appErr.Error())
@@ -644,19 +638,12 @@
 
 	configuration := p.getConfiguration()
 	syncGuestUsers := configuration.SyncGuestUsers
-<<<<<<< HEAD
-
-	// sync users
-	for _, msUser := range msUsers {
-		// this is used if there is already another user registered with the same username in MM
-=======
 	var activeMSTeamsUsersCount int64
 	for _, msUser := range msUsers {
 		if msUser.IsAccountEnabled {
 			activeMSTeamsUsersCount++
 		}
 
->>>>>>> a2f01866
 		userSuffixID := 1
 
 		// The email field is mandatory in MM, if there is no email we skip the user

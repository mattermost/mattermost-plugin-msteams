--- conflicted
+++ resolved
@@ -142,11 +142,7 @@
 		assert.Equal(t, true, result)
 	})
 
-<<<<<<< HEAD
 	t.Run("should return false for a DM/GM channel, local users", func(t *testing.T) {
-=======
-	t.Run("should return true for a DM/GM channel with normal user", func(t *testing.T) {
->>>>>>> 51bc3d84
 		th.Reset(t)
 
 		user1 := th.SetupUser(t, team)

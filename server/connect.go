package main

import (
	"fmt"
	"time"

	"github.com/mattermost/mattermost-plugin-msteams/server/store/storemodels"
	"github.com/mattermost/mattermost/server/public/model"
	"github.com/pkg/errors"
)

<<<<<<< HEAD
=======
const (
	NewConnectionsEnabled               = "enabled"
	NewConnectionsRolloutOpen           = "rolloutOpen"
	NewConnectionsRolloutOpenRestricted = "rolloutOpenRestricted"
)

func (p *Plugin) botSendDirectMessage(userID, message string) error {
	channel, err := p.apiClient.Channel.GetDirect(userID, p.userID)
	if err != nil {
		return errors.Wrapf(err, "failed to get bot DM channel with user_id %s", userID)
	}

	return p.apiClient.Post.CreatePost(&model.Post{
		Message:   message,
		UserId:    p.userID,
		ChannelId: channel.Id,
	})
}

>>>>>>> ff199410
func (p *Plugin) MaybeSendInviteMessage(userID string) (bool, error) {
	if p.getConfiguration().NewUserConnections == NewConnectionsEnabled {
		// new connections allowed, but invites disabled
		return false, nil
	}

	user, err := p.apiClient.User.Get(userID)
	if err != nil {
		return false, errors.Wrapf(err, "error getting user")
	}

	if p.getConfiguration().NewUserConnections == NewConnectionsRolloutOpenRestricted {
		// new connections allowed, but invites restricted to whitelist
		isWhitelisted, whitelistErr := p.store.IsUserWhitelisted(userID)
		if whitelistErr != nil {
			return false, errors.Wrapf(whitelistErr, "error getting user in whitelist")
		}

		if !isWhitelisted {
			return false, nil
		}
	}

	p.connectClusterMutex.Lock()
	defer p.connectClusterMutex.Unlock()

	hasConnected, err := p.store.UserHasConnected(user.Id)
	if err != nil {
		return false, errors.Wrapf(err, "error checking user connected status")
	}

	if hasConnected {
		// user already connected
		return false, nil
	}

	invitedUser, err := p.store.GetInvitedUser(user.Id)
	if err != nil {
		return false, errors.Wrapf(err, "error getting user invite")
	}

	var nWhitelisted int
	var pendingSince time.Time
	now := time.Now()

	if invitedUser != nil {
		pendingSince = invitedUser.InvitePendingSince
	} else {
		moreInvitesAllowed, n, err := p.moreInvitesAllowed()
		if err != nil {
			return false, errors.Wrapf(err, "error checking invite pool size")
		}

		if !moreInvitesAllowed {
			// user not connected, but invite threshold is presently met
			return false, nil
		}

		nWhitelisted = n
	}

	if !p.shouldSendInviteMessage(pendingSince, now, user.GetTimezoneLocation()) {
		return false, nil
	}

	if err := p.SendInviteMessage(user, pendingSince, now, nWhitelisted); err != nil {
		return false, errors.Wrapf(err, "error sending invite")
	}

	return true, nil
}

func (p *Plugin) SendInviteMessage(user *model.User, pendingSince time.Time, currentTime time.Time, nWhitelisted int) error {
	invitedUser := &storemodels.InvitedUser{ID: user.Id, InvitePendingSince: pendingSince, InviteLastSentAt: currentTime}
	if invitedUser.InvitePendingSince.IsZero() {
		invitedUser.InvitePendingSince = currentTime
	}

	if err := p.store.StoreInvitedUser(invitedUser); err != nil {
		return errors.Wrapf(err, "error storing user in invite list")
	}

	channel, err := p.apiClient.Channel.GetDirect(user.Id, p.userID)
	if err != nil {
		return errors.Wrapf(err, "failed to get bot DM channel with user_id %s", user.Id)
	}
	message := fmt.Sprintf("@%s, you're invited to use the MS Teams connected experience. ", user.Username)
	p.SendConnectMessage(channel.Id, user.Id, message)

	return nil
}

func (p *Plugin) shouldSendInviteMessage(
	pendingSince time.Time,
	currentTime time.Time,
	timezone *time.Location,
) bool {
	now := currentTime.In(timezone)

	if now.Weekday() == time.Saturday || now.Weekday() == time.Sunday {
		// don't send on weekends
		return false
	}

	if !pendingSince.IsZero() {
		// only send once
		return false
	}

	return true
}

func (p *Plugin) moreInvitesAllowed() (bool, int, error) {
	nConnected, err := p.store.GetHasConnectedCount()
	if err != nil {
		return false, 0, errors.Wrapf(err, "error in getting has-connected count")
	}
	nInvited, err := p.store.GetInvitedCount()
	if err != nil {
		return false, 0, errors.Wrapf(err, "error in getting invited count")
	}

	if (nConnected + nInvited) >= p.getConfiguration().ConnectedUsersAllowed {
		// only invite up to max connected
		return false, 0, nil
	}

	return nInvited < p.getConfiguration().ConnectedUsersInvitePoolSize, nConnected, nil
}

func (p *Plugin) UserHasRightToConnect(mmUserID string) (bool, error) {
	hasConnected, err := p.store.UserHasConnected(mmUserID)
	if err != nil {
		return false, errors.Wrapf(err, "error in checking if user has connected or not")
	}

	if hasConnected {
		return true, nil
	}

	invitedUser, err := p.store.GetInvitedUser(mmUserID)
	if err != nil {
		return false, errors.Wrapf(err, "error in getting user invite")
	}

	if invitedUser != nil {
		return true, nil
	}

	return false, nil
}

func (p *Plugin) UserCanOpenlyConnect(mmUserID string) (bool, error) {
	numHasConnected, err := p.store.GetHasConnectedCount()
	if err != nil {
		return false, errors.Wrapf(err, "error in getting has connected count")
	}

	numInvited, err := p.store.GetInvitedCount()
	if err != nil {
		return false, errors.Wrapf(err, "error in getting invited count")
	}

	if (numHasConnected + numInvited) >= p.getConfiguration().ConnectedUsersAllowed {
		return false, nil
	}

	return true, nil
}<|MERGE_RESOLUTION|>--- conflicted
+++ resolved
@@ -9,28 +9,12 @@
 	"github.com/pkg/errors"
 )
 
-<<<<<<< HEAD
-=======
 const (
 	NewConnectionsEnabled               = "enabled"
 	NewConnectionsRolloutOpen           = "rolloutOpen"
 	NewConnectionsRolloutOpenRestricted = "rolloutOpenRestricted"
 )
 
-func (p *Plugin) botSendDirectMessage(userID, message string) error {
-	channel, err := p.apiClient.Channel.GetDirect(userID, p.userID)
-	if err != nil {
-		return errors.Wrapf(err, "failed to get bot DM channel with user_id %s", userID)
-	}
-
-	return p.apiClient.Post.CreatePost(&model.Post{
-		Message:   message,
-		UserId:    p.userID,
-		ChannelId: channel.Id,
-	})
-}
-
->>>>>>> ff199410
 func (p *Plugin) MaybeSendInviteMessage(userID string) (bool, error) {
 	if p.getConfiguration().NewUserConnections == NewConnectionsEnabled {
 		// new connections allowed, but invites disabled

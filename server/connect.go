package main

import (
	"fmt"
	"time"

	"github.com/mattermost/mattermost-plugin-msteams/server/store/storemodels"
	"github.com/mattermost/mattermost/server/public/model"
	"github.com/pkg/errors"
)

func (p *Plugin) MaybeSendInviteMessage(userID string, currentTime time.Time) (bool, error) {
	if p.getConfiguration().ConnectedUsersMaxPendingInvites == 0 {
		return false, nil
	}

	if userID == p.botUserID {
		return false, errors.New("cannot invite plugin bot")
	}

	user, err := p.apiClient.User.Get(userID)
	if err != nil {
		return false, errors.Wrapf(err, "error getting user")
	}

	if user.IsBot {
		return false, errors.Wrapf(err, "bot accounts cannot be invited")
	}

	if user.IsGuest() {
		return false, errors.Wrapf(err, "guest accounts cannot be invited")
	}

	p.connectClusterMutex.Lock()
	defer p.connectClusterMutex.Unlock()

	hasConnected, err := p.store.UserHasConnected(user.Id)
	if err != nil {
		return false, errors.Wrapf(err, "error checking user connected status")
	}

	if hasConnected {
		// user already connected
		return false, nil
	}

	invitedUser, err := p.store.GetInvitedUser(user.Id)
	if err != nil {
		return false, errors.Wrapf(err, "error getting user invite")
	}

<<<<<<< HEAD
	var nWhitelisted int64
=======
>>>>>>> bccb4d37
	var pendingSince time.Time

	if invitedUser != nil {
		pendingSince = invitedUser.InvitePendingSince
	} else {
		canInvite, err := p.canInviteUser(user.Id)
		if err != nil {
			return false, errors.Wrapf(err, "error checking if can invite")
		}

		if !canInvite {
			return false, nil
		}
	}

	if !p.shouldSendInviteMessage(pendingSince, currentTime, user.GetTimezoneLocation()) {
		return false, nil
	}

	if err := p.SendInviteMessage(user, pendingSince, currentTime); err != nil {
		return false, errors.Wrapf(err, "error sending invite")
	}

	return true, nil
}

<<<<<<< HEAD
func (p *Plugin) SendInviteMessage(user *model.User, pendingSince time.Time, currentTime time.Time, nWhitelisted int64) error {
=======
func (p *Plugin) SendInviteMessage(user *model.User, pendingSince time.Time, currentTime time.Time) error {
>>>>>>> bccb4d37
	invitedUser := &storemodels.InvitedUser{ID: user.Id, InvitePendingSince: pendingSince, InviteLastSentAt: currentTime}
	if invitedUser.InvitePendingSince.IsZero() {
		invitedUser.InvitePendingSince = currentTime
	}

	channel, err := p.apiClient.Channel.GetDirect(user.Id, p.botUserID)
	if err != nil {
		return errors.Wrapf(err, "failed to get bot DM channel with user_id %s", user.Id)
	}

	message := fmt.Sprintf("@%s, you’re invited to use the Microsoft Teams connected experience for Mattermost. ", user.Username)
	invitePost := &model.Post{
		Message:   message,
		UserId:    p.botUserID,
		ChannelId: channel.Id,
	}
	if err := p.apiClient.Post.CreatePost(invitePost); err != nil {
		return errors.Wrapf(err, "error sending bot message")
	}

	connectURL := fmt.Sprintf(p.GetURL()+"/connect?post_id=%s&channel_id=%s", invitePost.Id, channel.Id)
	invitePost.Message = fmt.Sprintf("%s [Click here to activate the integration in a minute or less](%s). For best results, follow the prompts to pick your primary app and then disable notifications for the other app.", invitePost.Message, connectURL)
	if err := p.apiClient.Post.UpdatePost(invitePost); err != nil {
		return errors.Wrapf(err, "error sending bot message")
	}

	if err := p.store.StoreInvitedUser(invitedUser); err != nil {
		return errors.Wrapf(err, "error storing user in invite list")
	}

	return nil
}

func (p *Plugin) shouldSendInviteMessage(
	pendingSince time.Time,
	currentTime time.Time,
	timezone *time.Location,
) bool {
	now := currentTime.In(timezone)

	if now.Weekday() == time.Saturday || now.Weekday() == time.Sunday {
		// don't send on weekends
		return false
	}

	if !pendingSince.IsZero() {
		// only send once
		return false
	}

	return true
}

<<<<<<< HEAD
func (p *Plugin) moreInvitesAllowed() (bool, int64, error) {
=======
func (p *Plugin) canInviteUser(userID string) (bool, error) {
	if p.getConfiguration().ConnectedUsersRestricted {
		isWhitelisted, err := p.store.IsUserWhitelisted(userID)
		if err != nil {
			return false, errors.Wrapf(err, "error in checking if user is whitelisted")
		}

		if !isWhitelisted {
			// only whitelisted users can connect in restricted mode
			return false, nil
		}
	}

>>>>>>> bccb4d37
	nConnected, err := p.store.GetHasConnectedCount()
	if err != nil {
		return false, errors.Wrapf(err, "error in getting has-connected count")
	}
	nInvited, err := p.store.GetInvitedCount()
	if err != nil {
		return false, errors.Wrapf(err, "error in getting invited count")
	}

	if (nConnected + nInvited) >= int64(p.getConfiguration().ConnectedUsersAllowed) {
		// only invite up to max connected
		return false, nil
	}

<<<<<<< HEAD
	return nInvited < int64(p.getConfiguration().ConnectedUsersInvitePoolSize), nConnected, nil
=======
	return nInvited < p.getConfiguration().ConnectedUsersMaxPendingInvites, nil
>>>>>>> bccb4d37
}

func (p *Plugin) UserHasRightToConnect(mmUserID string) (bool, error) {
	if mmUserID == p.botUserID {
		// plugin bot always permitted to connect
		return true, nil
	}

	hasConnected, err := p.store.UserHasConnected(mmUserID)
	if err != nil {
		return false, errors.Wrapf(err, "error in checking if user has connected or not")
	}

	if hasConnected {
		return true, nil
	}

	invitedUser, err := p.store.GetInvitedUser(mmUserID)
	if err != nil {
		return false, errors.Wrapf(err, "error in getting user invite")
	}

	if invitedUser != nil {
		return true, nil
	}

	return false, nil
}

func (p *Plugin) UserCanOpenlyConnect(mmUserID string) (bool, int, error) {
	nConnected, err := p.store.GetHasConnectedCount()
	if err != nil {
		return false, 0, errors.Wrapf(err, "error in getting has connected count")
	}

	nInvited, err := p.store.GetInvitedCount()
	if err != nil {
		return false, 0, errors.Wrapf(err, "error in getting invited count")
	}

<<<<<<< HEAD
	if (numHasConnected + numInvited) >= int64(p.getConfiguration().ConnectedUsersAllowed) {
		return false, nil
=======
	nAvailable := p.getConfiguration().ConnectedUsersAllowed - nConnected - nInvited

	if p.getConfiguration().ConnectedUsersRestricted {
		isWhitelisted, err := p.store.IsUserWhitelisted(mmUserID)
		if err != nil {
			return false, 0, errors.Wrapf(err, "error in checking if user is whitelisted")
		}

		if !isWhitelisted {
			// only whitelisted users can connect in restricted mode
			return false, nAvailable, nil
		}
>>>>>>> bccb4d37
	}

	return nAvailable > 0, nAvailable, nil
}<|MERGE_RESOLUTION|>--- conflicted
+++ resolved
@@ -49,10 +49,6 @@
 		return false, errors.Wrapf(err, "error getting user invite")
 	}
 
-<<<<<<< HEAD
-	var nWhitelisted int64
-=======
->>>>>>> bccb4d37
 	var pendingSince time.Time
 
 	if invitedUser != nil {
@@ -79,11 +75,7 @@
 	return true, nil
 }
 
-<<<<<<< HEAD
-func (p *Plugin) SendInviteMessage(user *model.User, pendingSince time.Time, currentTime time.Time, nWhitelisted int64) error {
-=======
 func (p *Plugin) SendInviteMessage(user *model.User, pendingSince time.Time, currentTime time.Time) error {
->>>>>>> bccb4d37
 	invitedUser := &storemodels.InvitedUser{ID: user.Id, InvitePendingSince: pendingSince, InviteLastSentAt: currentTime}
 	if invitedUser.InvitePendingSince.IsZero() {
 		invitedUser.InvitePendingSince = currentTime
@@ -137,9 +129,6 @@
 	return true
 }
 
-<<<<<<< HEAD
-func (p *Plugin) moreInvitesAllowed() (bool, int64, error) {
-=======
 func (p *Plugin) canInviteUser(userID string) (bool, error) {
 	if p.getConfiguration().ConnectedUsersRestricted {
 		isWhitelisted, err := p.store.IsUserWhitelisted(userID)
@@ -153,7 +142,6 @@
 		}
 	}
 
->>>>>>> bccb4d37
 	nConnected, err := p.store.GetHasConnectedCount()
 	if err != nil {
 		return false, errors.Wrapf(err, "error in getting has-connected count")
@@ -163,16 +151,12 @@
 		return false, errors.Wrapf(err, "error in getting invited count")
 	}
 
-	if (nConnected + nInvited) >= int64(p.getConfiguration().ConnectedUsersAllowed) {
+	if (nConnected + nInvited) >= p.getConfiguration().ConnectedUsersAllowed {
 		// only invite up to max connected
 		return false, nil
 	}
 
-<<<<<<< HEAD
-	return nInvited < int64(p.getConfiguration().ConnectedUsersInvitePoolSize), nConnected, nil
-=======
 	return nInvited < p.getConfiguration().ConnectedUsersMaxPendingInvites, nil
->>>>>>> bccb4d37
 }
 
 func (p *Plugin) UserHasRightToConnect(mmUserID string) (bool, error) {
@@ -213,10 +197,6 @@
 		return false, 0, errors.Wrapf(err, "error in getting invited count")
 	}
 
-<<<<<<< HEAD
-	if (numHasConnected + numInvited) >= int64(p.getConfiguration().ConnectedUsersAllowed) {
-		return false, nil
-=======
 	nAvailable := p.getConfiguration().ConnectedUsersAllowed - nConnected - nInvited
 
 	if p.getConfiguration().ConnectedUsersRestricted {
@@ -229,7 +209,6 @@
 			// only whitelisted users can connect in restricted mode
 			return false, nAvailable, nil
 		}
->>>>>>> bccb4d37
 	}
 
 	return nAvailable > 0, nAvailable, nil

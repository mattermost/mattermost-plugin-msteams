--- conflicted
+++ resolved
@@ -261,12 +261,7 @@
 			setupStore: func(store *mocksStore.Store) {
 				store.On("ListChannelLinks").Return([]storemodels.ChannelLink{channelLink}, nil).Times(1)
 				store.On("ListChannelSubscriptions").Return([]*storemodels.ChannelSubscription{{SubscriptionID: "test", TeamID: "team-id", ChannelID: "channel-id", Secret: "webhook-secret", ExpiresOn: time.Now().Add(3 * time.Minute)}}, nil).Times(1)
-<<<<<<< HEAD
 				store.On("UpdateSubscriptionData", "test", "new-id", "webhook-secret", newExpiresOn, "", true).Return(nil)
-=======
-				store.On("DeleteSubscription", "test").Return(nil).Times(1)
-				store.On("SaveChannelSubscription", storemodels.ChannelSubscription{SubscriptionID: "new-id", TeamID: "team-id", ChannelID: "channel-id", Secret: "webhook-secret", ExpiresOn: newExpiresOn}).Return(nil).Times(1)
->>>>>>> 73c50190
 			},
 			setupMetrics: func(mockmetrics *mocksMetrics.Metrics) {
 				mockmetrics.On("ObserveSubscription", metrics.SubscriptionReconnected).Times(1)
@@ -588,31 +583,7 @@
 			setupMetrics: func(mockmetrics *mocksMetrics.Metrics) {},
 		},
 		{
-<<<<<<< HEAD
-			description:    "Unable to begin database transaction",
-			subscriptionID: "",
-			teamID:         "team-id",
-			channelID:      "channel-id",
-			secret:         "webhook-secret",
-			expectsError:   true,
-			setupClient: func(client *mocksClient.Client) {
-				client.On("SubscribeToChannel", "team-id", "channel-id", "base-url", "webhook-secret", "").Return(&clientmodels.Subscription{ID: "new-id", ExpiresOn: newExpiresOn}, nil).Times(1)
-			},
-			setupAPI: func(mockAPI *plugintest.API) {
-				mockAPI.On("LogWarn", "Unable to begin database transaction", "error", "unable to begin database transaction").Return().Times(1)
-			},
-			setupStore: func(store *mocksStore.Store) {
-				store.On("BeginTx").Return(&sql.Tx{}, errors.New("unable to begin database transaction")).Times(1)
-			},
-			setupMetrics: func(mockmetrics *mocksMetrics.Metrics) {
-				mockmetrics.On("ObserveSubscription", metrics.SubscriptionReconnected).Times(1)
-			},
-		},
-		{
 			description:    "Failed to update the subscription in the database",
-=======
-			description:    "Failed to save the channel subscription in the database",
->>>>>>> 73c50190
 			subscriptionID: "test-id",
 			teamID:         "team-id",
 			channelID:      "channel-id",
@@ -646,59 +617,7 @@
 				mockAPI.On("LogError", "Unable to store new subscription in DB", "subscriptionID", "new-id", "error", "failed to save the channel subscription in the database").Return().Times(1)
 			},
 			setupStore: func(store *mocksStore.Store) {
-<<<<<<< HEAD
-				store.On("BeginTx").Return(&sql.Tx{}, nil).Times(1)
-				store.On("SaveChannelSubscription", &sql.Tx{}, storemodels.ChannelSubscription{SubscriptionID: "new-id", TeamID: "team-id", ChannelID: "channel-id", Secret: "webhook-secret", ExpiresOn: newExpiresOn}).Return(errors.New("failed to save the channel subscription in the database")).Times(1)
-				store.On("RollbackTx", &sql.Tx{}).Return(nil).Times(1)
-			},
-			setupMetrics: func(mockmetrics *mocksMetrics.Metrics) {
-				mockmetrics.On("ObserveSubscription", metrics.SubscriptionReconnected).Times(1)
-			},
-		},
-		{
-			description:    "Failed to save the channel subscription in the database and rollback database transaction",
-			subscriptionID: "",
-			teamID:         "team-id",
-			channelID:      "channel-id",
-			secret:         "webhook-secret",
-			expectsError:   true,
-			setupClient: func(client *mocksClient.Client) {
-				client.On("SubscribeToChannel", "team-id", "channel-id", "base-url", "webhook-secret", "").Return(&clientmodels.Subscription{ID: "new-id", ExpiresOn: newExpiresOn}, nil).Times(1)
-			},
-			setupAPI: func(mockAPI *plugintest.API) {
-				mockAPI.On("LogError", "Unable to store new subscription in DB", "subscriptionID", "new-id", "error", "failed to save the channel subscription in the database").Return().Times(1)
-				mockAPI.On("LogWarn", "Unable to rollback database transaction", "error", "unable to rollback database transaction").Return(nil).Times(1)
-			},
-			setupStore: func(store *mocksStore.Store) {
-				store.On("BeginTx").Return(&sql.Tx{}, nil).Times(1)
-				store.On("SaveChannelSubscription", &sql.Tx{}, storemodels.ChannelSubscription{SubscriptionID: "new-id", TeamID: "team-id", ChannelID: "channel-id", Secret: "webhook-secret", ExpiresOn: newExpiresOn}).Return(errors.New("failed to save the channel subscription in the database")).Times(1)
-				store.On("RollbackTx", &sql.Tx{}).Return(errors.New("unable to rollback database transaction")).Times(1)
-			},
-			setupMetrics: func(mockmetrics *mocksMetrics.Metrics) {
-				mockmetrics.On("ObserveSubscription", metrics.SubscriptionReconnected).Times(1)
-			},
-		},
-		{
-			description:    "Unable to commit database transaction",
-			subscriptionID: "",
-			teamID:         "team-id",
-			channelID:      "channel-id",
-			secret:         "webhook-secret",
-			expectsError:   false,
-			setupClient: func(client *mocksClient.Client) {
-				client.On("SubscribeToChannel", "team-id", "channel-id", "base-url", "webhook-secret", "").Return(&clientmodels.Subscription{ID: "new-id", ExpiresOn: newExpiresOn}, nil).Times(1)
-			},
-			setupAPI: func(mockAPI *plugintest.API) {
-				mockAPI.On("LogWarn", "Unable to commit database transaction", "error", "unable to commit database transaction").Return(nil).Times(1)
-			},
-			setupStore: func(store *mocksStore.Store) {
-				store.On("BeginTx").Return(&sql.Tx{}, nil).Times(1)
-				store.On("SaveChannelSubscription", &sql.Tx{}, storemodels.ChannelSubscription{SubscriptionID: "new-id", TeamID: "team-id", ChannelID: "channel-id", Secret: "webhook-secret", ExpiresOn: newExpiresOn}).Return(nil)
-				store.On("CommitTx", &sql.Tx{}).Return(errors.New("unable to commit database transaction")).Times(1)
-=======
-				store.On("DeleteSubscription", "test-id").Return(errors.New("error in deleting subscription from store"))
-				store.On("SaveChannelSubscription", storemodels.ChannelSubscription{SubscriptionID: "new-id", TeamID: "team-id", ChannelID: "channel-id", Secret: "webhook-secret", ExpiresOn: newExpiresOn}).Return(errors.New("failed to save the channel subscription in the database")).Times(1)
->>>>>>> 73c50190
+				store.On("SaveChannelSubscription", storemodels.ChannelSubscription{SubscriptionID: "new-id", TeamID: "team-id", ChannelID: "channel-id", Secret: "webhook-secret", ExpiresOn: newExpiresOn}).Return(nil)
 			},
 			setupMetrics: func(mockmetrics *mocksMetrics.Metrics) {
 				mockmetrics.On("ObserveSubscription", metrics.SubscriptionReconnected).Times(1)
@@ -716,14 +635,7 @@
 			},
 			setupAPI: func(mockAPI *plugintest.API) {},
 			setupStore: func(store *mocksStore.Store) {
-<<<<<<< HEAD
-				store.On("BeginTx").Return(&sql.Tx{}, nil).Times(1)
-				store.On("SaveChannelSubscription", &sql.Tx{}, storemodels.ChannelSubscription{SubscriptionID: "new-id", TeamID: "team-id", ChannelID: "channel-id", Secret: "webhook-secret", ExpiresOn: newExpiresOn}).Return(nil)
-				store.On("CommitTx", &sql.Tx{}).Return(nil).Times(1)
-=======
-				store.On("DeleteSubscription", "test-id").Return(nil)
 				store.On("SaveChannelSubscription", storemodels.ChannelSubscription{SubscriptionID: "new-id", TeamID: "team-id", ChannelID: "channel-id", Secret: "webhook-secret", ExpiresOn: newExpiresOn}).Return(nil)
->>>>>>> 73c50190
 			},
 			setupMetrics: func(mockmetrics *mocksMetrics.Metrics) {
 				mockmetrics.On("ObserveSubscription", metrics.SubscriptionReconnected).Times(1)

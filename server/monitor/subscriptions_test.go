package monitor

import (
	"errors"
	"testing"
	"time"

	"github.com/mattermost/mattermost-plugin-msteams-sync/server/msteams"
	mocksClient "github.com/mattermost/mattermost-plugin-msteams-sync/server/msteams/mocks"
	mocksStore "github.com/mattermost/mattermost-plugin-msteams-sync/server/store/mocks"
	"github.com/mattermost/mattermost-plugin-msteams-sync/server/store/storemodels"
	"github.com/mattermost/mattermost-server/v6/plugin/plugintest"
	"github.com/stretchr/testify/require"
)

func TestMonitorCheckGlobalSubscriptions(t *testing.T) {
	newExpiresOn := time.Now().Add(100 * time.Minute)
	mockGlobalSubscription := storemodels.GlobalSubscription{SubscriptionID: "test-id", Type: "allChats", Secret: "webhook-secret", ExpiresOn: newExpiresOn}
	allChatsSubscription := &msteams.Subscription{
		ID:        "test-id",
		ExpiresOn: newExpiresOn,
	}
	for _, testCase := range []struct {
		description            string
		setupClient            func(*mocksClient.Client)
		setupAPI               func(*plugintest.API)
		setupStore             func(*mocksStore.Store)
		msteamsSubscriptionMap map[string]*msteams.Subscription
		allChatsSubscription   *msteams.Subscription
	}{
		{
			description: "Fail to get global subscription list",
			setupClient: func(client *mocksClient.Client) {},
			setupAPI: func(mockAPI *plugintest.API) {
				mockAPI.On("LogDebug", "Checking for global subscriptions").Times(1)
				mockAPI.On("LogError", "Unable to get the chat subscriptions from store", "error", "failed to get global subscription list").Times(1)
			},
			setupStore: func(store *mocksStore.Store) {
				store.On("ListGlobalSubscriptions").Return(nil, errors.New("failed to get global subscription list")).Times(1)
			},
		},
		{
			description:          "Empty list of subscriptions, but subscription present on MS Teams",
			allChatsSubscription: allChatsSubscription,
			setupClient:          func(client *mocksClient.Client) {},
			setupAPI: func(mockAPI *plugintest.API) {
				mockAPI.On("LogDebug", "Checking for global subscriptions").Times(1)
			},
			setupStore: func(store *mocksStore.Store) {
				store.On("ListGlobalSubscriptions").Return([]*storemodels.GlobalSubscription{}, nil).Times(1)
				store.On("SaveGlobalSubscription", mockGlobalSubscription).Return(nil).Times(1)
			},
		},
		{
			description: "Empty list of subscriptions, but subscription not present on MS Teams",
			setupClient: func(client *mocksClient.Client) {
<<<<<<< HEAD
				client.On("DeleteSubscription", "test").Return(nil)
				client.On("SubscribeToChats", "base-url", "webhook-secret", true, "").Return(&msteams.Subscription{ID: "new-id", ExpiresOn: newExpiresOn}, nil)
=======
				client.On("SubscribeToChats", "base-url", "webhook-secret", true).Return(allChatsSubscription, nil).Times(1)
>>>>>>> 224f476b
			},
			setupAPI: func(mockAPI *plugintest.API) {
				mockAPI.On("LogDebug", "Checking for global subscriptions").Times(1)
			},
			setupStore: func(store *mocksStore.Store) {
				store.On("ListGlobalSubscriptions").Return([]*storemodels.GlobalSubscription{}, nil).Times(1)
				store.On("SaveGlobalSubscription", mockGlobalSubscription).Return(nil).Times(1)
			},
		},
		{
			description: "Subscription not present on MS Teams",
			setupClient: func(client *mocksClient.Client) {
<<<<<<< HEAD
				client.On("DeleteSubscription", "test").Return(nil)
				client.On("SubscribeToChats", "base-url", "webhook-secret", true, "").Return(&msteams.Subscription{ID: "new-id", ExpiresOn: newExpiresOn}, nil)
=======
				client.On("SubscribeToChats", "base-url", "webhook-secret", true).Return(allChatsSubscription, nil).Times(1)
>>>>>>> 224f476b
			},
			setupAPI: func(mockAPI *plugintest.API) {
				mockAPI.On("LogDebug", "Checking for global subscriptions").Times(1)
			},
			setupStore: func(store *mocksStore.Store) {
				store.On("ListGlobalSubscriptions").Return([]*storemodels.GlobalSubscription{{SubscriptionID: "test", Type: "allChats", Secret: "webhook-secret", ExpiresOn: time.Now().Add(10 * time.Second)}}, nil).Times(1)
				store.On("DeleteSubscription", "test").Return(nil).Times(1)
				store.On("SaveGlobalSubscription", mockGlobalSubscription).Return(nil).Times(1)
			},
		},
		{
			description: "Unable to refresh the subscription",
			msteamsSubscriptionMap: map[string]*msteams.Subscription{
				"test-id": allChatsSubscription,
			},
			setupClient: func(client *mocksClient.Client) {
				client.On("RefreshSubscription", "test-id").Return(nil, errors.New("unable to refresh the subscription")).Times(1)
				client.On("DeleteSubscription", "test-id").Return(nil).Times(1)
				client.On("SubscribeToChats", "base-url", "webhook-secret", true).Return(allChatsSubscription, nil).Times(1)
			},
			setupAPI: func(mockAPI *plugintest.API) {
				mockAPI.On("LogDebug", "Checking for global subscriptions").Times(1)
				mockAPI.On("LogDebug", "Unable to refresh all chats subscription", "error", "unable to refresh the subscription").Times(1)
			},
			setupStore: func(store *mocksStore.Store) {
				store.On("ListGlobalSubscriptions").Return([]*storemodels.GlobalSubscription{{SubscriptionID: "test-id", Type: "allChats", Secret: "webhook-secret", ExpiresOn: time.Now().Add(10 * time.Second)}}, nil).Times(1)
				store.On("DeleteSubscription", "test-id").Return(nil).Times(1)
				store.On("SaveGlobalSubscription", mockGlobalSubscription).Return(nil).Times(1)
			},
		},
		{
			description: "Not expired subscription",
			msteamsSubscriptionMap: map[string]*msteams.Subscription{
				"test-id": allChatsSubscription,
			},
			setupClient: func(client *mocksClient.Client) {
				client.On("RefreshSubscription", "test-id").Return(&newExpiresOn, nil).Times(1)
			},
			setupAPI: func(mockAPI *plugintest.API) {
				mockAPI.On("LogDebug", "Checking for global subscriptions").Times(1)
			},
			setupStore: func(store *mocksStore.Store) {
				store.On("ListGlobalSubscriptions").Return([]*storemodels.GlobalSubscription{{SubscriptionID: "test-id", Type: "allChats", Secret: "webhook-secret", ExpiresOn: time.Now().Add(3 * time.Minute)}}, nil).Times(1)
				store.On("UpdateSubscriptionExpiresOn", "test-id", newExpiresOn).Return(nil).Times(1)
			},
		},
	} {
		t.Run(testCase.description, func(t *testing.T) {
			store := mocksStore.NewStore(t)
			mockAPI := &plugintest.API{}
			client := mocksClient.NewClient(t)
			monitor := New(client, store, mockAPI, "base-url", "webhook-secret", false, "")
			testCase.setupClient(client)
			testCase.setupAPI(mockAPI)
			testCase.setupStore(store)

			monitor.checkGlobalSubscriptions(testCase.msteamsSubscriptionMap, testCase.allChatsSubscription)
			store.AssertExpectations(t)
			mockAPI.AssertExpectations(t)
			client.AssertExpectations(t)
		})
	}
}

func TestMonitorCheckChannelSubscriptions(t *testing.T) {
	newExpiresOn := time.Now().Add(100 * time.Minute)
	channelLink := storemodels.ChannelLink{
		MSTeamsTeam:         "team-id",
		MSTeamsChannel:      "channel-id",
		MattermostTeamID:    "mm-team-id",
		MattermostChannelID: "mm-channel-id",
	}

	channelSubscription := &msteams.Subscription{
		ID:        "test",
		ChannelID: "channel-id",
		TeamID:    "team-id",
		ExpiresOn: newExpiresOn,
	}
	for _, testCase := range []struct {
		description             string
		msteamsSubscriptionsMap map[string]*msteams.Subscription
		setupClient             func(*mocksClient.Client)
		setupAPI                func(*plugintest.API)
		setupStore              func(*mocksStore.Store)
	}{
		{
			description: "Failed to get channel links",
			setupClient: func(client *mocksClient.Client) {},
			setupAPI: func(mockAPI *plugintest.API) {
				mockAPI.On("LogDebug", "Checking for channels subscriptions").Times(1)
				mockAPI.On("LogError", "Unable to list channel links from DB", "error", "failed to get channel links").Times(1)
			},
			setupStore: func(store *mocksStore.Store) {
				store.On("ListChannelLinks").Return(nil, errors.New("failed to get channel links")).Times(1)
			},
		},
		{
			description: "Failed to get channel subscriptions",
			setupClient: func(client *mocksClient.Client) {},
			setupAPI: func(mockAPI *plugintest.API) {
				mockAPI.On("LogDebug", "Checking for channels subscriptions").Times(1)
				mockAPI.On("LogError", "Unable to get the channel subscriptions", "error", "failed to get channel subscriptions").Times(1)
			},
			setupStore: func(store *mocksStore.Store) {
				store.On("ListChannelLinks").Return([]storemodels.ChannelLink{channelLink}, nil).Times(1)
				store.On("ListChannelSubscriptions").Return(nil, errors.New("failed to get channel subscriptions")).Times(1)
			},
		},
		{
<<<<<<< HEAD
			description: "Expired subscription",
			setupClient: func(client *mocksClient.Client) {
				client.On("DeleteSubscription", "test").Return(nil)
				client.On("SubscribeToChannel", "team-id", "channel-id", "base-url", "webhook-secret", "").Return(&msteams.Subscription{ID: "new-id", ExpiresOn: newExpiresOn}, nil)
			},
=======
			description: "Empty list of links",
			setupClient: func(client *mocksClient.Client) {},
>>>>>>> 224f476b
			setupAPI: func(mockAPI *plugintest.API) {
				mockAPI.On("LogDebug", "Checking for channels subscriptions").Times(1)
			},
			setupStore: func(store *mocksStore.Store) {
				store.On("ListChannelLinks").Return([]storemodels.ChannelLink{}, nil).Times(1)
				store.On("ListChannelSubscriptions").Return([]*storemodels.ChannelSubscription{}, nil).Times(1)
			},
		},
		{
			description: "Empty list of subscriptions",
			setupClient: func(client *mocksClient.Client) {
<<<<<<< HEAD
				client.On("DeleteSubscription", "test").Return(nil)
				client.On("SubscribeToChannel", "team-id", "channel-id", "base-url", "webhook-secret", "").Return(&msteams.Subscription{ID: "new-id", ExpiresOn: newExpiresOn}, nil)
=======
				client.On("SubscribeToChannel", "team-id", "channel-id", "base-url", "webhook-secret").Return(&msteams.Subscription{ID: "new-id", ExpiresOn: newExpiresOn}, nil).Times(1)
>>>>>>> 224f476b
			},
			setupAPI: func(mockAPI *plugintest.API) {
				mockAPI.On("LogDebug", "Checking for channels subscriptions").Times(1)
			},
			setupStore: func(store *mocksStore.Store) {
				store.On("ListChannelLinks").Return([]storemodels.ChannelLink{channelLink}, nil).Times(1)
				store.On("ListChannelSubscriptions").Return([]*storemodels.ChannelSubscription{}, nil).Times(1)
				store.On("SaveChannelSubscription", storemodels.ChannelSubscription{SubscriptionID: "new-id", TeamID: "team-id", ChannelID: "channel-id", Secret: "webhook-secret", ExpiresOn: newExpiresOn}).Return(nil).Times(1)
			},
		},
		{
			description: "Subscription found on Mattermost but not on MS Teams",
			setupClient: func(client *mocksClient.Client) {
				client.On("SubscribeToChannel", "team-id", "channel-id", "base-url", "webhook-secret").Return(&msteams.Subscription{ID: "new-id", ExpiresOn: newExpiresOn}, nil).Times(1)
			},
			setupAPI: func(mockAPI *plugintest.API) {
				mockAPI.On("LogDebug", "Checking for channels subscriptions").Times(1)
<<<<<<< HEAD
				mockAPI.On("LogDebug", "Refreshing channels subscriptions", "count", 1).Times(1)
			},
			setupStore: func(store *mocksStore.Store) {
				store.On("ListChannelSubscriptionsToCheck").Return([]storemodels.ChannelSubscription{{SubscriptionID: "test", TeamID: "team-id", ChannelID: "channel-id", Secret: "webhook-secret", ExpiresOn: time.Now().Add(3 * time.Minute)}}, nil)
				store.On("GetLinkByMSTeamsChannelID", "team-id", "channel-id").Return(&storemodels.ChannelLink{MattermostChannelID: "channel-id", MattermostTeamID: "team-id"}, nil)
				store.On("UpdateSubscriptionExpiresOn", "test", newExpiresOn).Return(nil)
			},
		},
	} {
		t.Run(testCase.description, func(t *testing.T) {
			store := mocksStore.NewStore(t)
			mockAPI := &plugintest.API{}
			client := mocksClient.NewClient(t)
			monitor := New(client, store, mockAPI, "base-url", "webhook-secret", false, "")
			testCase.setupClient(client)
			testCase.setupAPI(mockAPI)
			testCase.setupStore(store)

			monitor.checkChannelsSubscriptions()
			store.AssertExpectations(t)
			mockAPI.AssertExpectations(t)
			client.AssertExpectations(t)
		})
	}
}

func TestMonitorCheckChatSubscriptions(t *testing.T) {
	newExpiresOn := time.Now().Add(100 * time.Minute)
	for _, testCase := range []struct {
		description string
		setupClient func(*mocksClient.Client)
		setupAPI    func(*plugintest.API)
		setupStore  func(*mocksStore.Store)
	}{
		{
			description: "Fail to get chats subscription list",
			setupClient: func(client *mocksClient.Client) {},
			setupAPI: func(mockAPI *plugintest.API) {
				mockAPI.On("LogDebug", "Checking for chats subscriptions").Times(1)
				mockAPI.On("LogError", "Unable to get the chat subscriptions", "error", mock.Anything).Times(1)
			},
			setupStore: func(store *mocksStore.Store) {
				store.On("ListChatSubscriptionsToCheck").Return(nil, errors.New("test"))
			},
		},
		{
			description: "Empty list of subscriptions",
			setupClient: func(client *mocksClient.Client) {},
			setupAPI: func(mockAPI *plugintest.API) {
				mockAPI.On("LogDebug", "Checking for chats subscriptions").Times(1)
				mockAPI.On("LogDebug", "Refreshing chats subscriptions", "count", 0).Times(1)
=======
>>>>>>> 224f476b
			},
			setupStore: func(store *mocksStore.Store) {
				store.On("ListChannelLinks").Return([]storemodels.ChannelLink{channelLink}, nil).Times(1)
				store.On("ListChannelSubscriptions").Return([]*storemodels.ChannelSubscription{}, nil).Times(1)
				store.On("SaveChannelSubscription", storemodels.ChannelSubscription{SubscriptionID: "new-id", TeamID: "team-id", ChannelID: "channel-id", Secret: "webhook-secret", ExpiresOn: newExpiresOn}).Return(nil).Times(1)
			},
		},
		{
<<<<<<< HEAD
			description: "Expired subscription",
			setupClient: func(client *mocksClient.Client) {
				client.On("DeleteSubscription", "test").Return(nil)
				client.On("SubscribeToUserChats", "user-id", "base-url", "webhook-secret", true, "").Return(&msteams.Subscription{ID: "new-id", ExpiresOn: newExpiresOn}, nil)
=======
			description: "Unable to refresh the subscription",
			msteamsSubscriptionsMap: map[string]*msteams.Subscription{
				"test": channelSubscription,
>>>>>>> 224f476b
			},
			setupClient: func(client *mocksClient.Client) {
<<<<<<< HEAD
				client.On("DeleteSubscription", "test").Return(nil)
				client.On("SubscribeToUserChats", "user-id", "base-url", "webhook-secret", true, "").Return(&msteams.Subscription{ID: "new-id", ExpiresOn: newExpiresOn}, nil)
=======
				client.On("RefreshSubscription", "test").Return(nil, errors.New("unable to refresh the subscription")).Times(1)
				client.On("DeleteSubscription", "test").Return(nil).Times(1)
				client.On("SubscribeToChannel", "team-id", "channel-id", "base-url", "webhook-secret").Return(&msteams.Subscription{ID: "new-id", ExpiresOn: newExpiresOn}, nil).Times(1)
>>>>>>> 224f476b
			},
			setupAPI: func(mockAPI *plugintest.API) {
				mockAPI.On("LogDebug", "Checking for channels subscriptions").Times(1)
				mockAPI.On("LogDebug", "Unable to refresh channel subscription", "error", "unable to refresh the subscription").Times(1)
			},
			setupStore: func(store *mocksStore.Store) {
				store.On("ListChannelLinks").Return([]storemodels.ChannelLink{channelLink}, nil).Times(1)
				store.On("ListChannelSubscriptions").Return([]*storemodels.ChannelSubscription{{SubscriptionID: "test", TeamID: "team-id", ChannelID: "channel-id", Secret: "webhook-secret", ExpiresOn: time.Now().Add(3 * time.Minute)}}, nil).Times(1)
				store.On("DeleteSubscription", "test").Return(nil).Times(1)
				store.On("SaveChannelSubscription", storemodels.ChannelSubscription{SubscriptionID: "new-id", TeamID: "team-id", ChannelID: "channel-id", Secret: "webhook-secret", ExpiresOn: newExpiresOn}).Return(nil).Times(1)
			},
		},
		{
			description: "Not expired subscription",
			msteamsSubscriptionsMap: map[string]*msteams.Subscription{
				"test": channelSubscription,
			},
			setupClient: func(client *mocksClient.Client) {
				client.On("RefreshSubscription", "test").Return(&newExpiresOn, nil).Times(1)
			},
			setupAPI: func(mockAPI *plugintest.API) {
				mockAPI.On("LogDebug", "Checking for channels subscriptions").Times(1)
			},
			setupStore: func(store *mocksStore.Store) {
				store.On("ListChannelLinks").Return([]storemodels.ChannelLink{channelLink}, nil).Times(1)
				store.On("ListChannelSubscriptions").Return([]*storemodels.ChannelSubscription{{SubscriptionID: "test", TeamID: "team-id", ChannelID: "channel-id", Secret: "webhook-secret", ExpiresOn: time.Now()}}, nil).Times(1)
				store.On("UpdateSubscriptionExpiresOn", "test", newExpiresOn).Return(nil).Times(1)
			},
		},
	} {
		t.Run(testCase.description, func(t *testing.T) {
			store := mocksStore.NewStore(t)
			mockAPI := &plugintest.API{}
			client := mocksClient.NewClient(t)
			monitor := New(client, store, mockAPI, "base-url", "webhook-secret", false, "")
			testCase.setupClient(client)
			testCase.setupAPI(mockAPI)
			testCase.setupStore(store)

			monitor.checkChannelsSubscriptions(testCase.msteamsSubscriptionsMap)
			store.AssertExpectations(t)
			mockAPI.AssertExpectations(t)
			client.AssertExpectations(t)
		})
	}
}

// Commenting the below function as we are not creating any user type subscriptions
// func TestMonitorCheckChatSubscriptions(t *testing.T) {
// 	newExpiresOn := time.Now().Add(100 * time.Minute)
// 	for _, testCase := range []struct {
// 		description string
// 		setupClient func(*mocksClient.Client)
// 		setupAPI    func(*plugintest.API)
// 		setupStore  func(*mocksStore.Store)
// 	}{
// 		{
// 			description: "Fail to get chats subscription list",
// 			setupClient: func(client *mocksClient.Client) {},
// 			setupAPI: func(mockAPI *plugintest.API) {
// 				mockAPI.On("LogDebug", "Checking for chats subscriptions").Times(1)
// 				mockAPI.On("LogError", "Unable to get the chat subscriptions", "error", mock.Anything).Times(1)
// 			},
// 			setupStore: func(store *mocksStore.Store) {
// 				store.On("ListChatSubscriptionsToCheck").Return(nil, errors.New("test"))
// 			},
// 		},
// 		{
// 			description: "Empty list of subscriptions",
// 			setupClient: func(client *mocksClient.Client) {},
// 			setupAPI: func(mockAPI *plugintest.API) {
// 				mockAPI.On("LogDebug", "Checking for chats subscriptions").Times(1)
// 				mockAPI.On("LogDebug", "Refreshing chats subscriptions", "count", 0).Times(1)
// 			},
// 			setupStore: func(store *mocksStore.Store) {
// 				store.On("ListChatSubscriptionsToCheck").Return([]storemodels.ChatSubscription{}, nil)
// 			},
// 		},
// 		{
// 			description: "Expired subscription",
// 			setupClient: func(client *mocksClient.Client) {
// 				client.On("DeleteSubscription", "test").Return(nil)
// 				client.On("SubscribeToUserChats", "user-id", "base-url", "webhook-secret", true).Return(&msteams.Subscription{ID: "new-id", ExpiresOn: newExpiresOn}, nil)
// 			},
// 			setupAPI: func(mockAPI *plugintest.API) {
// 				mockAPI.On("LogDebug", "Checking for chats subscriptions").Times(1)
// 				mockAPI.On("LogDebug", "Refreshing chats subscriptions", "count", 1).Times(1)
// 			},
// 			setupStore: func(store *mocksStore.Store) {
// 				store.On("ListChatSubscriptionsToCheck").Return([]storemodels.ChatSubscription{{SubscriptionID: "test", UserID: "user-id", Secret: "webhook-secret", ExpiresOn: time.Now().Add(-1 * time.Minute)}}, nil)
// 				store.On("SaveChatSubscription", storemodels.ChatSubscription{SubscriptionID: "new-id", UserID: "user-id", Secret: "webhook-secret", ExpiresOn: newExpiresOn}).Return(nil)
// 			},
// 		},
// 		{
// 			description: "Almost expired subscription",
// 			setupClient: func(client *mocksClient.Client) {
// 				client.On("DeleteSubscription", "test").Return(nil)
// 				client.On("SubscribeToUserChats", "user-id", "base-url", "webhook-secret", true).Return(&msteams.Subscription{ID: "new-id", ExpiresOn: newExpiresOn}, nil)
// 			},
// 			setupAPI: func(mockAPI *plugintest.API) {
// 				mockAPI.On("LogDebug", "Checking for chats subscriptions").Times(1)
// 				mockAPI.On("LogDebug", "Refreshing chats subscriptions", "count", 1).Times(1)
// 			},
// 			setupStore: func(store *mocksStore.Store) {
// 				store.On("ListChatSubscriptionsToCheck").Return([]storemodels.ChatSubscription{{SubscriptionID: "test", UserID: "user-id", Secret: "webhook-secret", ExpiresOn: time.Now().Add(10 * time.Second)}}, nil)
// 				store.On("SaveChatSubscription", storemodels.ChatSubscription{SubscriptionID: "new-id", UserID: "user-id", Secret: "webhook-secret", ExpiresOn: newExpiresOn}).Return(nil)
// 			},
// 		},
// 		{
// 			description: "Not expired subscription",
// 			setupClient: func(client *mocksClient.Client) {
// 				client.On("RefreshSubscription", "test").Return(&newExpiresOn, nil)
// 			},
// 			setupAPI: func(mockAPI *plugintest.API) {
// 				mockAPI.On("LogDebug", "Checking for chats subscriptions").Times(1)
// 				mockAPI.On("LogDebug", "Refreshing chats subscriptions", "count", 1).Times(1)
// 			},
// 			setupStore: func(store *mocksStore.Store) {
// 				store.On("ListChatSubscriptionsToCheck").Return([]storemodels.ChatSubscription{{SubscriptionID: "test", UserID: "user-id", Secret: "webhook-secret", ExpiresOn: time.Now().Add(3 * time.Minute)}}, nil)
// 				store.On("UpdateSubscriptionExpiresOn", "test", newExpiresOn).Return(nil)
// 			},
// 		},
// 	} {
// 		t.Run(testCase.description, func(t *testing.T) {
// 			store := mocksStore.NewStore(t)
// 			mockAPI := &plugintest.API{}
// 			client := mocksClient.NewClient(t)
// 			monitor := New(client, store, mockAPI, "base-url", "webhook-secret", false)
// 			testCase.setupClient(client)
// 			testCase.setupAPI(mockAPI)
// 			testCase.setupStore(store)

// 			monitor.checkChatsSubscriptions()
// 			store.AssertExpectations(t)
// 			mockAPI.AssertExpectations(t)
// 			client.AssertExpectations(t)
// 		})
// 	}
// }

func TestMonitorRecreateGlobalSubscription(t *testing.T) {
	newExpiresOn := time.Now().Add(100 * time.Minute)
	for _, testCase := range []struct {
		description    string
		subscriptionID string
		secret         string
		expectsError   bool
		setupClient    func(*mocksClient.Client)
		setupAPI       func(*plugintest.API)
		setupStore     func(*mocksStore.Store)
	}{
		{
			description:    "Failed to delete previous subscription",
			subscriptionID: "test-id",
			secret:         "webhook-secret",
			expectsError:   true,
			setupClient: func(client *mocksClient.Client) {
<<<<<<< HEAD
				client.On("DeleteSubscription", "test-id").Return(errors.New("test")).Times(1)
				client.On("SubscribeToChats", "base-url", "webhook-secret", true, "").Return(nil, errors.New("test")).Times(1)
=======
				client.On("DeleteSubscription", "test-id").Return(errors.New("failed to delete previous subscription")).Times(1)
				client.On("SubscribeToChats", "base-url", "webhook-secret", true).Return(nil, errors.New("test")).Times(1)
>>>>>>> 224f476b
			},
			setupAPI: func(mockAPI *plugintest.API) {
				mockAPI.On("LogDebug", "Unable to delete old subscription, maybe it doesn't exist anymore in the server", "error", "failed to delete previous subscription").Times(1)
			},
			setupStore: func(store *mocksStore.Store) {},
		},
		{
			description:    "Failed to subscribe to chats",
			subscriptionID: "test-id",
			secret:         "webhook-secret",
			expectsError:   true,
			setupClient: func(client *mocksClient.Client) {
				client.On("DeleteSubscription", "test-id").Return(nil).Times(1)
				client.On("SubscribeToChats", "base-url", "webhook-secret", true, "").Return(nil, errors.New("test")).Times(1)
			},
			setupAPI:   func(mockAPI *plugintest.API) {},
			setupStore: func(store *mocksStore.Store) {},
		},
		{
			description:    "Failed to save the global subscription in the database",
			subscriptionID: "test-id",
			secret:         "webhook-secret",
			expectsError:   true,
			setupClient: func(client *mocksClient.Client) {
				client.On("DeleteSubscription", "test-id").Return(nil).Times(1)
				client.On("SubscribeToChats", "base-url", "webhook-secret", true, "").Return(&msteams.Subscription{ID: "new-id", ExpiresOn: newExpiresOn}, nil).Times(1)
			},
			setupAPI: func(mockAPI *plugintest.API) {
				mockAPI.On("LogDebug", "Unable to delete old global subscription from DB", "subscriptionID", "test-id", "error", "error in deleting subscription from store").Return()
			},
			setupStore: func(store *mocksStore.Store) {
				store.On("DeleteSubscription", "test-id").Return(errors.New("error in deleting subscription from store"))
				store.On("SaveGlobalSubscription", storemodels.GlobalSubscription{SubscriptionID: "new-id", Type: "allChats", Secret: "webhook-secret", ExpiresOn: newExpiresOn}).Return(errors.New("test"))
			},
		},
		{
			description:    "subscription recreated",
			subscriptionID: "test-id",
			secret:         "webhook-secret",
			setupClient: func(client *mocksClient.Client) {
				client.On("DeleteSubscription", "test-id").Return(nil).Times(1)
				client.On("SubscribeToChats", "base-url", "webhook-secret", true, "").Return(&msteams.Subscription{ID: "new-id", ExpiresOn: newExpiresOn}, nil).Times(1)
			},
			setupAPI: func(mockAPI *plugintest.API) {},
			setupStore: func(store *mocksStore.Store) {
				store.On("DeleteSubscription", "test-id").Return(nil).Once()
				store.On("SaveGlobalSubscription", storemodels.GlobalSubscription{SubscriptionID: "new-id", Type: "allChats", Secret: "webhook-secret", ExpiresOn: newExpiresOn}).Return(nil)
			},
		},
	} {
		t.Run(testCase.description, func(t *testing.T) {
			store := mocksStore.NewStore(t)
			mockAPI := &plugintest.API{}
			client := mocksClient.NewClient(t)
			monitor := New(client, store, mockAPI, "base-url", "webhook-secret", false, "")
			testCase.setupClient(client)
			testCase.setupAPI(mockAPI)
			testCase.setupStore(store)

			err := monitor.recreateGlobalSubscription(testCase.subscriptionID, testCase.secret)
			if testCase.expectsError {
				require.Error(t, err)
			} else {
				require.NoError(t, err)
			}
			store.AssertExpectations(t)
			mockAPI.AssertExpectations(t)
			client.AssertExpectations(t)
		})
	}
}

func TestMonitorRecreateChannelSubscription(t *testing.T) {
	newExpiresOn := time.Now().Add(100 * time.Minute)
	for _, testCase := range []struct {
		description    string
		subscriptionID string
		teamID         string
		channelID      string
		secret         string
		expectsError   bool
		setupClient    func(*mocksClient.Client)
		setupAPI       func(*plugintest.API)
		setupStore     func(*mocksStore.Store)
	}{
		{
			description:    "Failed to delete previous subscription",
			subscriptionID: "test-id",
			teamID:         "team-id",
			channelID:      "channel-id",
			secret:         "webhook-secret",
			expectsError:   true,
			setupClient: func(client *mocksClient.Client) {
<<<<<<< HEAD
				client.On("DeleteSubscription", "test-id").Return(errors.New("test")).Times(1)
				client.On("SubscribeToChannel", "team-id", "channel-id", "base-url", "webhook-secret", "").Return(nil, errors.New("test")).Times(1)
=======
				client.On("DeleteSubscription", "test-id").Return(errors.New("failed to delete previous subscription")).Times(1)
				client.On("SubscribeToChannel", "team-id", "channel-id", "base-url", "webhook-secret").Return(nil, errors.New("failed to subscribe to channel")).Times(1)
>>>>>>> 224f476b
			},
			setupAPI: func(mockAPI *plugintest.API) {
				mockAPI.On("LogDebug", "Unable to delete old subscription, maybe it doesn't exist anymore in the server", "error", "failed to delete previous subscription").Times(1)
				mockAPI.On("LogError", "Unable to create new subscription for the channel", "channelID", "channel-id", "error", "failed to subscribe to channel").Times(1)
			},
			setupStore: func(store *mocksStore.Store) {},
		},
		{
			description:    "Failed to subscribe to channel",
			subscriptionID: "test-id",
			teamID:         "team-id",
			channelID:      "channel-id",
			secret:         "webhook-secret",
			expectsError:   true,
			setupClient: func(client *mocksClient.Client) {
				client.On("DeleteSubscription", "test-id").Return(nil).Times(1)
<<<<<<< HEAD
				client.On("SubscribeToChannel", "team-id", "channel-id", "base-url", "webhook-secret", "").Return(nil, errors.New("test")).Times(1)
=======
				client.On("SubscribeToChannel", "team-id", "channel-id", "base-url", "webhook-secret").Return(nil, errors.New("failed to subscribe to channel")).Times(1)
			},
			setupAPI: func(mockAPI *plugintest.API) {
				mockAPI.On("LogError", "Unable to create new subscription for the channel", "channelID", "channel-id", "error", "failed to subscribe to channel").Times(1)
>>>>>>> 224f476b
			},
			setupStore: func(store *mocksStore.Store) {},
		},
		{
			description:    "Failed to save the channel subscription in the database",
			subscriptionID: "test-id",
			teamID:         "team-id",
			channelID:      "channel-id",
			secret:         "webhook-secret",
			expectsError:   true,
			setupClient: func(client *mocksClient.Client) {
				client.On("DeleteSubscription", "test-id").Return(nil).Times(1)
				client.On("SubscribeToChannel", "team-id", "channel-id", "base-url", "webhook-secret", "").Return(&msteams.Subscription{ID: "new-id", ExpiresOn: newExpiresOn}, nil).Times(1)
			},
			setupAPI: func(mockAPI *plugintest.API) {
				mockAPI.On("LogDebug", "Unable to delete old channel subscription from DB", "subscriptionID", "test-id", "error", "error in deleting subscription from store").Return()
				mockAPI.On("LogError", "Unable to store new subscription in DB", "subscriptionID", "new-id", "error", "failed to save the channel subscription in the database").Return().Times(1)
			},
			setupStore: func(store *mocksStore.Store) {
				store.On("DeleteSubscription", "test-id").Return(errors.New("error in deleting subscription from store"))
				store.On("SaveChannelSubscription", storemodels.ChannelSubscription{SubscriptionID: "new-id", TeamID: "team-id", ChannelID: "channel-id", Secret: "webhook-secret", ExpiresOn: newExpiresOn}).Return(errors.New("failed to save the channel subscription in the database")).Times(1)
			},
		},
		{
			description:    "subscription recreated",
			subscriptionID: "test-id",
			teamID:         "team-id",
			channelID:      "channel-id",
			secret:         "webhook-secret",
			expectsError:   false,
			setupClient: func(client *mocksClient.Client) {
				client.On("DeleteSubscription", "test-id").Return(nil).Times(1)
				client.On("SubscribeToChannel", "team-id", "channel-id", "base-url", "webhook-secret", "").Return(&msteams.Subscription{ID: "new-id", ExpiresOn: newExpiresOn}, nil).Times(1)
			},
			setupAPI: func(mockAPI *plugintest.API) {},
			setupStore: func(store *mocksStore.Store) {
				store.On("DeleteSubscription", "test-id").Return(nil)
				store.On("SaveChannelSubscription", storemodels.ChannelSubscription{SubscriptionID: "new-id", TeamID: "team-id", ChannelID: "channel-id", Secret: "webhook-secret", ExpiresOn: newExpiresOn}).Return(nil)
			},
		},
	} {
		t.Run(testCase.description, func(t *testing.T) {
			store := mocksStore.NewStore(t)
			mockAPI := &plugintest.API{}
			client := mocksClient.NewClient(t)
			monitor := New(client, store, mockAPI, "base-url", "webhook-secret", false, "")
			testCase.setupClient(client)
			testCase.setupAPI(mockAPI)
			testCase.setupStore(store)

			monitor.recreateChannelSubscription(testCase.subscriptionID, testCase.teamID, testCase.channelID, testCase.secret, true)

			store.AssertExpectations(t)
			mockAPI.AssertExpectations(t)
			client.AssertExpectations(t)
		})
	}
}

func TestMonitorRecreateChatSubscription(t *testing.T) {
	newExpiresOn := time.Now().Add(100 * time.Minute)
	for _, testCase := range []struct {
		description    string
		subscriptionID string
		userID         string
		secret         string
		expectsError   bool
		setupClient    func(*mocksClient.Client)
		setupAPI       func(*plugintest.API)
		setupStore     func(*mocksStore.Store)
	}{
		{
			description:    "Failed to delete previous subscription",
			subscriptionID: "test-id",
			userID:         "user-id",
			secret:         "webhook-secret",
			expectsError:   true,
			setupClient: func(client *mocksClient.Client) {
<<<<<<< HEAD
				client.On("DeleteSubscription", "test-id").Return(errors.New("test")).Times(1)
				client.On("SubscribeToUserChats", "user-id", "base-url", "webhook-secret", true, "").Return(nil, errors.New("test")).Times(1)
=======
				client.On("DeleteSubscription", "test-id").Return(errors.New("failed to delete previous subscription")).Times(1)
				client.On("SubscribeToUserChats", "user-id", "base-url", "webhook-secret", true).Return(nil, errors.New("test")).Times(1)
>>>>>>> 224f476b
			},
			setupAPI: func(mockAPI *plugintest.API) {
				mockAPI.On("LogDebug", "Unable to delete old subscription, maybe it doesn't exist anymore in the server", "error", "failed to delete previous subscription").Times(1)
			},
			setupStore: func(store *mocksStore.Store) {},
		},
		{
			description:    "Failed to subscribe to chats",
			subscriptionID: "test-id",
			userID:         "user-id",
			secret:         "webhook-secret",
			expectsError:   true,
			setupClient: func(client *mocksClient.Client) {
				client.On("DeleteSubscription", "test-id").Return(nil).Times(1)
				client.On("SubscribeToUserChats", "user-id", "base-url", "webhook-secret", true, "").Return(nil, errors.New("test")).Times(1)
			},
			setupAPI:   func(mockAPI *plugintest.API) {},
			setupStore: func(store *mocksStore.Store) {},
		},
		{
			description:    "Failed to save the global subscription in the database",
			subscriptionID: "test-id",
			userID:         "user-id",
			secret:         "webhook-secret",
			expectsError:   true,
			setupClient: func(client *mocksClient.Client) {
				client.On("DeleteSubscription", "test-id").Return(nil).Times(1)
				client.On("SubscribeToUserChats", "user-id", "base-url", "webhook-secret", true, "").Return(&msteams.Subscription{ID: "new-id", ExpiresOn: newExpiresOn}, nil).Times(1)
			},
			setupAPI: func(mockAPI *plugintest.API) {},
			setupStore: func(store *mocksStore.Store) {
				store.On("SaveChatSubscription", storemodels.ChatSubscription{SubscriptionID: "new-id", UserID: "user-id", Secret: "webhook-secret", ExpiresOn: newExpiresOn}).Return(errors.New("test"))
			},
		},
		{
			description:    "subscription recreated",
			subscriptionID: "test-id",
			userID:         "user-id",
			secret:         "webhook-secret",
			expectsError:   false,
			setupClient: func(client *mocksClient.Client) {
				client.On("DeleteSubscription", "test-id").Return(nil).Times(1)
				client.On("SubscribeToUserChats", "user-id", "base-url", "webhook-secret", true, "").Return(&msteams.Subscription{ID: "new-id", ExpiresOn: newExpiresOn}, nil).Times(1)
			},
			setupAPI: func(mockAPI *plugintest.API) {},
			setupStore: func(store *mocksStore.Store) {
				store.On("SaveChatSubscription", storemodels.ChatSubscription{SubscriptionID: "new-id", UserID: "user-id", Secret: "webhook-secret", ExpiresOn: newExpiresOn}).Return(nil)
			},
		},
	} {
		t.Run(testCase.description, func(t *testing.T) {
			store := mocksStore.NewStore(t)
			mockAPI := &plugintest.API{}
			client := mocksClient.NewClient(t)
			monitor := New(client, store, mockAPI, "base-url", "webhook-secret", false, "")
			testCase.setupClient(client)
			testCase.setupAPI(mockAPI)
			testCase.setupStore(store)

			err := monitor.recreateChatSubscription(testCase.subscriptionID, testCase.userID, testCase.secret)
			if testCase.expectsError {
				require.Error(t, err)
			} else {
				require.NoError(t, err)
			}
			store.AssertExpectations(t)
			mockAPI.AssertExpectations(t)
			client.AssertExpectations(t)
		})
	}
}

func TestMonitorRefreshSubscription(t *testing.T) {
	newExpiresOn := time.Now().Add(100 * time.Minute)
	for _, testCase := range []struct {
		description    string
		subscriptionID string
		expectsError   bool
		setupClient    func(*mocksClient.Client)
		setupAPI       func(*plugintest.API)
		setupStore     func(*mocksStore.Store)
	}{
		{
			description:    "Failed to refresh the subscription",
			subscriptionID: "test-id",
			expectsError:   true,
			setupClient: func(client *mocksClient.Client) {
				client.On("RefreshSubscription", "test-id").Return(nil, errors.New("test")).Times(1)
			},
			setupAPI:   func(mockAPI *plugintest.API) {},
			setupStore: func(store *mocksStore.Store) {},
		},
		{
			description:    "Failed to save the global subscription in the database",
			subscriptionID: "test-id",
			expectsError:   true,
			setupClient: func(client *mocksClient.Client) {
				client.On("RefreshSubscription", "test-id").Return(&newExpiresOn, nil).Times(1)
			},
			setupAPI: func(mockAPI *plugintest.API) {},
			setupStore: func(store *mocksStore.Store) {
				store.On("UpdateSubscriptionExpiresOn", "test-id", newExpiresOn).Return(errors.New("test"))
			},
		},
		{
			description:    "subscription refreshed",
			subscriptionID: "test-id",
			expectsError:   false,
			setupClient: func(client *mocksClient.Client) {
				client.On("RefreshSubscription", "test-id").Return(&newExpiresOn, nil).Times(1)
			},
			setupAPI: func(mockAPI *plugintest.API) {},
			setupStore: func(store *mocksStore.Store) {
				store.On("UpdateSubscriptionExpiresOn", "test-id", newExpiresOn).Return(nil)
			},
		},
	} {
		t.Run(testCase.description, func(t *testing.T) {
			store := mocksStore.NewStore(t)
			mockAPI := &plugintest.API{}
			client := mocksClient.NewClient(t)
			monitor := New(client, store, mockAPI, "base-url", "webhook-secret", false, "")
			testCase.setupClient(client)
			testCase.setupAPI(mockAPI)
			testCase.setupStore(store)

			err := monitor.refreshSubscription(testCase.subscriptionID)
			if testCase.expectsError {
				require.Error(t, err)
			} else {
				require.NoError(t, err)
			}
			store.AssertExpectations(t)
			mockAPI.AssertExpectations(t)
			client.AssertExpectations(t)
		})
	}
}<|MERGE_RESOLUTION|>--- conflicted
+++ resolved
@@ -54,12 +54,7 @@
 		{
 			description: "Empty list of subscriptions, but subscription not present on MS Teams",
 			setupClient: func(client *mocksClient.Client) {
-<<<<<<< HEAD
-				client.On("DeleteSubscription", "test").Return(nil)
-				client.On("SubscribeToChats", "base-url", "webhook-secret", true, "").Return(&msteams.Subscription{ID: "new-id", ExpiresOn: newExpiresOn}, nil)
-=======
-				client.On("SubscribeToChats", "base-url", "webhook-secret", true).Return(allChatsSubscription, nil).Times(1)
->>>>>>> 224f476b
+				client.On("SubscribeToChats", "base-url", "webhook-secret", true, "").Return(allChatsSubscription, nil).Times(1)
 			},
 			setupAPI: func(mockAPI *plugintest.API) {
 				mockAPI.On("LogDebug", "Checking for global subscriptions").Times(1)
@@ -72,12 +67,7 @@
 		{
 			description: "Subscription not present on MS Teams",
 			setupClient: func(client *mocksClient.Client) {
-<<<<<<< HEAD
-				client.On("DeleteSubscription", "test").Return(nil)
-				client.On("SubscribeToChats", "base-url", "webhook-secret", true, "").Return(&msteams.Subscription{ID: "new-id", ExpiresOn: newExpiresOn}, nil)
-=======
-				client.On("SubscribeToChats", "base-url", "webhook-secret", true).Return(allChatsSubscription, nil).Times(1)
->>>>>>> 224f476b
+				client.On("SubscribeToChats", "base-url", "webhook-secret", true, "").Return(allChatsSubscription, nil).Times(1)
 			},
 			setupAPI: func(mockAPI *plugintest.API) {
 				mockAPI.On("LogDebug", "Checking for global subscriptions").Times(1)
@@ -188,16 +178,8 @@
 			},
 		},
 		{
-<<<<<<< HEAD
-			description: "Expired subscription",
-			setupClient: func(client *mocksClient.Client) {
-				client.On("DeleteSubscription", "test").Return(nil)
-				client.On("SubscribeToChannel", "team-id", "channel-id", "base-url", "webhook-secret", "").Return(&msteams.Subscription{ID: "new-id", ExpiresOn: newExpiresOn}, nil)
-			},
-=======
 			description: "Empty list of links",
 			setupClient: func(client *mocksClient.Client) {},
->>>>>>> 224f476b
 			setupAPI: func(mockAPI *plugintest.API) {
 				mockAPI.On("LogDebug", "Checking for channels subscriptions").Times(1)
 			},
@@ -209,12 +191,7 @@
 		{
 			description: "Empty list of subscriptions",
 			setupClient: func(client *mocksClient.Client) {
-<<<<<<< HEAD
-				client.On("DeleteSubscription", "test").Return(nil)
-				client.On("SubscribeToChannel", "team-id", "channel-id", "base-url", "webhook-secret", "").Return(&msteams.Subscription{ID: "new-id", ExpiresOn: newExpiresOn}, nil)
-=======
 				client.On("SubscribeToChannel", "team-id", "channel-id", "base-url", "webhook-secret").Return(&msteams.Subscription{ID: "new-id", ExpiresOn: newExpiresOn}, nil).Times(1)
->>>>>>> 224f476b
 			},
 			setupAPI: func(mockAPI *plugintest.API) {
 				mockAPI.On("LogDebug", "Checking for channels subscriptions").Times(1)
@@ -228,64 +205,10 @@
 		{
 			description: "Subscription found on Mattermost but not on MS Teams",
 			setupClient: func(client *mocksClient.Client) {
-				client.On("SubscribeToChannel", "team-id", "channel-id", "base-url", "webhook-secret").Return(&msteams.Subscription{ID: "new-id", ExpiresOn: newExpiresOn}, nil).Times(1)
+				client.On("SubscribeToChannel", "team-id", "channel-id", "base-url", "webhook-secret", "").Return(&msteams.Subscription{ID: "new-id", ExpiresOn: newExpiresOn}, nil).Times(1)
 			},
 			setupAPI: func(mockAPI *plugintest.API) {
 				mockAPI.On("LogDebug", "Checking for channels subscriptions").Times(1)
-<<<<<<< HEAD
-				mockAPI.On("LogDebug", "Refreshing channels subscriptions", "count", 1).Times(1)
-			},
-			setupStore: func(store *mocksStore.Store) {
-				store.On("ListChannelSubscriptionsToCheck").Return([]storemodels.ChannelSubscription{{SubscriptionID: "test", TeamID: "team-id", ChannelID: "channel-id", Secret: "webhook-secret", ExpiresOn: time.Now().Add(3 * time.Minute)}}, nil)
-				store.On("GetLinkByMSTeamsChannelID", "team-id", "channel-id").Return(&storemodels.ChannelLink{MattermostChannelID: "channel-id", MattermostTeamID: "team-id"}, nil)
-				store.On("UpdateSubscriptionExpiresOn", "test", newExpiresOn).Return(nil)
-			},
-		},
-	} {
-		t.Run(testCase.description, func(t *testing.T) {
-			store := mocksStore.NewStore(t)
-			mockAPI := &plugintest.API{}
-			client := mocksClient.NewClient(t)
-			monitor := New(client, store, mockAPI, "base-url", "webhook-secret", false, "")
-			testCase.setupClient(client)
-			testCase.setupAPI(mockAPI)
-			testCase.setupStore(store)
-
-			monitor.checkChannelsSubscriptions()
-			store.AssertExpectations(t)
-			mockAPI.AssertExpectations(t)
-			client.AssertExpectations(t)
-		})
-	}
-}
-
-func TestMonitorCheckChatSubscriptions(t *testing.T) {
-	newExpiresOn := time.Now().Add(100 * time.Minute)
-	for _, testCase := range []struct {
-		description string
-		setupClient func(*mocksClient.Client)
-		setupAPI    func(*plugintest.API)
-		setupStore  func(*mocksStore.Store)
-	}{
-		{
-			description: "Fail to get chats subscription list",
-			setupClient: func(client *mocksClient.Client) {},
-			setupAPI: func(mockAPI *plugintest.API) {
-				mockAPI.On("LogDebug", "Checking for chats subscriptions").Times(1)
-				mockAPI.On("LogError", "Unable to get the chat subscriptions", "error", mock.Anything).Times(1)
-			},
-			setupStore: func(store *mocksStore.Store) {
-				store.On("ListChatSubscriptionsToCheck").Return(nil, errors.New("test"))
-			},
-		},
-		{
-			description: "Empty list of subscriptions",
-			setupClient: func(client *mocksClient.Client) {},
-			setupAPI: func(mockAPI *plugintest.API) {
-				mockAPI.On("LogDebug", "Checking for chats subscriptions").Times(1)
-				mockAPI.On("LogDebug", "Refreshing chats subscriptions", "count", 0).Times(1)
-=======
->>>>>>> 224f476b
 			},
 			setupStore: func(store *mocksStore.Store) {
 				store.On("ListChannelLinks").Return([]storemodels.ChannelLink{channelLink}, nil).Times(1)
@@ -294,26 +217,14 @@
 			},
 		},
 		{
-<<<<<<< HEAD
-			description: "Expired subscription",
-			setupClient: func(client *mocksClient.Client) {
-				client.On("DeleteSubscription", "test").Return(nil)
-				client.On("SubscribeToUserChats", "user-id", "base-url", "webhook-secret", true, "").Return(&msteams.Subscription{ID: "new-id", ExpiresOn: newExpiresOn}, nil)
-=======
 			description: "Unable to refresh the subscription",
 			msteamsSubscriptionsMap: map[string]*msteams.Subscription{
 				"test": channelSubscription,
->>>>>>> 224f476b
-			},
-			setupClient: func(client *mocksClient.Client) {
-<<<<<<< HEAD
-				client.On("DeleteSubscription", "test").Return(nil)
-				client.On("SubscribeToUserChats", "user-id", "base-url", "webhook-secret", true, "").Return(&msteams.Subscription{ID: "new-id", ExpiresOn: newExpiresOn}, nil)
-=======
+			},
+			setupClient: func(client *mocksClient.Client) {
 				client.On("RefreshSubscription", "test").Return(nil, errors.New("unable to refresh the subscription")).Times(1)
 				client.On("DeleteSubscription", "test").Return(nil).Times(1)
-				client.On("SubscribeToChannel", "team-id", "channel-id", "base-url", "webhook-secret").Return(&msteams.Subscription{ID: "new-id", ExpiresOn: newExpiresOn}, nil).Times(1)
->>>>>>> 224f476b
+				client.On("SubscribeToChannel", "team-id", "channel-id", "base-url", "webhook-secret", "").Return(&msteams.Subscription{ID: "new-id", ExpiresOn: newExpiresOn}, nil).Times(1)
 			},
 			setupAPI: func(mockAPI *plugintest.API) {
 				mockAPI.On("LogDebug", "Checking for channels subscriptions").Times(1)
@@ -471,13 +382,8 @@
 			secret:         "webhook-secret",
 			expectsError:   true,
 			setupClient: func(client *mocksClient.Client) {
-<<<<<<< HEAD
-				client.On("DeleteSubscription", "test-id").Return(errors.New("test")).Times(1)
+				client.On("DeleteSubscription", "test-id").Return(errors.New("failed to delete previous subscription")).Times(1)
 				client.On("SubscribeToChats", "base-url", "webhook-secret", true, "").Return(nil, errors.New("test")).Times(1)
-=======
-				client.On("DeleteSubscription", "test-id").Return(errors.New("failed to delete previous subscription")).Times(1)
-				client.On("SubscribeToChats", "base-url", "webhook-secret", true).Return(nil, errors.New("test")).Times(1)
->>>>>>> 224f476b
 			},
 			setupAPI: func(mockAPI *plugintest.API) {
 				mockAPI.On("LogDebug", "Unable to delete old subscription, maybe it doesn't exist anymore in the server", "error", "failed to delete previous subscription").Times(1)
@@ -571,13 +477,8 @@
 			secret:         "webhook-secret",
 			expectsError:   true,
 			setupClient: func(client *mocksClient.Client) {
-<<<<<<< HEAD
-				client.On("DeleteSubscription", "test-id").Return(errors.New("test")).Times(1)
-				client.On("SubscribeToChannel", "team-id", "channel-id", "base-url", "webhook-secret", "").Return(nil, errors.New("test")).Times(1)
-=======
 				client.On("DeleteSubscription", "test-id").Return(errors.New("failed to delete previous subscription")).Times(1)
-				client.On("SubscribeToChannel", "team-id", "channel-id", "base-url", "webhook-secret").Return(nil, errors.New("failed to subscribe to channel")).Times(1)
->>>>>>> 224f476b
+				client.On("SubscribeToChannel", "team-id", "channel-id", "base-url", "webhook-secret", "").Return(nil, errors.New("failed to subscribe to channel")).Times(1)
 			},
 			setupAPI: func(mockAPI *plugintest.API) {
 				mockAPI.On("LogDebug", "Unable to delete old subscription, maybe it doesn't exist anymore in the server", "error", "failed to delete previous subscription").Times(1)
@@ -594,14 +495,10 @@
 			expectsError:   true,
 			setupClient: func(client *mocksClient.Client) {
 				client.On("DeleteSubscription", "test-id").Return(nil).Times(1)
-<<<<<<< HEAD
-				client.On("SubscribeToChannel", "team-id", "channel-id", "base-url", "webhook-secret", "").Return(nil, errors.New("test")).Times(1)
-=======
-				client.On("SubscribeToChannel", "team-id", "channel-id", "base-url", "webhook-secret").Return(nil, errors.New("failed to subscribe to channel")).Times(1)
+				client.On("SubscribeToChannel", "team-id", "channel-id", "base-url", "webhook-secret", "").Return(nil, errors.New("failed to subscribe to channel")).Times(1)
 			},
 			setupAPI: func(mockAPI *plugintest.API) {
 				mockAPI.On("LogError", "Unable to create new subscription for the channel", "channelID", "channel-id", "error", "failed to subscribe to channel").Times(1)
->>>>>>> 224f476b
 			},
 			setupStore: func(store *mocksStore.Store) {},
 		},
@@ -680,13 +577,8 @@
 			secret:         "webhook-secret",
 			expectsError:   true,
 			setupClient: func(client *mocksClient.Client) {
-<<<<<<< HEAD
-				client.On("DeleteSubscription", "test-id").Return(errors.New("test")).Times(1)
+				client.On("DeleteSubscription", "test-id").Return(errors.New("failed to delete previous subscription")).Times(1)
 				client.On("SubscribeToUserChats", "user-id", "base-url", "webhook-secret", true, "").Return(nil, errors.New("test")).Times(1)
-=======
-				client.On("DeleteSubscription", "test-id").Return(errors.New("failed to delete previous subscription")).Times(1)
-				client.On("SubscribeToUserChats", "user-id", "base-url", "webhook-secret", true).Return(nil, errors.New("test")).Times(1)
->>>>>>> 224f476b
 			},
 			setupAPI: func(mockAPI *plugintest.API) {
 				mockAPI.On("LogDebug", "Unable to delete old subscription, maybe it doesn't exist anymore in the server", "error", "failed to delete previous subscription").Times(1)

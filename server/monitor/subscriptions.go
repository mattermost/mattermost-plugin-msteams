package monitor

import (
	"strings"
	"sync"
	"time"

	"github.com/mattermost/mattermost-plugin-msteams-sync/server/metrics"
	"github.com/mattermost/mattermost-plugin-msteams-sync/server/msteams"
	"github.com/mattermost/mattermost-plugin-msteams-sync/server/store/storemodels"
)

func (m *Monitor) checkChannelsSubscriptions(msteamsSubscriptionsMap map[string]*msteams.Subscription) {
	m.api.LogDebug("Checking for channels subscriptions")
	links, err := m.store.ListChannelLinks()
	if err != nil {
		m.api.LogError("Unable to list channel links from DB", "error", err.Error())
		return
	}

	subscriptions, err := m.store.ListChannelSubscriptions()
	if err != nil {
		m.api.LogError("Unable to get the channel subscriptions", "error", err.Error())
		return
	}

	channelSubscriptionsMap := make(map[string]*storemodels.ChannelSubscription)
	for _, subscription := range subscriptions {
		channelSubscriptionsMap[subscription.TeamID+subscription.ChannelID] = subscription
	}

	wg := sync.WaitGroup{}
	ws := make(chan struct{}, 20)

	for _, link := range links {
		ws <- struct{}{}
		wg.Add(1)
		go func(link storemodels.ChannelLink) {
			defer wg.Done()
			mmSubscription, mmSubscriptionFound := channelSubscriptionsMap[link.MSTeamsTeam+link.MSTeamsChannel]
			// Check if channel subscription is present for a link on Mattermost
			if mmSubscriptionFound {
				// Check if channel subscription is not present on MS Teams
				if _, msteamsSubscriptionFound := msteamsSubscriptionsMap[mmSubscription.SubscriptionID]; !msteamsSubscriptionFound {
					// Create channel subscription for the linked channel
					m.recreateChannelSubscription(mmSubscription.SubscriptionID, mmSubscription.TeamID, mmSubscription.ChannelID, m.webhookSecret, false)
					<-ws
					return
				} else if time.Until(mmSubscription.ExpiresOn) < (5 * time.Minute) {
					if err := m.refreshSubscription(mmSubscription.SubscriptionID); err != nil {
						m.api.LogDebug("Unable to refresh channel subscription", "error", err.Error())
						m.recreateChannelSubscription(mmSubscription.SubscriptionID, mmSubscription.TeamID, mmSubscription.ChannelID, mmSubscription.Secret, true)
					}
				}
			} else {
				// Create channel subscription for the linked channel
				m.recreateChannelSubscription("", link.MSTeamsTeam, link.MSTeamsChannel, m.webhookSecret, false)
				<-ws
				return
			}
			<-ws
		}(link)
	}
	wg.Wait()
}

// Commenting the below function as we are not creating any user type subscriptions
// func (m *Monitor) checkChatsSubscriptions() {
// 	m.api.LogDebug("Checking for chats subscriptions")
// 	subscriptions, err := m.store.ListChatSubscriptionsToCheck()
// 	if err != nil {
// 		m.api.LogError("Unable to get the chat subscriptions", "error", err)
// 		return
// 	}
// 	m.api.LogDebug("Refreshing chats subscriptions", "count", len(subscriptions))

// 	for _, subscription := range subscriptions {
// 		if time.Until(subscription.ExpiresOn) < (15 * time.Second) {
// 			if err := m.recreateChatSubscription(subscription.SubscriptionID, subscription.UserID, subscription.Secret); err != nil {
// 				m.api.LogError("Unable to recreate chat subscription properly", "error", err)
// 			}
// 		} else {
// 			if err := m.refreshSubscription(subscription.SubscriptionID); err != nil {
// 				m.api.LogDebug("Unable to refresh chat subscription properly", "error", err)
// 				if err := m.recreateChatSubscription(subscription.SubscriptionID, subscription.UserID, subscription.Secret); err != nil {
// 					m.api.LogError("Unable to recreate chat subscription properly", "error", err)
// 				}
// 			}
// 		}
// 	}
// }

func (m *Monitor) checkGlobalSubscriptions(msteamsSubscriptionsMap map[string]*msteams.Subscription, allChatsSubscription *msteams.Subscription) {
	m.api.LogDebug("Checking for global subscriptions")
	subscriptions, err := m.store.ListGlobalSubscriptions()
	if err != nil {
		m.api.LogError("Unable to get the chat subscriptions from store", "error", err.Error())
		return
	}

	if len(subscriptions) == 0 {
		if allChatsSubscription == nil {
			m.CreateAndSaveChatSubscription(nil)
		} else {
			if err := m.store.SaveGlobalSubscription(storemodels.GlobalSubscription{SubscriptionID: allChatsSubscription.ID, Type: "allChats", ExpiresOn: allChatsSubscription.ExpiresOn, Secret: m.webhookSecret}); err != nil {
				m.api.LogError("Unable to store all chats subscription in store", "subscriptionID", allChatsSubscription.ID, "error", err.Error())
			}
		}

		return
	}

	mmSubscription := subscriptions[0]
	// Check if all chats subscription is not present on MS Teams
	if _, msteamsSubscriptionFound := msteamsSubscriptionsMap[mmSubscription.SubscriptionID]; !msteamsSubscriptionFound {
		// Create all chats subscription on MS Teams
		m.CreateAndSaveChatSubscription(mmSubscription)
		return
	}

	if time.Until(mmSubscription.ExpiresOn) < (5 * time.Minute) {
		if err := m.refreshSubscription(mmSubscription.SubscriptionID); err != nil {
			m.api.LogDebug("Unable to refresh all chats subscription", "error", err.Error())
			if err := m.recreateGlobalSubscription(mmSubscription.SubscriptionID, mmSubscription.Secret); err != nil {
				m.api.LogError("Unable to recreate all chats subscription", "error", err.Error())
			}
		}
	}
}

func (m *Monitor) CreateAndSaveChatSubscription(mmSubscription *storemodels.GlobalSubscription) {
	newSubscription, err := m.client.SubscribeToChats(m.baseURL, m.webhookSecret, !m.useEvaluationAPI)
	if err != nil {
		m.api.LogError("Unable to create subscription for all chats", "error", err.Error())
		return
	}

<<<<<<< HEAD
	m.metrics.ObserveSubscriptionsCount(subscriptionConnected)
=======
	m.metrics.ObserveSubscriptionsCount(metrics.SubscriptionConnected)
>>>>>>> 5482e5dd
	if mmSubscription != nil {
		if err := m.store.DeleteSubscription(mmSubscription.SubscriptionID); err != nil {
			m.api.LogError("Unable to delete the old all chats subscription", "error", err.Error())
		}
	}

	if err := m.store.SaveGlobalSubscription(storemodels.GlobalSubscription{SubscriptionID: newSubscription.ID, Type: "allChats", Secret: m.webhookSecret, ExpiresOn: newSubscription.ExpiresOn}); err != nil {
		m.api.LogError("Unable to create subscription for all chats", "error", err.Error())
		return
	}
}

func (m *Monitor) recreateChatSubscription(subscriptionID, userID, secret string) error {
	if err := m.client.DeleteSubscription(subscriptionID); err != nil {
		m.api.LogDebug("Unable to delete old subscription, maybe it doesn't exist anymore in the server", "error", err.Error())
	}

	newSubscription, err := m.client.SubscribeToUserChats(userID, m.baseURL, m.webhookSecret, !m.useEvaluationAPI)
	if err != nil {
		return err
	}

	return m.store.SaveChatSubscription(storemodels.ChatSubscription{SubscriptionID: newSubscription.ID, UserID: userID, Secret: secret, ExpiresOn: newSubscription.ExpiresOn})
}

func (m *Monitor) recreateChannelSubscription(subscriptionID, teamID, channelID, secret string, deleteFromClient bool) {
	if deleteFromClient && subscriptionID != "" {
		if err := m.client.DeleteSubscription(subscriptionID); err != nil {
			m.api.LogDebug("Unable to delete old subscription, maybe it doesn't exist anymore in the server", "error", err.Error())
		}
	}

	newSubscription, err := m.client.SubscribeToChannel(teamID, channelID, m.baseURL, m.webhookSecret)
	if err != nil {
		m.api.LogError("Unable to create new subscription for the channel", "channelID", channelID, "error", err.Error())
		return
	}

<<<<<<< HEAD
	m.metrics.ObserveSubscriptionsCount(subscriptionReconnected)
=======
	m.metrics.ObserveSubscriptionsCount(metrics.SubscriptionReconnected)
>>>>>>> 5482e5dd
	if subscriptionID != "" {
		if err = m.store.DeleteSubscription(subscriptionID); err != nil {
			m.api.LogDebug("Unable to delete old channel subscription from DB", "subscriptionID", subscriptionID, "error", err.Error())
		}
	}

	tx, err := m.store.BeginTx()
	if err != nil {
		m.api.LogWarn("Unable to begin database transaction", "error", err.Error())
		return
	}

	var txErr error
	defer func() {
		if txErr != nil {
			if err := m.store.RollbackTx(tx); err != nil {
				m.api.LogWarn("Unable to rollback database transaction", "error", err.Error())
			}
			return
		}

		if err := m.store.CommitTx(tx); err != nil {
			m.api.LogWarn("Unable to commit database transaction", "error", err.Error())
		}
	}()

	if txErr = m.store.SaveChannelSubscription(tx, storemodels.ChannelSubscription{SubscriptionID: newSubscription.ID, TeamID: teamID, ChannelID: channelID, Secret: secret, ExpiresOn: newSubscription.ExpiresOn}); txErr != nil {
		m.api.LogError("Unable to store new subscription in DB", "subscriptionID", newSubscription.ID, "error", txErr.Error())
		return
	}
}

func (m *Monitor) recreateGlobalSubscription(subscriptionID, secret string) error {
	if err := m.client.DeleteSubscription(subscriptionID); err != nil {
		m.api.LogDebug("Unable to delete old subscription, maybe it doesn't exist anymore in the server", "error", err.Error())
	}

	newSubscription, err := m.client.SubscribeToChats(m.baseURL, secret, !m.useEvaluationAPI)
	if err != nil {
		return err
	}

<<<<<<< HEAD
	m.metrics.ObserveSubscriptionsCount(subscriptionReconnected)
=======
	m.metrics.ObserveSubscriptionsCount(metrics.SubscriptionReconnected)
>>>>>>> 5482e5dd
	if err = m.store.DeleteSubscription(subscriptionID); err != nil {
		m.api.LogDebug("Unable to delete old global subscription from DB", "subscriptionID", subscriptionID, "error", err.Error())
	}
	return m.store.SaveGlobalSubscription(storemodels.GlobalSubscription{SubscriptionID: newSubscription.ID, Type: "allChats", Secret: secret, ExpiresOn: newSubscription.ExpiresOn})
}

func (m *Monitor) refreshSubscription(subscriptionID string) error {
	newSubscriptionTime, err := m.client.RefreshSubscription(subscriptionID)
	if err != nil {
		return err
	}

<<<<<<< HEAD
	m.metrics.ObserveSubscriptionsCount(subscriptionRefreshed)
=======
	m.metrics.ObserveSubscriptionsCount(metrics.SubscriptionRefreshed)
>>>>>>> 5482e5dd
	return m.store.UpdateSubscriptionExpiresOn(subscriptionID, *newSubscriptionTime)
}

func (m *Monitor) GetMSTeamsSubscriptionsMap() (msteamsSubscriptionsMap map[string]*msteams.Subscription, allChatsSubscription *msteams.Subscription, err error) {
	msteamsSubscriptions, err := m.client.ListSubscriptions()
	if err != nil {
		m.api.LogError("Unable to list MS Teams subscriptions", "error", err.Error())
		return nil, nil, err
	}

	msteamsSubscriptionsMap = make(map[string]*msteams.Subscription)
	for _, msteamsSubscription := range msteamsSubscriptions {
		if strings.HasPrefix(msteamsSubscription.NotificationURL, m.baseURL) {
			msteamsSubscriptionsMap[msteamsSubscription.ID] = msteamsSubscription
			if strings.Contains(msteamsSubscription.Resource, "chats/getAllMessages") {
				allChatsSubscription = msteamsSubscription
			}
		}
	}

	return
}<|MERGE_RESOLUTION|>--- conflicted
+++ resolved
@@ -135,11 +135,7 @@
 		return
 	}
 
-<<<<<<< HEAD
-	m.metrics.ObserveSubscriptionsCount(subscriptionConnected)
-=======
 	m.metrics.ObserveSubscriptionsCount(metrics.SubscriptionConnected)
->>>>>>> 5482e5dd
 	if mmSubscription != nil {
 		if err := m.store.DeleteSubscription(mmSubscription.SubscriptionID); err != nil {
 			m.api.LogError("Unable to delete the old all chats subscription", "error", err.Error())
@@ -178,11 +174,7 @@
 		return
 	}
 
-<<<<<<< HEAD
-	m.metrics.ObserveSubscriptionsCount(subscriptionReconnected)
-=======
 	m.metrics.ObserveSubscriptionsCount(metrics.SubscriptionReconnected)
->>>>>>> 5482e5dd
 	if subscriptionID != "" {
 		if err = m.store.DeleteSubscription(subscriptionID); err != nil {
 			m.api.LogDebug("Unable to delete old channel subscription from DB", "subscriptionID", subscriptionID, "error", err.Error())
@@ -225,11 +217,7 @@
 		return err
 	}
 
-<<<<<<< HEAD
-	m.metrics.ObserveSubscriptionsCount(subscriptionReconnected)
-=======
 	m.metrics.ObserveSubscriptionsCount(metrics.SubscriptionReconnected)
->>>>>>> 5482e5dd
 	if err = m.store.DeleteSubscription(subscriptionID); err != nil {
 		m.api.LogDebug("Unable to delete old global subscription from DB", "subscriptionID", subscriptionID, "error", err.Error())
 	}
@@ -242,11 +230,7 @@
 		return err
 	}
 
-<<<<<<< HEAD
-	m.metrics.ObserveSubscriptionsCount(subscriptionRefreshed)
-=======
 	m.metrics.ObserveSubscriptionsCount(metrics.SubscriptionRefreshed)
->>>>>>> 5482e5dd
 	return m.store.UpdateSubscriptionExpiresOn(subscriptionID, *newSubscriptionTime)
 }
 

--- conflicted
+++ resolved
@@ -175,16 +175,11 @@
 }
 
 func (m *Monitor) recreateChatSubscription(subscriptionID, userID, secret string) error {
-<<<<<<< HEAD
 	var err error
 	if subscriptionID != "" {
 		if err = m.client.DeleteSubscription(subscriptionID); err != nil {
-			m.api.LogDebug("Unable to delete old subscription, maybe it doesn't exist anymore in the server", "error", err.Error())
-		}
-=======
-	if err := m.client.DeleteSubscription(subscriptionID); err != nil {
-		m.api.LogWarn("Unable to delete old subscription, maybe it doesn't exist anymore in the server", "error", err.Error())
->>>>>>> a8443400
+			m.api.LogWarn("Unable to delete old subscription, maybe it doesn't exist anymore in the server", "error", err.Error())
+		}
 	}
 
 	newSubscription, err := m.client.SubscribeToUserChats(userID, m.baseURL, m.webhookSecret, !m.useEvaluationAPI, m.certificate)
@@ -221,41 +216,24 @@
 
 	m.metrics.ObserveSubscription(metrics.SubscriptionReconnected)
 
-<<<<<<< HEAD
 	if subscriptionID == "" {
 		if err = m.store.SaveChannelSubscription(storemodels.ChannelSubscription{SubscriptionID: newSubscription.ID, TeamID: teamID, ChannelID: channelID, Secret: secret, ExpiresOn: newSubscription.ExpiresOn, Certificate: m.certificate}); err != nil {
-			m.api.LogError("Unable to store new subscription in DB", "subscriptionID", newSubscription.ID, "error", err.Error())
+			m.api.LogError("Unable to store new subscription in DB", "subscription_id", newSubscription.ID, "error", err.Error())
 			return
 		}
 	} else {
 		if err := m.store.UpdateSubscriptionData(subscriptionID, newSubscription.ID, secret, newSubscription.ExpiresOn, m.certificate, true); err != nil {
-			m.api.LogError("Unable to update subscription data in DB", "subscriptionID", subscriptionID, "newSubscriptionID", newSubscription.ID, "error", err.Error())
+			m.api.LogError("Unable to update subscription data in DB", "subscription_id", subscriptionID, "new_subscription_id", newSubscription.ID, "error", err.Error())
 			return
 		}
-=======
-	if subscriptionID != "" {
-		if err = m.store.DeleteSubscription(subscriptionID); err != nil {
-			m.api.LogWarn("Unable to delete old channel subscription from DB", "subscription_id", subscriptionID, "error", err.Error())
-		}
-	}
-
-	if err = m.store.SaveChannelSubscription(storemodels.ChannelSubscription{SubscriptionID: newSubscription.ID, TeamID: teamID, ChannelID: channelID, Secret: secret, ExpiresOn: newSubscription.ExpiresOn, Certificate: m.certificate}); err != nil {
-		m.api.LogError("Unable to store new subscription in DB", "subscription_id", newSubscription.ID, "error", err.Error())
-		return
->>>>>>> a8443400
 	}
 }
 
 func (m *Monitor) recreateGlobalSubscription(subscriptionID, secret string) error {
-<<<<<<< HEAD
 	if subscriptionID != "" {
 		if err := m.client.DeleteSubscription(subscriptionID); err != nil {
-			m.api.LogDebug("Unable to delete old subscription, maybe it doesn't exist anymore in the server", "error", err.Error())
-		}
-=======
-	if err := m.client.DeleteSubscription(subscriptionID); err != nil {
-		m.api.LogWarn("Unable to delete old subscription, maybe it doesn't exist anymore in the server", "error", err.Error())
->>>>>>> a8443400
+			m.api.LogWarn("Unable to delete old subscription, maybe it doesn't exist anymore in the server", "error", err.Error())
+		}
 	}
 
 	newSubscription, err := m.client.SubscribeToChats(m.baseURL, secret, !m.useEvaluationAPI, m.certificate)
@@ -265,21 +243,16 @@
 
 	m.metrics.ObserveSubscription(metrics.SubscriptionReconnected)
 
-<<<<<<< HEAD
 	if subscriptionID == "" {
 		if err = m.store.SaveGlobalSubscription(storemodels.GlobalSubscription{SubscriptionID: newSubscription.ID, Type: "allChats", Secret: secret, ExpiresOn: newSubscription.ExpiresOn, Certificate: m.certificate}); err != nil {
-			m.api.LogError("Unable to store new subscription in DB", "subscriptionID", newSubscription.ID, "error", err.Error())
+			m.api.LogError("Unable to store new subscription in DB", "subscription_id", newSubscription.ID, "error", err.Error())
 			return err
 		}
 	} else {
 		if err := m.store.UpdateSubscriptionData(subscriptionID, newSubscription.ID, secret, newSubscription.ExpiresOn, m.certificate, true); err != nil {
-			m.api.LogError("Unable to update subscription data in DB", "subscriptionID", subscriptionID, "newSubscriptionID", newSubscription.ID, "error", err.Error())
-			return err
-		}
-=======
-	if err = m.store.DeleteSubscription(subscriptionID); err != nil {
-		m.api.LogWarn("Unable to delete old global subscription from DB", "subscription_id", subscriptionID, "error", err.Error())
->>>>>>> a8443400
+			m.api.LogError("Unable to update subscription data in DB", "subscription_id", subscriptionID, "new_subscription_id", newSubscription.ID, "error", err.Error())
+			return err
+		}
 	}
 
 	return nil

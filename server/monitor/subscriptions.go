package monitor

import (
	"runtime/debug"
	"strings"
	"sync"
	"time"

	"github.com/mattermost/mattermost-plugin-msteams-sync/server/metrics"
	"github.com/mattermost/mattermost-plugin-msteams-sync/server/msteams/clientmodels"
	"github.com/mattermost/mattermost-plugin-msteams-sync/server/store/storemodels"
)

func (m *Monitor) checkChannelsSubscriptions(msteamsSubscriptionsMap map[string]*clientmodels.Subscription) {
	defer func() {
		if r := recover(); r != nil {
			m.metrics.ObserveGoroutineFailure()
			m.api.LogError("Recovering from panic", "panic", r, "stack", string(debug.Stack()))
		}
	}()

	m.api.LogDebug("Checking for channels subscriptions")
	links, err := m.store.ListChannelLinks()
	if err != nil {
		m.api.LogError("Unable to list channel links from DB", "error", err.Error())
		return
	}

	subscriptions, err := m.store.ListChannelSubscriptions()
	if err != nil {
		m.api.LogError("Unable to get the channel subscriptions", "error", err.Error())
		return
	}

	channelSubscriptionsMap := make(map[string]*storemodels.ChannelSubscription)
	for _, subscription := range subscriptions {
		channelSubscriptionsMap[subscription.TeamID+subscription.ChannelID] = subscription
	}

	wg := sync.WaitGroup{}
	ws := make(chan struct{}, 20)

	for _, link := range links {
		ws <- struct{}{}
		wg.Add(1)

		go func(link storemodels.ChannelLink) {
			defer func() {
				if r := recover(); r != nil {
					m.metrics.ObserveGoroutineFailure()
					m.api.LogError("Recovering from panic", "panic", r, "stack", string(debug.Stack()))
				}
			}()

			defer wg.Done()
			mmSubscription, mmSubscriptionFound := channelSubscriptionsMap[link.MSTeamsTeam+link.MSTeamsChannel]
			// Check if channel subscription is present for a link on Mattermost
			if mmSubscriptionFound {
				// Check if channel subscription is not present on MS Teams
				_, msteamsSubscriptionFound := msteamsSubscriptionsMap[mmSubscription.SubscriptionID]
				switch {
				case !msteamsSubscriptionFound:
					// Create channel subscription for the linked channel
					m.recreateChannelSubscription(mmSubscription.SubscriptionID, mmSubscription.TeamID, mmSubscription.ChannelID, m.webhookSecret, false)
					<-ws
					return

				case mmSubscription.Certificate != m.certificate:
					m.recreateChannelSubscription(mmSubscription.SubscriptionID, mmSubscription.TeamID, mmSubscription.ChannelID, mmSubscription.Secret, true)

				case time.Until(mmSubscription.ExpiresOn) < (5 * time.Minute):
					if err := m.refreshSubscription(mmSubscription.SubscriptionID); err != nil {
						m.api.LogDebug("Unable to refresh channel subscription", "error", err.Error())
						m.recreateChannelSubscription(mmSubscription.SubscriptionID, mmSubscription.TeamID, mmSubscription.ChannelID, mmSubscription.Secret, true)
					}
				}
			} else {
				// Create channel subscription for the linked channel
				m.recreateChannelSubscription("", link.MSTeamsTeam, link.MSTeamsChannel, m.webhookSecret, false)
				<-ws
				return
			}
			<-ws
		}(link)
	}
	wg.Wait()
}

// Commenting the below function as we are not creating any user type subscriptions
// func (m *Monitor) checkChatsSubscriptions() {
// 	m.api.LogDebug("Checking for chats subscriptions")
// 	subscriptions, err := m.store.ListChatSubscriptionsToCheck()
// 	if err != nil {
// 		m.api.LogError("Unable to get the chat subscriptions", "error", err)
// 		return
// 	}
// 	m.api.LogDebug("Refreshing chats subscriptions", "count", len(subscriptions))

// 	for _, subscription := range subscriptions {
// 		if time.Until(subscription.ExpiresOn) < (15 * time.Second) {
// 			if err := m.recreateChatSubscription(subscription.SubscriptionID, subscription.UserID, subscription.Secret); err != nil {
// 				m.api.LogError("Unable to recreate chat subscription properly", "error", err)
// 			}
// 		} else {
// 			if err := m.refreshSubscription(subscription.SubscriptionID); err != nil {
// 				m.api.LogDebug("Unable to refresh chat subscription properly", "error", err)
// 				if err := m.recreateChatSubscription(subscription.SubscriptionID, subscription.UserID, subscription.Secret); err != nil {
// 					m.api.LogError("Unable to recreate chat subscription properly", "error", err)
// 				}
// 			}
// 		}
// 	}
// }

func (m *Monitor) checkGlobalSubscriptions(msteamsSubscriptionsMap map[string]*clientmodels.Subscription, allChatsSubscription *clientmodels.Subscription) {
	m.api.LogDebug("Checking for global subscriptions")
	subscriptions, err := m.store.ListGlobalSubscriptions()
	if err != nil {
		m.api.LogError("Unable to get the chat subscriptions from store", "error", err.Error())
		return
	}

	if len(subscriptions) == 0 {
		if allChatsSubscription == nil {
			m.CreateAndSaveChatSubscription(nil)
		} else {
			if err := m.store.SaveGlobalSubscription(storemodels.GlobalSubscription{SubscriptionID: allChatsSubscription.ID, Type: "allChats", ExpiresOn: allChatsSubscription.ExpiresOn, Secret: m.webhookSecret, Certificate: m.certificate}); err != nil {
				m.api.LogError("Unable to store all chats subscription in store", "subscriptionID", allChatsSubscription.ID, "error", err.Error())
			}
		}

		return
	}

	mmSubscription := subscriptions[0]
	// Check if all chats subscription is not present on MS Teams
	if _, msteamsSubscriptionFound := msteamsSubscriptionsMap[mmSubscription.SubscriptionID]; !msteamsSubscriptionFound {
		// Create all chats subscription on MS Teams
		m.CreateAndSaveChatSubscription(mmSubscription)
		return
	}

	if mmSubscription.Certificate != m.certificate {
		if err := m.recreateGlobalSubscription(mmSubscription.SubscriptionID, mmSubscription.Secret); err != nil {
			m.api.LogError("Unable to recreate all chats subscription", "error", err.Error())
		}
	}

	if time.Until(mmSubscription.ExpiresOn) < (5 * time.Minute) {
		if err := m.refreshSubscription(mmSubscription.SubscriptionID); err != nil {
			m.api.LogDebug("Unable to refresh all chats subscription", "error", err.Error())
			if err := m.recreateGlobalSubscription(mmSubscription.SubscriptionID, mmSubscription.Secret); err != nil {
				m.api.LogError("Unable to recreate all chats subscription", "error", err.Error())
			}
		}
	}
}

func (m *Monitor) CreateAndSaveChatSubscription(mmSubscription *storemodels.GlobalSubscription) {
	newSubscription, err := m.client.SubscribeToChats(m.baseURL, m.webhookSecret, !m.useEvaluationAPI, m.certificate)
	if err != nil {
		m.api.LogError("Unable to create subscription for all chats", "error", err.Error())
		return
	}

	m.metrics.ObserveSubscription(metrics.SubscriptionConnected)

	if mmSubscription != nil {
		if err := m.store.DeleteSubscription(mmSubscription.SubscriptionID); err != nil {
			m.api.LogError("Unable to delete the old all chats subscription", "error", err.Error())
		}
	}

	if err := m.store.SaveGlobalSubscription(storemodels.GlobalSubscription{SubscriptionID: newSubscription.ID, Type: "allChats", Secret: m.webhookSecret, ExpiresOn: newSubscription.ExpiresOn, Certificate: m.certificate}); err != nil {
		m.api.LogError("Unable to create subscription for all chats", "error", err.Error())
		return
	}
}

func (m *Monitor) recreateChatSubscription(subscriptionID, userID, secret string) error {
	var err error
	if subscriptionID != "" {
		if err = m.client.DeleteSubscription(subscriptionID); err != nil {
			m.api.LogDebug("Unable to delete old subscription, maybe it doesn't exist anymore in the server", "error", err.Error())
		}
	}

	newSubscription, err := m.client.SubscribeToUserChats(userID, m.baseURL, m.webhookSecret, !m.useEvaluationAPI, m.certificate)
	if err != nil {
		return err
	}

	if subscriptionID == "" {
		if err = m.store.SaveChatSubscription(storemodels.ChatSubscription{SubscriptionID: newSubscription.ID, UserID: userID, Secret: secret, ExpiresOn: newSubscription.ExpiresOn, Certificate: m.certificate}); err != nil {
			m.api.LogError("Unable to store new subscription in DB", "subscriptionID", newSubscription.ID, "error", err.Error())
			return err
		}
	} else {
		if err := m.store.UpdateSubscriptionData(subscriptionID, newSubscription.ID, secret, newSubscription.ExpiresOn, m.certificate, true); err != nil {
			m.api.LogError("Unable to update subscription data in DB", "subscriptionID", subscriptionID, "newSubscriptionID", newSubscription.ID, "error", err.Error())
			return err
		}
	}
	return nil
}

func (m *Monitor) recreateChannelSubscription(subscriptionID, teamID, channelID, secret string, deleteFromClient bool) {
	if deleteFromClient && subscriptionID != "" {
		if err := m.client.DeleteSubscription(subscriptionID); err != nil {
			m.api.LogDebug("Unable to delete old subscription, maybe it doesn't exist anymore in the server", "error", err.Error())
		}
	}

	newSubscription, err := m.client.SubscribeToChannel(teamID, channelID, m.baseURL, m.webhookSecret, m.certificate)
	if err != nil {
		m.api.LogError("Unable to create new subscription for the channel", "channelID", channelID, "error", err.Error())
		return
	}

	m.metrics.ObserveSubscription(metrics.SubscriptionReconnected)

	if subscriptionID == "" {
		tx, err := m.store.BeginTx()
		if err != nil {
			m.api.LogWarn("Unable to begin database transaction", "error", err.Error())
			return
		}

<<<<<<< HEAD
		var txErr error
		defer func() {
			if txErr != nil {
				if err := m.store.RollbackTx(tx); err != nil {
					m.api.LogWarn("Unable to rollback database transaction", "error", err.Error())
				}
				return
			}

			if err := m.store.CommitTx(tx); err != nil {
				m.api.LogWarn("Unable to commit database transaction", "error", err.Error())
			}
		}()
		if txErr = m.store.SaveChannelSubscription(tx, storemodels.ChannelSubscription{SubscriptionID: newSubscription.ID, TeamID: teamID, ChannelID: channelID, Secret: secret, ExpiresOn: newSubscription.ExpiresOn, Certificate: m.certificate}); txErr != nil {
			m.api.LogError("Unable to store new subscription in DB", "subscriptionID", newSubscription.ID, "error", txErr.Error())
			return
		}
	} else {
		if err := m.store.UpdateSubscriptionData(subscriptionID, newSubscription.ID, secret, newSubscription.ExpiresOn, m.certificate, true); err != nil {
			m.api.LogError("Unable to update subscription data in DB", "subscriptionID", subscriptionID, "newSubscriptionID", newSubscription.ID, "error", err.Error())
			return
		}
=======
	if err = m.store.SaveChannelSubscription(storemodels.ChannelSubscription{SubscriptionID: newSubscription.ID, TeamID: teamID, ChannelID: channelID, Secret: secret, ExpiresOn: newSubscription.ExpiresOn, Certificate: m.certificate}); err != nil {
		m.api.LogError("Unable to store new subscription in DB", "subscriptionID", newSubscription.ID, "error", err.Error())
		return
>>>>>>> 73c50190
	}
}

func (m *Monitor) recreateGlobalSubscription(subscriptionID, secret string) error {
	if subscriptionID != "" {
		if err := m.client.DeleteSubscription(subscriptionID); err != nil {
			m.api.LogDebug("Unable to delete old subscription, maybe it doesn't exist anymore in the server", "error", err.Error())
		}
	}

	newSubscription, err := m.client.SubscribeToChats(m.baseURL, secret, !m.useEvaluationAPI, m.certificate)
	if err != nil {
		return err
	}

	m.metrics.ObserveSubscription(metrics.SubscriptionReconnected)

	if subscriptionID == "" {
		if err = m.store.SaveGlobalSubscription(storemodels.GlobalSubscription{SubscriptionID: newSubscription.ID, Type: "allChats", Secret: secret, ExpiresOn: newSubscription.ExpiresOn, Certificate: m.certificate}); err != nil {
			m.api.LogError("Unable to store new subscription in DB", "subscriptionID", newSubscription.ID, "error", err.Error())
			return err
		}
	} else {
		if err := m.store.UpdateSubscriptionData(subscriptionID, newSubscription.ID, secret, newSubscription.ExpiresOn, m.certificate, true); err != nil {
			m.api.LogError("Unable to update subscription data in DB", "subscriptionID", subscriptionID, "newSubscriptionID", newSubscription.ID, "error", err.Error())
			return err
		}
	}

	return nil
}

func (m *Monitor) refreshSubscription(subscriptionID string) error {
	newSubscriptionTime, err := m.client.RefreshSubscription(subscriptionID)
	if err != nil {
		return err
	}

	m.metrics.ObserveSubscription(metrics.SubscriptionRefreshed)

	return m.store.UpdateSubscriptionExpiresOn(subscriptionID, *newSubscriptionTime)
}

func (m *Monitor) GetMSTeamsSubscriptionsMap() (msteamsSubscriptionsMap map[string]*clientmodels.Subscription, allChatsSubscription *clientmodels.Subscription, err error) {
	msteamsSubscriptions, err := m.client.ListSubscriptions()
	if err != nil {
		m.api.LogError("Unable to list MS Teams subscriptions", "error", err.Error())
		return nil, nil, err
	}

	msteamsSubscriptionsMap = make(map[string]*clientmodels.Subscription)
	for _, msteamsSubscription := range msteamsSubscriptions {
		if strings.HasPrefix(msteamsSubscription.NotificationURL, m.baseURL) {
			msteamsSubscriptionsMap[msteamsSubscription.ID] = msteamsSubscription
			if strings.Contains(msteamsSubscription.Resource, "chats/getAllMessages") {
				allChatsSubscription = msteamsSubscription
			}
		}
	}

	return
}<|MERGE_RESOLUTION|>--- conflicted
+++ resolved
@@ -220,28 +220,8 @@
 	m.metrics.ObserveSubscription(metrics.SubscriptionReconnected)
 
 	if subscriptionID == "" {
-		tx, err := m.store.BeginTx()
-		if err != nil {
-			m.api.LogWarn("Unable to begin database transaction", "error", err.Error())
-			return
-		}
-
-<<<<<<< HEAD
-		var txErr error
-		defer func() {
-			if txErr != nil {
-				if err := m.store.RollbackTx(tx); err != nil {
-					m.api.LogWarn("Unable to rollback database transaction", "error", err.Error())
-				}
-				return
-			}
-
-			if err := m.store.CommitTx(tx); err != nil {
-				m.api.LogWarn("Unable to commit database transaction", "error", err.Error())
-			}
-		}()
-		if txErr = m.store.SaveChannelSubscription(tx, storemodels.ChannelSubscription{SubscriptionID: newSubscription.ID, TeamID: teamID, ChannelID: channelID, Secret: secret, ExpiresOn: newSubscription.ExpiresOn, Certificate: m.certificate}); txErr != nil {
-			m.api.LogError("Unable to store new subscription in DB", "subscriptionID", newSubscription.ID, "error", txErr.Error())
+		if err = m.store.SaveChannelSubscription(storemodels.ChannelSubscription{SubscriptionID: newSubscription.ID, TeamID: teamID, ChannelID: channelID, Secret: secret, ExpiresOn: newSubscription.ExpiresOn, Certificate: m.certificate}); err != nil {
+			m.api.LogError("Unable to store new subscription in DB", "subscriptionID", newSubscription.ID, "error", err.Error())
 			return
 		}
 	} else {
@@ -249,11 +229,6 @@
 			m.api.LogError("Unable to update subscription data in DB", "subscriptionID", subscriptionID, "newSubscriptionID", newSubscription.ID, "error", err.Error())
 			return
 		}
-=======
-	if err = m.store.SaveChannelSubscription(storemodels.ChannelSubscription{SubscriptionID: newSubscription.ID, TeamID: teamID, ChannelID: channelID, Secret: secret, ExpiresOn: newSubscription.ExpiresOn, Certificate: m.certificate}); err != nil {
-		m.api.LogError("Unable to store new subscription in DB", "subscriptionID", newSubscription.ID, "error", err.Error())
-		return
->>>>>>> 73c50190
 	}
 }
 

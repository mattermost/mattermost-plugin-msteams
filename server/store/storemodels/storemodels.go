package storemodels

import (
	"time"
)

const (
	// The preference with this name stores the user's choice of primary platform.
	PreferenceNamePlatform         = "platform"
	PreferenceValuePlatformMM      = "mattermost"
	PreferenceValuePlatformMSTeams = "msteams"

<<<<<<< HEAD
type Stats struct {
	ConnectedUsers   int64
	PendingInvites   int64
	WhitelistedUsers int64

	SyntheticUsers int64
	LinkedChannels int64

	MattermostPrimary int64
	MSTeamsPrimary    int64
}
=======
	// Notification preferences
	PreferenceNameNotification     = "notifications"
	PreferenceValueNotificationOn  = "on"
	PreferenceValueNotificationOff = "off"
)
>>>>>>> bccb4d37

type ChannelLink struct {
	MattermostTeamID      string
	MattermostTeamName    string
	MattermostChannelID   string
	MattermostChannelName string
	MSTeamsTeam           string
	MSTeamsChannel        string
	Creator               string
}

type PostInfo struct {
	MattermostID        string
	MSTeamsID           string
	MSTeamsChannel      string
	MSTeamsLastUpdateAt time.Time
}

type GlobalSubscription struct {
	SubscriptionID string
	Type           string
	ExpiresOn      time.Time
	Secret         string
	Certificate    string
}

type ChatSubscription struct {
	SubscriptionID string
	UserID         string
	ExpiresOn      time.Time
	Secret         string
	Certificate    string
}

type ChannelSubscription struct {
	SubscriptionID string
	TeamID         string
	ChannelID      string
	ExpiresOn      time.Time
	Secret         string
	Certificate    string
}

type ConnectedUser struct {
	MattermostUserID string
	TeamsUserID      string
	FirstName        string
	LastName         string
	Email            string
}

type UserConnectStatus struct {
	ID               string
	Connected        bool
	LastConnectAt    time.Time
	LastDisconnectAt time.Time
}

type InvitedUser struct {
	ID                 string
	InvitePendingSince time.Time
	InviteLastSentAt   time.Time
}

func MilliToMicroSeconds(milli int64) int64 {
	return milli * 1000
}<|MERGE_RESOLUTION|>--- conflicted
+++ resolved
@@ -10,25 +10,11 @@
 	PreferenceValuePlatformMM      = "mattermost"
 	PreferenceValuePlatformMSTeams = "msteams"
 
-<<<<<<< HEAD
-type Stats struct {
-	ConnectedUsers   int64
-	PendingInvites   int64
-	WhitelistedUsers int64
-
-	SyntheticUsers int64
-	LinkedChannels int64
-
-	MattermostPrimary int64
-	MSTeamsPrimary    int64
-}
-=======
 	// Notification preferences
 	PreferenceNameNotification     = "notifications"
 	PreferenceValueNotificationOn  = "on"
 	PreferenceValueNotificationOff = "off"
 )
->>>>>>> bccb4d37
 
 type ChannelLink struct {
 	MattermostTeamID      string

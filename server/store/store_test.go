--- conflicted
+++ resolved
@@ -126,14 +126,11 @@
 		"testSaveChatSubscription":                                   testSaveChatSubscription,
 		"testSaveChannelSubscription":                                testSaveChannelSubscription,
 		"testUpdateSubscriptionExpiresOn":                            testUpdateSubscriptionExpiresOn,
-<<<<<<< HEAD
 		"testGetGlobalSubscription":                                  testGetGlobalSubscription,
 		"testGetChatSubscription":                                    testGetChatSubscription,
 		"testGetChannelSubscription":                                 testGetChannelSubscription,
 		"testGetSubscriptionType":                                    testGetSubscriptionType,
-=======
 		"testStoreAndGetDMGMPromptTime":                              testStoreAndGetDMGMPromptTime,
->>>>>>> 4aba9899
 	}
 	for _, driver := range []string{model.DatabaseDriverPostgres, model.DatabaseDriverMysql} {
 		store, api, tearDownContainer := setupTestStore(&plugintest.API{}, driver)
@@ -847,7 +844,6 @@
 	require.Len(t, subscriptions, 1)
 }
 
-<<<<<<< HEAD
 func testGetGlobalSubscription(t *testing.T, store *SQLStore, _ *plugintest.API) {
 	err := store.SaveGlobalSubscription(storemodels.GlobalSubscription{SubscriptionID: "test1", Type: "allChats", Secret: "secret", ExpiresOn: time.Now().Add(1 * time.Minute)})
 	require.NoError(t, err)
@@ -994,7 +990,8 @@
 		require.NoError(t, err)
 		assert.Equal(t, subscriptionType, subscriptionTypeUser)
 	})
-=======
+}
+
 func testStoreAndGetDMGMPromptTime(t *testing.T, store *SQLStore, api *plugintest.API) {
 	testTime := time.Now()
 	api.On("KVSet", connectionPromptKey+"mockMattermostChannelID-1_mockMattermostUserID-1", mock.Anything).Return(nil)
@@ -1008,5 +1005,4 @@
 	timestamp, err := store.GetDMAndGMChannelPromptTime("mockMattermostChannelID-1", "mockMattermostUserID-1")
 	assert.Nil(t, err)
 	assert.True(t, timestamp.Equal(testTime))
->>>>>>> 4aba9899
 }
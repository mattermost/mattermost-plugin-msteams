--- conflicted
+++ resolved
@@ -102,7 +102,7 @@
 func TestStore(t *testing.T) {
 	testFunctions := map[string]func(*testing.T, *SQLStore, *plugintest.API){
 		"testStoreChannelLinkAndGetLinkByChannelID":                  testStoreChannelLinkAndGetLinkByChannelID,
-		"testStoreChannelLinkAndGetLinks":                            testStoreChannelLinkAndGetLinks,
+		"testListChannelLinksWithNames":                              testListChannelLinksWithNames,
 		"testGetLinkByChannelIDForInvalidID":                         testGetLinkByChannelIDForInvalidID,
 		"testStoreChannelLinkdAndGetLinkByMSTeamsChannelID":          testStoreChannelLinkdAndGetLinkByMSTeamsChannelID,
 		"testGetLinkByMSTeamsChannelIDForInvalidID":                  testGetLinkByMSTeamsChannelIDForInvalidID,
@@ -398,8 +398,7 @@
 	assert.Contains(getErr.Error(), "no rows in result set")
 }
 
-<<<<<<< HEAD
-func testStoreChannelLinkAndGetLinks(t *testing.T, store *SQLStore, api *plugintest.API) {
+func testListChannelLinksWithNames(t *testing.T, store *SQLStore, api *plugintest.API) {
 	assert := assert.New(t)
 	store.enabledTeams = func() []string { return []string{"mockMattermostTeamID-4"} }
 
@@ -422,17 +421,21 @@
 	_, err = store.getQueryBuilder().Insert("Channels").Columns("Id, DisplayName").Values(mockChannelLink.MattermostChannelID, mockChannelLink.MattermostChannelName).Exec()
 	assert.Nil(err)
 
-	links, err := store.GetLinks()
+	links, err := store.ListChannelLinksWithNames()
 	assert.Nil(err)
 	assert.NotContains(links, mockChannelLink)
 
 	storeErr := store.StoreChannelLink(mockChannelLink)
 	assert.Nil(storeErr)
-
-	links, err = store.GetLinks()
+	defer func() {
+		_ = store.DeleteLinkByChannelID("mockMattermostChannelID-4")
+	}()
+
+	links, err = store.ListChannelLinksWithNames()
 	assert.Nil(err)
 	assert.Contains(links, mockChannelLink)
-=======
+}
+
 func testListChannelLinks(t *testing.T, store *SQLStore, api *plugintest.API) {
 	store.enabledTeams = func() []string { return []string{"mockMattermostTeamID-1", "mockMattermostTeamID-2"} }
 
@@ -448,11 +451,11 @@
 	require.Len(t, links, 0)
 
 	mockChannelLink := &storemodels.ChannelLink{
-		MattermostChannel: "mockMattermostChannelID-1",
-		MattermostTeam:    "mockMattermostTeamID-1",
-		MSTeamsTeam:       "mockMSTeamsTeamID-1",
-		MSTeamsChannel:    "mockMSTeamsChannelID-1",
-		Creator:           "mockCreator",
+		MattermostChannelID: "mockMattermostChannelID-1",
+		MattermostTeamID:    "mockMattermostTeamID-1",
+		MSTeamsTeam:         "mockMSTeamsTeamID-1",
+		MSTeamsChannel:      "mockMSTeamsChannelID-1",
+		Creator:             "mockCreator",
 	}
 
 	err = store.StoreChannelLink(mockChannelLink)
@@ -466,11 +469,11 @@
 	require.Len(t, links, 1)
 
 	mockChannelLink = &storemodels.ChannelLink{
-		MattermostChannel: "mockMattermostChannelID-2",
-		MattermostTeam:    "mockMattermostTeamID-2",
-		MSTeamsTeam:       "mockMSTeamsTeamID-2",
-		MSTeamsChannel:    "mockMSTeamsChannelID-2",
-		Creator:           "mockCreator",
+		MattermostChannelID: "mockMattermostChannelID-2",
+		MattermostTeamID:    "mockMattermostTeamID-2",
+		MSTeamsTeam:         "mockMSTeamsTeamID-2",
+		MSTeamsChannel:      "mockMSTeamsChannelID-2",
+		Creator:             "mockCreator",
 	}
 	err = store.StoreChannelLink(mockChannelLink)
 	require.NoError(t, err)
@@ -481,7 +484,6 @@
 	links, err = store.ListChannelLinks()
 	require.NoError(t, err)
 	require.Len(t, links, 2)
->>>>>>> 39dfa653
 }
 
 func testDeleteLinkByChannelIDForInvalidID(t *testing.T, store *SQLStore, _ *plugintest.API) {

package sqlstore

import (
	"fmt"
	"time"

	"testing"

	sq "github.com/Masterminds/squirrel"
	"github.com/mattermost/mattermost-plugin-msteams/server/store/storemodels"
	"github.com/mattermost/mattermost-plugin-msteams/server/testutils"
	"github.com/mattermost/mattermost/server/public/model"
	"github.com/mattermost/mattermost/server/public/plugin/plugintest"
	"github.com/stretchr/testify/assert"
	"github.com/stretchr/testify/require"
	"golang.org/x/oauth2"
)

func TestCheckEnabledTeamByTeamID(t *testing.T) {
	for _, test := range []struct {
		Name           string
		SetupAPI       func(*plugintest.API)
		EnabledTeams   func() []string
		ExpectedResult bool
	}{
		{
			Name:     "CheckEnabledTeamByTeamID: Emmpty enabled team",
			SetupAPI: func(api *plugintest.API) {},
			EnabledTeams: func() []string {
				return []string{""}
			},
			ExpectedResult: true,
		},
		{
			Name: "CheckEnabledTeamByTeamID: Unable to get the team",
			SetupAPI: func(api *plugintest.API) {
				api.On("GetTeam", "mockTeamID").Return(nil, testutils.GetInternalServerAppError("unable to get the team"))
			},
			EnabledTeams: func() []string {
				return []string{"mockTeamsTeam"}
			},
			ExpectedResult: false,
		},
		{
			Name: "CheckEnabledTeamByTeamID: Enabled team does not matches",
			SetupAPI: func(api *plugintest.API) {
				api.On("GetTeam", "mockTeamID").Return(&model.Team{
					Name: "differentTeam",
				}, nil)
			},
			EnabledTeams: func() []string {
				return []string{"mockTeamsTeam"}
			},
			ExpectedResult: false,
		},
		{
			Name: "CheckEnabledTeamByTeamID: Valid",
			SetupAPI: func(api *plugintest.API) {
				api.On("GetTeam", "mockTeamID").Return(&model.Team{
					Name: "mockTeamsTeam",
				}, nil)
			},
			EnabledTeams: func() []string {
				return []string{"mockTeamsTeam"}
			},
			ExpectedResult: true,
		},
	} {
		t.Run(test.Name, func(t *testing.T) {
			assert := assert.New(t)
			store, api := setupTestStore(t)

			test.SetupAPI(api)
			store.enabledTeams = test.EnabledTeams
			resp := store.CheckEnabledTeamByTeamID("mockTeamID")

			assert.Equal(test.ExpectedResult, resp)
		})
	}
}

func TestStoreChannelLinkAndGetLinkByChannelID(t *testing.T) {
	store, api := setupTestStore(t)
	assert := assert.New(t)
	store.enabledTeams = func() []string { return []string{"mockMattermostTeamID-1"} }

	api.On("GetTeam", "mockMattermostTeamID-1").Return(&model.Team{
		Name: "mockMattermostTeamID-1",
	}, nil)

	mockChannelLink := &storemodels.ChannelLink{
		MattermostChannelID: "mockMattermostChannelID-1",
		MattermostTeamID:    "mockMattermostTeamID-1",
		MSTeamsTeam:         "mockMSTeamsTeamID-1",
		MSTeamsChannel:      "mockMSTeamsChannelID-1",
		Creator:             "mockCreator",
	}

	storeErr := store.StoreChannelLink(mockChannelLink)
	assert.Nil(storeErr)
	defer func() {
		_ = store.DeleteLinkByChannelID("mockMattermostChannelID-1")
	}()

	resp, getErr := store.GetLinkByChannelID("mockMattermostChannelID-1")
	assert.Equal(mockChannelLink, resp)
	assert.Nil(getErr)
}

func TestGetLinkByChannelIDForInvalidID(t *testing.T) {
	store, _ := setupTestStore(t)
	assert := assert.New(t)

	resp, getErr := store.GetLinkByChannelID("invalidMattermostChannelID")
	assert.Nil(resp)
	assert.Contains(getErr.Error(), "no rows in result set")
}

func TestStoreChannelLinkdAndGetLinkByMSTeamsChannelID(t *testing.T) {
	store, api := setupTestStore(t)
	assert := assert.New(t)
	store.enabledTeams = func() []string { return []string{"mockMattermostTeamID-2"} }

	api.On("GetTeam", "mockMattermostTeamID-2").Return(&model.Team{
		Name: "mockMattermostTeamID-2",
	}, nil)

	mockChannelLink := &storemodels.ChannelLink{
		MattermostChannelID: "mockMattermostChannelID-2",
		MattermostTeamID:    "mockMattermostTeamID-2",
		MSTeamsTeam:         "mockMSTeamsTeamID-2",
		MSTeamsChannel:      "mockMSTeamsChannelID-2",
		Creator:             "mockCreator",
	}

	storeErr := store.StoreChannelLink(mockChannelLink)
	assert.Nil(storeErr)
	defer func() {
		_ = store.DeleteLinkByChannelID("mockMattermostChannelID-2")
	}()

	resp, getErr := store.GetLinkByMSTeamsChannelID("mockMSTeamsTeamID-2", "mockMSTeamsChannelID-2")
	assert.Equal(mockChannelLink, resp)
	assert.Nil(getErr)
}

func TestGetLinkByMSTeamsChannelIDForInvalidID(t *testing.T) {
	store, _ := setupTestStore(t)
	assert := assert.New(t)

	resp, getErr := store.GetLinkByMSTeamsChannelID("invalidMattermostTeamID", "invalidMSTeamsChannelID")
	assert.Nil(resp)
	assert.Contains(getErr.Error(), "no rows in result set")
}

func TestStoreChannelLinkdAndDeleteLinkByChannelID(t *testing.T) {
	store, api := setupTestStore(t)
	assert := assert.New(t)
	store.enabledTeams = func() []string { return []string{"mockMattermostTeamID-3"} }

	api.On("GetTeam", "mockMattermostTeamID-3").Return(&model.Team{
		Name: "mockMattermostTeamID-3",
	}, nil)

	mockChannelLink := &storemodels.ChannelLink{
		MattermostChannelID: "mockMattermostChannelID-3",
		MattermostTeamID:    "mockMattermostTeamID-3",
		MSTeamsTeam:         "mockMSTeamsTeamID-3",
		MSTeamsChannel:      "mockMSTeamsChannelID-3",
		Creator:             "mockCreator",
	}

	storeErr := store.StoreChannelLink(mockChannelLink)
	assert.Nil(storeErr)
	defer func() {
		_ = store.DeleteLinkByChannelID("mockMattermostChannelID-3")
	}()

	resp, getErr := store.GetLinkByChannelID("mockMattermostChannelID-3")
	assert.Equal(mockChannelLink, resp)
	assert.Nil(getErr)

	resp, getErr = store.GetLinkByMSTeamsChannelID("mockMSTeamsTeamID-3", "mockMSTeamsChannelID-3")
	assert.Equal(mockChannelLink, resp)
	assert.Nil(getErr)

	delErr := store.DeleteLinkByChannelID("mockMattermostChannelID-3")
	assert.Nil(delErr)

	resp, getErr = store.GetLinkByChannelID("mockMattermostChannelID-3")
	assert.Nil(resp)
	assert.Contains(getErr.Error(), "no rows in result set")

	resp, getErr = store.GetLinkByMSTeamsChannelID("mockMattermostTeamID-3", "mockMSTeamsChannelID-3")
	assert.Nil(resp)
	assert.Contains(getErr.Error(), "no rows in result set")
}

func TestListChannelLinksWithNames(t *testing.T) {
	store, api := setupTestStore(t)
	assert := assert.New(t)
	store.enabledTeams = func() []string { return []string{"mockMattermostTeamID-4"} }

	api.On("GetTeam", "mockMattermostTeamID-4").Return(&model.Team{
		Name: "mockMattermostTeamID-4",
	}, nil)

	mockChannelLink := &storemodels.ChannelLink{
		MattermostChannelID:   "mockMattermostChannelID-4",
		MattermostTeamID:      "mockMattermostTeamID-4",
		MattermostTeamName:    "Mock Mattermost Team",
		MattermostChannelName: "Mock Mattermost Channel",
		MSTeamsTeam:           "mockMSTeamsTeamID-4",
		MSTeamsChannel:        "mockMSTeamsChannelID-4",
		Creator:               "mockCreator",
	}

	_, err := store.getQueryBuilder().Insert("Teams").Columns("Id, DisplayName").Values(mockChannelLink.MattermostTeamID, mockChannelLink.MattermostTeamName).Exec()
	assert.Nil(err)
	_, err = store.getQueryBuilder().Insert("Channels").Columns("Id, DisplayName").Values(mockChannelLink.MattermostChannelID, mockChannelLink.MattermostChannelName).Exec()
	assert.Nil(err)

	links, err := store.ListChannelLinksWithNames()
	assert.Nil(err)
	assert.NotContains(links, mockChannelLink)

	storeErr := store.StoreChannelLink(mockChannelLink)
	assert.Nil(storeErr)
	defer func() {
		_ = store.DeleteLinkByChannelID("mockMattermostChannelID-4")
	}()

	links, err = store.ListChannelLinksWithNames()
	assert.Nil(err)
	assert.Contains(links, mockChannelLink)
}

func TestListChannelLinks(t *testing.T) {
	store, api := setupTestStore(t)
	store.enabledTeams = func() []string { return []string{"mockMattermostTeamID-1", "mockMattermostTeamID-2"} }

	api.On("GetTeam", "mockMattermostTeamID-1").Return(&model.Team{
		Name: "mockMattermostTeamID-1",
	}, nil)
	api.On("GetTeam", "mockMattermostTeamID-2").Return(&model.Team{
		Name: "mockMattermostTeamID-2",
	}, nil)

	links, err := store.ListChannelLinks()
	require.NoError(t, err)
	require.Len(t, links, 0)

	mockChannelLink := &storemodels.ChannelLink{
		MattermostChannelID: "mockMattermostChannelID-1",
		MattermostTeamID:    "mockMattermostTeamID-1",
		MSTeamsTeam:         "mockMSTeamsTeamID-1",
		MSTeamsChannel:      "mockMSTeamsChannelID-1",
		Creator:             "mockCreator",
	}

	err = store.StoreChannelLink(mockChannelLink)
	require.NoError(t, err)
	defer func() {
		_ = store.DeleteLinkByChannelID("mockMattermostChannelID-1")
	}()

	links, err = store.ListChannelLinks()
	require.NoError(t, err)
	require.Len(t, links, 1)

	mockChannelLink = &storemodels.ChannelLink{
		MattermostChannelID: "mockMattermostChannelID-2",
		MattermostTeamID:    "mockMattermostTeamID-2",
		MSTeamsTeam:         "mockMSTeamsTeamID-2",
		MSTeamsChannel:      "mockMSTeamsChannelID-2",
		Creator:             "mockCreator",
	}
	err = store.StoreChannelLink(mockChannelLink)
	require.NoError(t, err)
	defer func() {
		_ = store.DeleteLinkByChannelID("mockMattermostChannelID-2")
	}()

	links, err = store.ListChannelLinks()
	require.NoError(t, err)
	require.Len(t, links, 2)
}

func TestDeleteLinkByChannelIDForInvalidID(t *testing.T) {
	store, _ := setupTestStore(t)
	assert := assert.New(t)

	delErr := store.DeleteLinkByChannelID("invalidIDMattermostChannelID")
	assert.Nil(delErr)
}

func TestLinkPostsAndGetPostInfoByMSTeamsID(t *testing.T) {
	store, _ := setupTestStore(t)
	assert := assert.New(t)

	mockPostInfo := storemodels.PostInfo{
		MattermostID:        "mockMattermostID-1",
		MSTeamsID:           "mockMSTeamsID-1",
		MSTeamsChannel:      "mockMSTeamsChannel-1",
		MSTeamsLastUpdateAt: time.UnixMicro(int64(100)),
	}

	storeErr := store.LinkPosts(mockPostInfo)
	assert.Nil(storeErr)

	resp, getErr := store.GetPostInfoByMSTeamsID("mockMSTeamsChannel-1", "mockMSTeamsID-1")
	assert.Equal(&mockPostInfo, resp)
	assert.Nil(getErr)
}

func TestGetPostInfoByMSTeamsIDForInvalidID(t *testing.T) {
	store, _ := setupTestStore(t)
	assert := assert.New(t)

	resp, getErr := store.GetPostInfoByMSTeamsID("invalidMSTeamsChannel", "invalidMSTeamsID")
	assert.Nil(resp)
	assert.Contains(getErr.Error(), "no rows in result set")
}

func TestLinkPostsAndGetPostInfoByMattermostID(t *testing.T) {
	store, _ := setupTestStore(t)
	assert := assert.New(t)

	mockPostInfo := storemodels.PostInfo{
		MattermostID:        "mockMattermostID-2",
		MSTeamsID:           "mockMSTeamsID-2",
		MSTeamsChannel:      "mockMSTeamsChannel-2",
		MSTeamsLastUpdateAt: time.UnixMicro(int64(100)),
	}

	storeErr := store.LinkPosts(mockPostInfo)
	assert.Nil(storeErr)

	resp, getErr := store.GetPostInfoByMattermostID("mockMattermostID-2")
	assert.Equal(&mockPostInfo, resp)
	assert.Nil(getErr)
}

func TestGetPostInfoByMattermostIDForInvalidID(t *testing.T) {
	store, _ := setupTestStore(t)
	assert := assert.New(t)

	resp, getErr := store.GetPostInfoByMattermostID("invalidMattermostID")
	assert.Nil(resp)
	assert.Contains(getErr.Error(), "no rows in result set")
}

func TestSetUserInfoAndTeamsToMattermostUserID(t *testing.T) {
	store, _ := setupTestStore(t)
	assert := assert.New(t)
	store.encryptionKey = func() []byte {
		return make([]byte, 16)
	}

	storeErr := store.SetUserInfo(testutils.GetID()+"1", testutils.GetTeamsUserID()+"1", &oauth2.Token{})
	assert.Nil(storeErr)

	resp, getErr := store.TeamsToMattermostUserID(testutils.GetTeamsUserID() + "1")
	assert.Equal(testutils.GetID()+"1", resp)
	assert.Nil(getErr)

	deleteErr := store.DeleteUserInfo(testutils.GetID() + "1")
	assert.Nil(deleteErr)
}

func TestTeamsToMattermostUserIDForInvalidID(t *testing.T) {
	store, _ := setupTestStore(t)
	assert := assert.New(t)

	resp, getErr := store.TeamsToMattermostUserID("invalidTeamsUserID")
	assert.Equal("", resp)
	assert.Contains(getErr.Error(), "no rows in result set")
}

func TestSetUserInfoAndMattermostToTeamsUserID(t *testing.T) {
	store, _ := setupTestStore(t)
	assert := assert.New(t)
	store.encryptionKey = func() []byte {
		return make([]byte, 16)
	}

	storeErr := store.SetUserInfo(testutils.GetID()+"1", testutils.GetTeamsUserID()+"1", &oauth2.Token{})
	assert.Nil(storeErr)

	resp, getErr := store.MattermostToTeamsUserID(testutils.GetID() + "1")
	assert.Equal(testutils.GetTeamsUserID()+"1", resp)
	assert.Nil(getErr)

	delErr := store.DeleteUserInfo(testutils.GetID() + "1")
	assert.Nil(delErr)
}

func TestMattermostToTeamsUserIDForInvalidID(t *testing.T) {
	store, _ := setupTestStore(t)
	assert := assert.New(t)

	resp, getErr := store.MattermostToTeamsUserID("invalidUserID")
	assert.Equal("", resp)
	assert.Contains(getErr.Error(), "no rows in result set")
}

func TestSetUserInfoAndGetTokenForMattermostUser(t *testing.T) {
	store, _ := setupTestStore(t)
	assert := assert.New(t)
	store.encryptionKey = func() []byte {
		return make([]byte, 16)
	}

	token := &oauth2.Token{
		AccessToken:  "mockAccessToken-1",
		RefreshToken: "mockRefreshToken-1",
	}

	storeErr := store.SetUserInfo(testutils.GetID()+"1", testutils.GetTeamsUserID()+"1", token)
	assert.Nil(storeErr)

	resp, getErr := store.GetTokenForMattermostUser(testutils.GetID() + "1")
	assert.Equal(token, resp)
	assert.Nil(getErr)

	delErr := store.DeleteUserInfo(testutils.GetID() + "1")
	assert.Nil(delErr)
}

func TestSetUserInfoAndGetTokenForMattermostUserWhereTokenIsNil(t *testing.T) {
	store, _ := setupTestStore(t)
	assert := assert.New(t)
	store.encryptionKey = func() []byte {
		return make([]byte, 16)
	}

	storeErr := store.SetUserInfo(testutils.GetID()+"1", testutils.GetTeamsUserID()+"1", nil)
	assert.Nil(storeErr)

	resp, getErr := store.GetTokenForMattermostUser(testutils.GetID() + "1")
	assert.Nil(resp)
	assert.Contains(getErr.Error(), "no rows in result set")

	delErr := store.DeleteUserInfo(testutils.GetID() + "1")
	assert.Nil(delErr)
}

func TestGetTokenForMattermostUserForInvalidUserID(t *testing.T) {
	store, _ := setupTestStore(t)
	assert := assert.New(t)

	resp, getErr := store.GetTokenForMattermostUser("invalidUserID")
	assert.Nil(resp)
	assert.Contains(getErr.Error(), "no rows in result set")
}

func TestSetUserInfoAndGetTokenForMSTeamsUser(t *testing.T) {
	store, _ := setupTestStore(t)
	assert := assert.New(t)
	store.encryptionKey = func() []byte {
		return make([]byte, 16)
	}

	token := &oauth2.Token{
		AccessToken:  "mockAccessToken-4",
		RefreshToken: "mockRefreshToken-4",
	}

	storeErr := store.SetUserInfo(testutils.GetID()+"1", testutils.GetTeamsUserID()+"1", token)
	assert.Nil(storeErr)

	resp, getErr := store.GetTokenForMSTeamsUser(testutils.GetTeamsUserID() + "1")
	assert.Equal(token, resp)
	assert.Nil(getErr)

	delErr := store.DeleteUserInfo(testutils.GetID() + "1")
	assert.Nil(delErr)
}

func TestGetTokenForMSTeamsUserForInvalidID(t *testing.T) {
	store, _ := setupTestStore(t)
	assert := assert.New(t)

	resp, getErr := store.GetTokenForMSTeamsUser("invalidTeamsUserID")
	assert.Nil(resp)
	assert.Contains(getErr.Error(), "no rows in result set")
}

func TestListGlobalSubscriptionsToCheck(t *testing.T) {
	store, _ := setupTestStore(t)
	t.Run("no-subscriptions", func(t *testing.T) {
		subscriptions, err := store.ListGlobalSubscriptionsToRefresh("")
		require.NoError(t, err)
		assert.Empty(t, subscriptions)
	})

	t.Run("no-near-to-expire-subscriptions", func(t *testing.T) {
		err := store.SaveGlobalSubscription(testutils.GetGlobalSubscription("test", time.Now().Add(100*time.Minute)))
		require.NoError(t, err)
		defer func() { _ = store.DeleteSubscription("test") }()

		subscriptions, err := store.ListGlobalSubscriptionsToRefresh("")
		require.NoError(t, err)
		assert.Empty(t, subscriptions)
	})

	t.Run("almost-expired", func(t *testing.T) {
		err := store.SaveGlobalSubscription(testutils.GetGlobalSubscription("test1", time.Now().Add(2*time.Minute)))
		require.NoError(t, err)
		defer func() { _ = store.DeleteSubscription("test1") }()

		subscriptions, err := store.ListGlobalSubscriptionsToRefresh("")
		require.NoError(t, err)
		require.Len(t, subscriptions, 1)
		assert.Equal(t, "test1", subscriptions[0].SubscriptionID)
	})

	t.Run("expired-subscription", func(t *testing.T) {
		err := store.SaveGlobalSubscription(testutils.GetGlobalSubscription("test1", time.Now().Add(-100*time.Minute)))
		require.NoError(t, err)
		defer func() { _ = store.DeleteSubscription("test1") }()

		subscriptions, err := store.ListGlobalSubscriptionsToRefresh("")
		require.NoError(t, err)
		assert.Len(t, subscriptions, 1)
		assert.Equal(t, subscriptions[0].SubscriptionID, "test1")
	})
}

func TestListChatSubscriptionsToCheck(t *testing.T) {
	store, _ := setupTestStore(t)
	t.Run("no-subscriptions", func(t *testing.T) {
		subscriptions, err := store.ListChatSubscriptionsToCheck()
		require.NoError(t, err)
		assert.Empty(t, subscriptions)
	})

	t.Run("no-near-to-expire-subscriptions", func(t *testing.T) {
		err := store.SaveChatSubscription(testutils.GetChatSubscription("test", "user-id", time.Now().Add(100*time.Minute)))
		require.NoError(t, err)
		defer func() { _ = store.DeleteSubscription("test") }()

		subscriptions, err := store.ListChatSubscriptionsToCheck()
		require.NoError(t, err)
		assert.Empty(t, subscriptions)
	})

	t.Run("multiple-subscriptions-with-different-expiry-dates", func(t *testing.T) {
		err := store.SaveChatSubscription(testutils.GetChatSubscription("test1", "user-id-1", time.Now().Add(100*time.Minute)))
		require.NoError(t, err)
		defer func() { _ = store.DeleteSubscription("test1") }()
		err = store.SaveChatSubscription(testutils.GetChatSubscription("test2", "user-id-2", time.Now().Add(100*time.Minute)))
		require.NoError(t, err)
		defer func() { _ = store.DeleteSubscription("test2") }()
		err = store.SaveChatSubscription(testutils.GetChatSubscription("test3", "user-id-3", time.Now().Add(100*time.Minute)))
		require.NoError(t, err)
		defer func() { _ = store.DeleteSubscription("test3") }()
		err = store.SaveChatSubscription(testutils.GetChatSubscription("test4", "user-id-4", time.Now().Add(2*time.Minute)))
		require.NoError(t, err)
		defer func() { _ = store.DeleteSubscription("test4") }()
		err = store.SaveChatSubscription(testutils.GetChatSubscription("test5", "user-id-5", time.Now().Add(2*time.Minute)))
		require.NoError(t, err)
		defer func() { _ = store.DeleteSubscription("test5") }()
		err = store.SaveChatSubscription(testutils.GetChatSubscription("test6", "user-id-6", time.Now().Add(-100*time.Minute)))
		require.NoError(t, err)
		defer func() { _ = store.DeleteSubscription("test6") }()

		subscriptions, err := store.ListChatSubscriptionsToCheck()
		require.NoError(t, err)
		assert.Len(t, subscriptions, 3)
		ids := []string{}
		for _, s := range subscriptions {
			ids = append(ids, s.SubscriptionID)
		}
		assert.NotContains(t, ids, "test1")
		assert.NotContains(t, ids, "test2")
		assert.NotContains(t, ids, "test3")
		assert.Contains(t, ids, "test4")
		assert.Contains(t, ids, "test5")
		assert.Contains(t, ids, "test6")
	})
}

func TestListChannelSubscriptionsToRefresh(t *testing.T) {
	store, _ := setupTestStore(t)
	t.Run("no-subscriptions", func(t *testing.T) {
		subscriptions, err := store.ListChannelSubscriptionsToRefresh("")
		require.NoError(t, err)
		assert.Empty(t, subscriptions)
	})

	t.Run("no-near-to-expire-subscriptions", func(t *testing.T) {
		subscription := testutils.GetChannelSubscription("test", "team-id", "channel-id", time.Now().Add(100*time.Minute))
		go func() {
			err := store.SaveChannelSubscription(subscription)
			require.NoError(t, err)
		}()

		time.Sleep(1 * time.Second)
		_, err := store.GetChannelSubscription("test")
		require.NoError(t, err)

		defer func() { _ = store.DeleteSubscription("test") }()

		subscriptions, err := store.ListChannelSubscriptionsToRefresh("")
		require.NoError(t, err)
		assert.Empty(t, subscriptions)
	})

	t.Run("multiple-subscriptions-with-different-expiry-dates", func(t *testing.T) {
		err := store.SaveChannelSubscription(testutils.GetChannelSubscription("test1", "team-id", "channel-id-1", time.Now().Add(100*time.Minute)))
		require.NoError(t, err)
		defer func() { _ = store.DeleteSubscription("test1") }()
		err = store.SaveChannelSubscription(testutils.GetChannelSubscription("test2", "team-id", "channel-id-2", time.Now().Add(100*time.Minute)))
		require.NoError(t, err)
		defer func() { _ = store.DeleteSubscription("test2") }()
		err = store.SaveChannelSubscription(testutils.GetChannelSubscription("test3", "team-id", "channel-id-3", time.Now().Add(100*time.Minute)))
		require.NoError(t, err)
		defer func() { _ = store.DeleteSubscription("test3") }()
		err = store.SaveChannelSubscription(testutils.GetChannelSubscription("test4", "team-id", "channel-id-4", time.Now().Add(2*time.Minute)))
		require.NoError(t, err)
		defer func() { _ = store.DeleteSubscription("test4") }()
		err = store.SaveChannelSubscription(testutils.GetChannelSubscription("test5", "team-id", "channel-id-5", time.Now().Add(2*time.Minute)))
		require.NoError(t, err)
		defer func() { _ = store.DeleteSubscription("test5") }()
		err = store.SaveChannelSubscription(testutils.GetChannelSubscription("test6", "team-id", "channel-id-6", time.Now().Add(-100*time.Minute)))
		require.NoError(t, err)
		defer func() { _ = store.DeleteSubscription("test6") }()

		subscriptions, err := store.ListChannelSubscriptionsToRefresh("")
		require.NoError(t, err)
		assert.Len(t, subscriptions, 3)
		ids := []string{}
		for _, s := range subscriptions {
			ids = append(ids, s.SubscriptionID)
		}
		assert.NotContains(t, ids, "test1")
		assert.NotContains(t, ids, "test2")
		assert.NotContains(t, ids, "test3")
		assert.Contains(t, ids, "test4")
		assert.Contains(t, ids, "test5")
		assert.Contains(t, ids, "test6")
	})
}

func TestSaveGlobalSubscription(t *testing.T) {
	store, _ := setupTestStore(t)
	err := store.SaveGlobalSubscription(testutils.GetGlobalSubscription("test1", time.Now().Add(1*time.Minute)))
	require.NoError(t, err)
	defer func() { _ = store.DeleteSubscription("test1") }()
	err = store.SaveGlobalSubscription(testutils.GetGlobalSubscription("test2", time.Now().Add(1*time.Minute)))
	require.NoError(t, err)
	defer func() { _ = store.DeleteSubscription("test2") }()

	subscriptions, err := store.ListGlobalSubscriptionsToRefresh("")
	require.NoError(t, err)
	require.Len(t, subscriptions, 1)
	assert.Equal(t, subscriptions[0].SubscriptionID, "test2")
}

func TestSaveChatSubscription(t *testing.T) {
	store, _ := setupTestStore(t)
	err := store.SaveChatSubscription(testutils.GetChatSubscription("test1", "user-1", time.Now().Add(1*time.Minute)))
	require.NoError(t, err)
	defer func() { _ = store.DeleteSubscription("test1") }()
	err = store.SaveChatSubscription(testutils.GetChatSubscription("test2", "user-1", time.Now().Add(1*time.Minute)))
	require.NoError(t, err)
	defer func() { _ = store.DeleteSubscription("test2") }()

	err = store.SaveChatSubscription(testutils.GetChatSubscription("test3", "user-2", time.Now().Add(100*time.Minute)))
	require.NoError(t, err)
	defer func() { _ = store.DeleteSubscription("test3") }()
	err = store.SaveChatSubscription(testutils.GetChatSubscription("test4", "user-2", time.Now().Add(1*time.Minute)))
	require.NoError(t, err)
	defer func() { _ = store.DeleteSubscription("test4") }()

	subscriptions, err := store.ListChatSubscriptionsToCheck()
	require.NoError(t, err)
	assert.Len(t, subscriptions, 2)
	assert.Contains(t, []string{subscriptions[0].SubscriptionID, subscriptions[1].SubscriptionID}, "test2")
	assert.Contains(t, []string{subscriptions[0].SubscriptionID, subscriptions[1].SubscriptionID}, "test4")
}

func TestSaveChannelSubscription(t *testing.T) {
	store, _ := setupTestStore(t)
	err := store.SaveChannelSubscription(testutils.GetChannelSubscription("test1", "team-id", "channel-id-1", time.Now().Add(1*time.Minute)))
	require.NoError(t, err)
	defer func() { _ = store.DeleteSubscription("test1") }()
	err = store.SaveChannelSubscription(testutils.GetChannelSubscription("test2", "team-id", "channel-id-1", time.Now().Add(1*time.Minute)))
	require.NoError(t, err)
	defer func() { _ = store.DeleteSubscription("test2") }()

	err = store.SaveChannelSubscription(testutils.GetChannelSubscription("test3", "team-id", "channel-id-2", time.Now().Add(1*time.Minute)))
	require.NoError(t, err)
	defer func() { _ = store.DeleteSubscription("test3") }()
	err = store.SaveChannelSubscription(testutils.GetChannelSubscription("test4", "team-id", "channel-id-2", time.Now().Add(1*time.Minute)))
	require.NoError(t, err)
	defer func() { _ = store.DeleteSubscription("test4") }()

	subscriptions, err := store.ListChannelSubscriptionsToRefresh("")
	require.NoError(t, err)
	assert.Len(t, subscriptions, 2)
	assert.Contains(t, []string{subscriptions[0].SubscriptionID, subscriptions[1].SubscriptionID}, "test2")
	assert.Contains(t, []string{subscriptions[0].SubscriptionID, subscriptions[1].SubscriptionID}, "test4")
}

func TestUpdateSubscriptionExpiresOn(t *testing.T) {
	store, _ := setupTestStore(t)
	err := store.SaveChannelSubscription(testutils.GetChannelSubscription("test1", "team-id", "channel-id-1", time.Now().Add(1*time.Minute)))
	require.NoError(t, err)
	defer func() { _ = store.DeleteSubscription("test1") }()

	subscriptions, err := store.ListChannelSubscriptionsToRefresh("")
	require.NoError(t, err)
	require.Len(t, subscriptions, 1)

	err = store.UpdateSubscriptionExpiresOn("test1", time.Now().Add(100*time.Minute))
	require.NoError(t, err)

	subscriptions, err = store.ListChannelSubscriptionsToRefresh("")
	require.NoError(t, err)
	require.Len(t, subscriptions, 0)

	err = store.UpdateSubscriptionExpiresOn("test1", time.Now().Add(2*time.Minute))
	require.NoError(t, err)

	subscriptions, err = store.ListChannelSubscriptionsToRefresh("")
	require.NoError(t, err)
	require.Len(t, subscriptions, 1)
}

func TestGetGlobalSubscription(t *testing.T) {
	store, _ := setupTestStore(t)
	err := store.SaveGlobalSubscription(testutils.GetGlobalSubscription("test1", time.Now().Add(1*time.Minute)))
	require.NoError(t, err)
	defer func() { _ = store.DeleteSubscription("test1") }()

	err = store.SaveChatSubscription(testutils.GetChatSubscription("test2", "user-1", time.Now().Add(1*time.Minute)))
	require.NoError(t, err)
	defer func() { _ = store.DeleteSubscription("test2") }()
	err = store.SaveChatSubscription(testutils.GetChatSubscription("test3", "user-2", time.Now().Add(1*time.Minute)))
	require.NoError(t, err)
	defer func() { _ = store.DeleteSubscription("test3") }()

	err = store.SaveChannelSubscription(testutils.GetChannelSubscription("test4", "team-id", "channel-id-1", time.Now().Add(1*time.Minute)))
	require.NoError(t, err)
	defer func() { _ = store.DeleteSubscription("test4") }()
	err = store.SaveChannelSubscription(testutils.GetChannelSubscription("test5", "team-id", "channel-id-2", time.Now().Add(1*time.Minute)))
	require.NoError(t, err)
	defer func() { _ = store.DeleteSubscription("test5") }()

	t.Run("not-existing-subscription", func(t *testing.T) {
		_, err := store.GetGlobalSubscription("not-valid")
		require.Error(t, err)
	})
	t.Run("not-global-subscription", func(t *testing.T) {
		_, err := store.GetGlobalSubscription("test3")
		require.Error(t, err)
		_, err = store.GetGlobalSubscription("test5")
		require.Error(t, err)
	})
	t.Run("global-subscription", func(t *testing.T) {
		subscription, err := store.GetGlobalSubscription("test1")
		require.NoError(t, err)
		assert.Equal(t, subscription.SubscriptionID, "test1")
	})
}

func TestGetChatSubscription(t *testing.T) {
	store, _ := setupTestStore(t)
	err := store.SaveGlobalSubscription(testutils.GetGlobalSubscription("test1", time.Now().Add(1*time.Minute)))
	require.NoError(t, err)
	defer func() { _ = store.DeleteSubscription("test1") }()

	err = store.SaveChatSubscription(testutils.GetChatSubscription("test2", "user-1", time.Now().Add(1*time.Minute)))
	require.NoError(t, err)
	defer func() { _ = store.DeleteSubscription("test2") }()
	err = store.SaveChatSubscription(testutils.GetChatSubscription("test3", "user-2", time.Now().Add(1*time.Minute)))
	require.NoError(t, err)
	defer func() { _ = store.DeleteSubscription("test3") }()

	err = store.SaveChannelSubscription(testutils.GetChannelSubscription("test4", "team-id", "channel-id-1", time.Now().Add(1*time.Minute)))
	require.NoError(t, err)
	defer func() { _ = store.DeleteSubscription("test4") }()
	err = store.SaveChannelSubscription(testutils.GetChannelSubscription("test5", "team-id", "channel-id-2", time.Now().Add(1*time.Minute)))
	require.NoError(t, err)
	defer func() { _ = store.DeleteSubscription("test5") }()

	t.Run("not-existing-subscription", func(t *testing.T) {
		_, err := store.GetChatSubscription("not-valid")
		require.Error(t, err)
	})
	t.Run("not-chat-subscription", func(t *testing.T) {
		_, err := store.GetChatSubscription("test1")
		require.Error(t, err)
		_, err = store.GetChatSubscription("test5")
		require.Error(t, err)
	})
	t.Run("chat-subscription", func(t *testing.T) {
		subscription, err := store.GetChatSubscription("test2")
		require.NoError(t, err)
		assert.Equal(t, subscription.SubscriptionID, "test2")
	})
}

func TestGetChannelSubscription(t *testing.T) {
	store, _ := setupTestStore(t)
	err := store.SaveGlobalSubscription(testutils.GetGlobalSubscription("test1", time.Now().Add(1*time.Minute)))
	require.NoError(t, err)
	defer func() { _ = store.DeleteSubscription("test1") }()

	err = store.SaveChatSubscription(testutils.GetChatSubscription("test2", "user-1", time.Now().Add(1*time.Minute)))
	require.NoError(t, err)
	defer func() { _ = store.DeleteSubscription("test2") }()
	err = store.SaveChatSubscription(testutils.GetChatSubscription("test3", "user-2", time.Now().Add(1*time.Minute)))
	require.NoError(t, err)
	defer func() { _ = store.DeleteSubscription("test3") }()

	err = store.SaveChannelSubscription(testutils.GetChannelSubscription("test4", "team-id", "channel-id-1", time.Now().Add(1*time.Minute)))
	require.NoError(t, err)

	defer func() { _ = store.DeleteSubscription("test4") }()

	err = store.SaveChannelSubscription(testutils.GetChannelSubscription("test5", "team-id", "channel-id-2", time.Now().Add(1*time.Minute)))
	require.NoError(t, err)

	defer func() { _ = store.DeleteSubscription("test5") }()

	t.Run("not-existing-subscription", func(t *testing.T) {
		_, err := store.GetChannelSubscription("not-valid")
		require.Error(t, err)
	})
	t.Run("not-channel-subscription", func(t *testing.T) {
		_, err := store.GetChannelSubscription("test1")
		require.Error(t, err)
		_, err = store.GetChannelSubscription("test3")
		require.Error(t, err)
	})
	t.Run("channel-subscription", func(t *testing.T) {
		subscription, err := store.GetChannelSubscription("test4")
		require.NoError(t, err)
		assert.Equal(t, subscription.SubscriptionID, "test4")
	})
}

func TestGetSubscriptionType(t *testing.T) {
	store, _ := setupTestStore(t)
	err := store.SaveGlobalSubscription(testutils.GetGlobalSubscription("test1", time.Now().Add(1*time.Minute)))
	require.NoError(t, err)
	defer func() { _ = store.DeleteSubscription("test1") }()

	err = store.SaveChatSubscription(testutils.GetChatSubscription("test2", "user-1", time.Now().Add(1*time.Minute)))
	require.NoError(t, err)
	defer func() { _ = store.DeleteSubscription("test2") }()
	err = store.SaveChatSubscription(testutils.GetChatSubscription("test3", "user-2", time.Now().Add(1*time.Minute)))
	require.NoError(t, err)
	defer func() { _ = store.DeleteSubscription("test3") }()

	err = store.SaveChannelSubscription(testutils.GetChannelSubscription("test4", "team-id", "channel-id-1", time.Now().Add(1*time.Minute)))
	require.NoError(t, err)

	defer func() { _ = store.DeleteSubscription("test4") }()

	err = store.SaveChannelSubscription(testutils.GetChannelSubscription("test5", "team-id", "channel-id-2", time.Now().Add(1*time.Minute)))
	require.NoError(t, err)

	defer func() { _ = store.DeleteSubscription("test5") }()

	t.Run("not-valid-subscription", func(t *testing.T) {
		_, err := store.GetChannelSubscription("not-valid")
		require.Error(t, err)
	})
	t.Run("global-subscription", func(t *testing.T) {
		subscriptionType, err := store.GetSubscriptionType("test1")
		require.NoError(t, err)
		assert.Equal(t, subscriptionType, subscriptionTypeAllChats)
	})
	t.Run("channel-subscription", func(t *testing.T) {
		subscriptionType, err := store.GetSubscriptionType("test4")
		require.NoError(t, err)
		assert.Equal(t, subscriptionType, subscriptionTypeChannel)
	})
	t.Run("chat-subscription", func(t *testing.T) {
		subscriptionType, err := store.GetSubscriptionType("test2")
		require.NoError(t, err)
		assert.Equal(t, subscriptionType, subscriptionTypeUser)
	})
}

func TestListChannelSubscriptions(t *testing.T) {
	store, _ := setupTestStore(t)
	err := store.SaveChannelSubscription(testutils.GetChannelSubscription("test1", "team-id", "channel-id", time.Now().Add(1*time.Minute)))
	require.NoError(t, err)

	defer func() { _ = store.DeleteSubscription("test1") }()

	subscriptions, err := store.ListChannelSubscriptions()
	require.NoError(t, err)
	require.Len(t, subscriptions, 1)
}

func TestListGlobalSubscriptions(t *testing.T) {
	store, _ := setupTestStore(t)
	err := store.SaveGlobalSubscription(testutils.GetGlobalSubscription("test1", time.Now().Add(1*time.Minute)))
	require.NoError(t, err)
	defer func() { _ = store.DeleteSubscription("test1") }()

	subscriptions, err := store.ListGlobalSubscriptions()
	require.NoError(t, err)
	require.Len(t, subscriptions, 1)
}

func TestStoreAndVerifyOAuthState(t *testing.T) {
	store, api := setupTestStore(t)
	assert := assert.New(t)
	store.enabledTeams = func() []string { return []string{"mockMattermostTeamID-1"} }

	api.On("GetTeam", "mockMattermostTeamID-1").Return(&model.Team{
		Name: "mockMattermostTeamID-1",
	}, nil)

	state := fmt.Sprintf("%s_%s", model.NewId(), "mockMattermostUserID")
	key := hashKey(oAuth2KeyPrefix, state)
	api.On("KVSetWithExpiry", key, []byte(state), int64(oAuth2StateTimeToLive)).Return(nil)
	err := store.StoreOAuth2State(state)
	assert.Nil(err)

	api.On("KVGet", key).Return([]byte(state), nil)
	err = store.VerifyOAuth2State(state)
	assert.Nil(err)
}

func TestListConnectedUsers(t *testing.T) {
	store, _ := setupTestStore(t)
	assert := assert.New(t)
	store.encryptionKey = func() []byte {
		return make([]byte, 16)
	}

	token := &oauth2.Token{
		AccessToken:  "mockAccessToken-1",
		RefreshToken: "mockRefreshToken-1",
	}

	storeErr := store.SetUserInfo(testutils.GetID()+"1", testutils.GetTeamsUserID()+"1", token)
	assert.Nil(storeErr)

	storeErr = store.SetUserInfo(testutils.GetID()+"2", testutils.GetTeamsUserID()+"2", nil)
	assert.Nil(storeErr)

	_, err := store.getQueryBuilder().Insert("Users").Columns("Id, Email, FirstName, LastName").Values(testutils.GetID()+"1", testutils.GetTestEmail(), "mockFirstName", "mockLastName").Exec()
	assert.Nil(err)

	resp, getErr := store.GetConnectedUsers(0, 100)
	expectedResp := []*storemodels.ConnectedUser{
		{
			MattermostUserID: testutils.GetID() + "1",
			TeamsUserID:      testutils.GetTeamsUserID() + "1",
			FirstName:        "mockFirstName",
			LastName:         "mockLastName",
			Email:            testutils.GetTestEmail(),
		},
	}

	assert.Equal(expectedResp, resp)
	assert.Nil(getErr)

	delErr := store.DeleteUserInfo(testutils.GetID() + "1")
	assert.Nil(delErr)

	delErr = store.DeleteUserInfo(testutils.GetID() + "2")
	assert.Nil(delErr)
}

func TestWhitelistIO(t *testing.T) {
	store, _ := setupTestStore(t)
	assert := assert.New(t)

	count, getErr := store.GetWhitelistCount()
	assert.Equal(0, count)
	assert.Nil(getErr)

	storeErr := store.StoreUserInWhitelist(testutils.GetUserID() + "1")
	assert.Nil(storeErr)

	count, getErr = store.GetWhitelistCount()
	assert.Equal(1, count)
	assert.Nil(getErr)

	present, presentErr := store.IsUserWhitelisted(testutils.GetUserID() + "1")
	assert.Equal(true, present)
	assert.Nil(presentErr)

	present, presentErr = store.IsUserWhitelisted(testutils.GetTeamsUserID() + "1")
	assert.Equal(false, present)
	assert.Nil(presentErr)

	storeErr = store.StoreUserInWhitelist(testutils.GetUserID() + "2")
	assert.Nil(storeErr)

	count, getErr = store.GetWhitelistCount()
	assert.Equal(2, count)
	assert.Nil(getErr)

	present, presentErr = store.IsUserWhitelisted(testutils.GetUserID() + "2")
	assert.Equal(true, present)
	assert.Nil(presentErr)

	tx, txErr := store.db.Begin()
	assert.Nil(txErr)
	delErr := store.deleteWhitelist(tx)
	assert.Nil(delErr)
	txCommitErr := tx.Commit()
	assert.Nil(txCommitErr)

	count, getErr = store.GetWhitelistCount()
	assert.Equal(0, count)
	assert.Nil(getErr)
}

<<<<<<< HEAD
func TestSetUserLastChatSentAt(t *testing.T) {
	store, _ := setupTestStore(t)
	assert := require.New(t)

	mmUserID := model.NewId()
	err := store.SetUserInfo(mmUserID, "ms-"+mmUserID, nil)
	assert.Nil(err)

	getLastChatSentAtForUser := func(mmUserID string) int64 {
		t.Helper()
		var lastChatSentAt int64
		err = store.getQueryBuilder().
			Select("LastChatSentAt").
			From(usersTableName).
			Where(sq.Eq{"mmuseriD": mmUserID}).
			QueryRow().
			Scan(&lastChatSentAt)
		assert.Nil(err)
		return lastChatSentAt
	}

	{
		// Initial SetUserLastChatSentAt
		err = store.SetUserLastChatSentAt(mmUserID, 10)
		assert.Nil(err)
		assert.EqualValues(10, getLastChatSentAtForUser(mmUserID))
	}
	{
		// Don't update if sentAt is less than current
		err = store.SetUserLastChatSentAt(mmUserID, 5)
		assert.Nil(err)
		assert.EqualValues(10, getLastChatSentAtForUser(mmUserID))
	}
	{
		// Update if sentAt is greater than current
		err = store.SetUserLastChatSentAt(mmUserID, 15)
		assert.Nil(err)
		assert.EqualValues(15, getLastChatSentAtForUser(mmUserID))
	}
}

func TestSetUsersLastChatReceivedAt(t *testing.T) {
	store, _ := setupTestStore(t)
	assert := require.New(t)

	mmUserID1 := model.NewId()
	err := store.SetUserInfo(mmUserID1, "ms-"+mmUserID1, nil)
	assert.Nil(err)
	mmUserID2 := model.NewId()
	err = store.SetUserInfo(mmUserID2, "ms-"+mmUserID2, nil)
	assert.Nil(err)
	mmUserID3 := model.NewId()
	err = store.SetUserInfo(mmUserID3, "ms-"+mmUserID3, nil)
	assert.Nil(err)
	allMMUsers := []string{mmUserID1, mmUserID2, mmUserID3}

	getLastChatReceivedAtForUser := func(mmUserID string) int64 {
		t.Helper()
		var lastChatReceivedAt int64
		err = store.getQueryBuilder().
			Select("LastChatReceivedAt").
			From(usersTableName).
			Where(sq.Eq{"mmuseriD": mmUserID}).
			QueryRow().
			Scan(&lastChatReceivedAt)
		assert.Nil(err)
		return lastChatReceivedAt
	}

	{
		// Initial SetUsersLastChatReceivedAt
		err = store.SetUsersLastChatReceivedAt(allMMUsers, 10)
		assert.Nil(err)
		for _, mmUserID := range allMMUsers {
			assert.EqualValues(10, getLastChatReceivedAtForUser(mmUserID))
		}
	}
	{
		// Don't update if receivedAt is less than current
		err = store.SetUsersLastChatReceivedAt(allMMUsers, 5)
		assert.Nil(err)
		for _, mmUserID := range allMMUsers {
			assert.EqualValues(10, getLastChatReceivedAtForUser(mmUserID))
		}
	}
	{
		// Update if sentAt is greater than current
		err = store.SetUsersLastChatReceivedAt(allMMUsers, 15)
		assert.Nil(err)
		for _, mmUserID := range allMMUsers {
			assert.EqualValues(15, getLastChatReceivedAtForUser(mmUserID))
		}
	}
	{
		// Update if sentAt is greater than current for some users
		// u2 will have 25, u1 and u3 will have 20.
		// Updating them all to 22 will result in u1 and u3 having 22
		// but 2 should keep its 25
		err = store.SetUserLastChatReceivedAt(mmUserID2, 25)
		assert.Nil(err)
		assert.EqualValues(25, getLastChatReceivedAtForUser(mmUserID2))

		err = store.SetUsersLastChatReceivedAt([]string{mmUserID1, mmUserID3}, 20)
		assert.Nil(err)
		assert.EqualValues(20, getLastChatReceivedAtForUser(mmUserID1))
		assert.EqualValues(20, getLastChatReceivedAtForUser(mmUserID3))

		err = store.SetUsersLastChatReceivedAt(allMMUsers, 22)
		assert.Nil(err)
		assert.EqualValues(22, getLastChatReceivedAtForUser(mmUserID1))
		assert.EqualValues(22, getLastChatReceivedAtForUser(mmUserID3))
		assert.EqualValues(25, getLastChatReceivedAtForUser(mmUserID2))
	}
}

func TestGetExtraStats(t *testing.T) {
	store, _ := setupTestStore(t)
	assert := require.New(t)

	// reset all the stats
	_, err := store.getQueryBuilder().Update(usersTableName).
		Set("LastChatReceivedAt", 0).
		Set("LastChatSentAt", 0).
		Exec()
	assert.Nil(err)

	users := []string{model.NewId(), model.NewId(), model.NewId()}
	for _, mmUserID := range users {
		err = store.SetUserInfo(mmUserID, "teams-"+mmUserID, nil)
		assert.Nil(err)
	}
	// Give them all a last chat received at in the test range
	err = store.SetUsersLastChatReceivedAt(users, 25)
	assert.Nil(err)

	// Have user 2 and 3 sent at be in the range
	err = store.SetUserLastChatSentAt(users[0], 10)
	assert.Nil(err)
	err = store.SetUserLastChatSentAt(users[1], 20)
	assert.Nil(err)
	err = store.SetUserLastChatSentAt(users[2], 30)
	assert.Nil(err)

	stats := &storemodels.Stats{}
	from := time.UnixMicro(19)
	to := time.UnixMicro(35)
	err = store.GetExtraStats(stats, from, to)
	assert.Nil(err)

	assert.EqualValues(2, stats.ActiveUsersSending)
	assert.EqualValues(3, stats.ActiveUsersReceiving)
=======
func TestGetStats(t *testing.T) {
	store, _ := setupTestStore(t)
	store.encryptionKey = func() []byte {
		return make([]byte, 16)
	}
	store.enabledTeams = func() []string {
		return []string{""}
	}
	assert := require.New(t)

	cleanup := func() {
		_, err := store.getQueryBuilder().Delete("Users").Where("1=1").Exec()
		assert.Nil(err)
		_, err = store.getQueryBuilder().Delete("Preferences").Where("1=1").Exec()
		assert.Nil(err)
		_, err = store.getQueryBuilder().Delete(usersTableName).Where("1=1").Exec()
		assert.Nil(err)
		_, err = store.getQueryBuilder().Delete(linksTableName).Where("1=1").Exec()
		assert.Nil(err)
	}
	cleanup()
	defer cleanup()

	const remoteID = "remote-id"
	const category = "pp_pluginid"

	t.Run("all zero", func(t *testing.T) {
		stats, getErr := store.GetStats(remoteID, category)
		assert.Nil(getErr)
		assert.EqualValues(0, stats.ConnectedUsers)
		assert.EqualValues(0, stats.SyntheticUsers)
		assert.EqualValues(0, stats.LinkedChannels)
		assert.EqualValues(0, stats.MSTeamsPrimary)
		assert.EqualValues(0, stats.MattermostPrimary)
	})

	t.Run("values set", func(t *testing.T) {
		// create 5 users connected users, 3 on MM and 2 using Teams
		for i := 0; i < 5; i++ {
			userID := model.NewId()
			err := store.SetUserInfo(userID, model.NewId(), &oauth2.Token{
				AccessToken: model.NewId(),
			})
			assert.Nil(err)

			platform := storemodels.PreferenceValuePlatformMM
			if i >= 3 {
				platform = storemodels.PreferenceValuePlatformMSTeams
			}

			_, err = store.getQueryBuilder().Insert("preferences").
				Columns("userid, category, name, value").
				Values(userID, category, storemodels.PreferenceNamePlatform, platform).
				Exec()
			assert.Nil(err)
		}

		// create 3 users synthetic users
		for i := 0; i < 3; i++ {
			userID := model.NewId()
			_, err := store.getQueryBuilder().Insert("Users").
				Columns("Id, remoteid").
				Values(userID, remoteID).Exec()
			assert.Nil(err)
		}

		// create 4 channels
		for i := 0; i < 4; i++ {
			err := store.StoreChannelLink(&storemodels.ChannelLink{
				MattermostTeamID:      model.NewId(),
				MattermostTeamName:    "team name " + fmt.Sprint(i),
				MattermostChannelID:   model.NewId(),
				MattermostChannelName: "test channel " + fmt.Sprint(i),
				MSTeamsTeam:           model.NewId(),
				MSTeamsChannel:        model.NewId(),
				Creator:               model.NewId(),
			})
			assert.Nil(err)
		}

		stats, getErr := store.GetStats(remoteID, category)
		assert.Nil(getErr)
		assert.EqualValues(5, stats.ConnectedUsers)
		assert.EqualValues(2, stats.MSTeamsPrimary)
		assert.EqualValues(3, stats.MattermostPrimary)
		assert.EqualValues(3, stats.SyntheticUsers)
		assert.EqualValues(4, stats.LinkedChannels)
	})
>>>>>>> 99641b41
}<|MERGE_RESOLUTION|>--- conflicted
+++ resolved
@@ -1018,7 +1018,6 @@
 	assert.Nil(getErr)
 }
 
-<<<<<<< HEAD
 func TestSetUserLastChatSentAt(t *testing.T) {
 	store, _ := setupTestStore(t)
 	assert := require.New(t)
@@ -1170,7 +1169,8 @@
 
 	assert.EqualValues(2, stats.ActiveUsersSending)
 	assert.EqualValues(3, stats.ActiveUsersReceiving)
-=======
+}
+
 func TestGetStats(t *testing.T) {
 	store, _ := setupTestStore(t)
 	store.encryptionKey = func() []byte {
@@ -1259,5 +1259,4 @@
 		assert.EqualValues(3, stats.SyntheticUsers)
 		assert.EqualValues(4, stats.LinkedChannels)
 	})
->>>>>>> 99641b41
 }
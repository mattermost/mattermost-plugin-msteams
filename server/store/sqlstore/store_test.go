package sqlstore

import (
	"fmt"
	"time"

	"testing"

	"github.com/mattermost/mattermost-plugin-msteams/server/store/storemodels"
	"github.com/mattermost/mattermost-plugin-msteams/server/testutils"
	"github.com/mattermost/mattermost/server/public/model"
	"github.com/mattermost/mattermost/server/public/plugin/plugintest"
	"github.com/stretchr/testify/assert"
	"github.com/stretchr/testify/require"
	"golang.org/x/oauth2"
)

func TestCheckEnabledTeamByTeamID(t *testing.T) {
	for _, test := range []struct {
		Name           string
		SetupAPI       func(*plugintest.API)
		EnabledTeams   func() []string
		ExpectedResult bool
	}{
		{
			Name:     "CheckEnabledTeamByTeamID: Emmpty enabled team",
			SetupAPI: func(api *plugintest.API) {},
			EnabledTeams: func() []string {
				return []string{""}
			},
			ExpectedResult: true,
		},
		{
			Name: "CheckEnabledTeamByTeamID: Unable to get the team",
			SetupAPI: func(api *plugintest.API) {
				api.On("GetTeam", "mockTeamID").Return(nil, testutils.GetInternalServerAppError("unable to get the team"))
			},
			EnabledTeams: func() []string {
				return []string{"mockTeamsTeam"}
			},
			ExpectedResult: false,
		},
		{
			Name: "CheckEnabledTeamByTeamID: Enabled team does not matches",
			SetupAPI: func(api *plugintest.API) {
				api.On("GetTeam", "mockTeamID").Return(&model.Team{
					Name: "differentTeam",
				}, nil)
			},
			EnabledTeams: func() []string {
				return []string{"mockTeamsTeam"}
			},
			ExpectedResult: false,
		},
		{
			Name: "CheckEnabledTeamByTeamID: Valid",
			SetupAPI: func(api *plugintest.API) {
				api.On("GetTeam", "mockTeamID").Return(&model.Team{
					Name: "mockTeamsTeam",
				}, nil)
			},
			EnabledTeams: func() []string {
				return []string{"mockTeamsTeam"}
			},
			ExpectedResult: true,
		},
	} {
		t.Run(test.Name, func(t *testing.T) {
			assert := assert.New(t)
			store, api := setupTestStore(t)

			test.SetupAPI(api)
			store.enabledTeams = test.EnabledTeams
			resp := store.CheckEnabledTeamByTeamID("mockTeamID")

			assert.Equal(test.ExpectedResult, resp)
		})
	}
}

func TestStoreChannelLinkAndGetLinkByChannelID(t *testing.T) {
	store, api := setupTestStore(t)
	assert := assert.New(t)
	store.enabledTeams = func() []string { return []string{"mockMattermostTeamID-1"} }

	api.On("GetTeam", "mockMattermostTeamID-1").Return(&model.Team{
		Name: "mockMattermostTeamID-1",
	}, nil)

	mockChannelLink := &storemodels.ChannelLink{
		MattermostChannelID: "mockMattermostChannelID-1",
		MattermostTeamID:    "mockMattermostTeamID-1",
		MSTeamsTeam:         "mockMSTeamsTeamID-1",
		MSTeamsChannel:      "mockMSTeamsChannelID-1",
		Creator:             "mockCreator",
	}

	storeErr := store.StoreChannelLink(mockChannelLink)
	assert.Nil(storeErr)
	defer func() {
		_ = store.DeleteLinkByChannelID("mockMattermostChannelID-1")
	}()

	resp, getErr := store.GetLinkByChannelID("mockMattermostChannelID-1")
	assert.Equal(mockChannelLink, resp)
	assert.Nil(getErr)
}

func TestGetLinkByChannelIDForInvalidID(t *testing.T) {
	store, _ := setupTestStore(t)
	assert := assert.New(t)

	resp, getErr := store.GetLinkByChannelID("invalidMattermostChannelID")
	assert.Nil(resp)
	assert.Contains(getErr.Error(), "no rows in result set")
}

func TestStoreChannelLinkdAndGetLinkByMSTeamsChannelID(t *testing.T) {
	store, api := setupTestStore(t)
	assert := assert.New(t)
	store.enabledTeams = func() []string { return []string{"mockMattermostTeamID-2"} }

	api.On("GetTeam", "mockMattermostTeamID-2").Return(&model.Team{
		Name: "mockMattermostTeamID-2",
	}, nil)

	mockChannelLink := &storemodels.ChannelLink{
		MattermostChannelID: "mockMattermostChannelID-2",
		MattermostTeamID:    "mockMattermostTeamID-2",
		MSTeamsTeam:         "mockMSTeamsTeamID-2",
		MSTeamsChannel:      "mockMSTeamsChannelID-2",
		Creator:             "mockCreator",
	}

	storeErr := store.StoreChannelLink(mockChannelLink)
	assert.Nil(storeErr)
	defer func() {
		_ = store.DeleteLinkByChannelID("mockMattermostChannelID-2")
	}()

	resp, getErr := store.GetLinkByMSTeamsChannelID("mockMSTeamsTeamID-2", "mockMSTeamsChannelID-2")
	assert.Equal(mockChannelLink, resp)
	assert.Nil(getErr)
}

func TestGetLinkByMSTeamsChannelIDForInvalidID(t *testing.T) {
	store, _ := setupTestStore(t)
	assert := assert.New(t)

	resp, getErr := store.GetLinkByMSTeamsChannelID("invalidMattermostTeamID", "invalidMSTeamsChannelID")
	assert.Nil(resp)
	assert.Contains(getErr.Error(), "no rows in result set")
}

func TestStoreChannelLinkdAndDeleteLinkByChannelID(t *testing.T) {
	store, api := setupTestStore(t)
	assert := assert.New(t)
	store.enabledTeams = func() []string { return []string{"mockMattermostTeamID-3"} }

	api.On("GetTeam", "mockMattermostTeamID-3").Return(&model.Team{
		Name: "mockMattermostTeamID-3",
	}, nil)

	mockChannelLink := &storemodels.ChannelLink{
		MattermostChannelID: "mockMattermostChannelID-3",
		MattermostTeamID:    "mockMattermostTeamID-3",
		MSTeamsTeam:         "mockMSTeamsTeamID-3",
		MSTeamsChannel:      "mockMSTeamsChannelID-3",
		Creator:             "mockCreator",
	}

	storeErr := store.StoreChannelLink(mockChannelLink)
	assert.Nil(storeErr)
	defer func() {
		_ = store.DeleteLinkByChannelID("mockMattermostChannelID-3")
	}()

	resp, getErr := store.GetLinkByChannelID("mockMattermostChannelID-3")
	assert.Equal(mockChannelLink, resp)
	assert.Nil(getErr)

	resp, getErr = store.GetLinkByMSTeamsChannelID("mockMSTeamsTeamID-3", "mockMSTeamsChannelID-3")
	assert.Equal(mockChannelLink, resp)
	assert.Nil(getErr)

	delErr := store.DeleteLinkByChannelID("mockMattermostChannelID-3")
	assert.Nil(delErr)

	resp, getErr = store.GetLinkByChannelID("mockMattermostChannelID-3")
	assert.Nil(resp)
	assert.Contains(getErr.Error(), "no rows in result set")

	resp, getErr = store.GetLinkByMSTeamsChannelID("mockMattermostTeamID-3", "mockMSTeamsChannelID-3")
	assert.Nil(resp)
	assert.Contains(getErr.Error(), "no rows in result set")
}

func TestListChannelLinksWithNames(t *testing.T) {
	store, api := setupTestStore(t)
	assert := assert.New(t)
	store.enabledTeams = func() []string { return []string{"mockMattermostTeamID-4"} }

	api.On("GetTeam", "mockMattermostTeamID-4").Return(&model.Team{
		Name: "mockMattermostTeamID-4",
	}, nil)

	mockChannelLink := &storemodels.ChannelLink{
		MattermostChannelID:   "mockMattermostChannelID-4",
		MattermostTeamID:      "mockMattermostTeamID-4",
		MattermostTeamName:    "Mock Mattermost Team",
		MattermostChannelName: "Mock Mattermost Channel",
		MSTeamsTeam:           "mockMSTeamsTeamID-4",
		MSTeamsChannel:        "mockMSTeamsChannelID-4",
		Creator:               "mockCreator",
	}

	_, err := store.getMasterQueryBuilder().Insert("Teams").Columns("Id, DisplayName").Values(mockChannelLink.MattermostTeamID, mockChannelLink.MattermostTeamName).Exec()
	assert.Nil(err)
	_, err = store.getMasterQueryBuilder().Insert("Channels").Columns("Id, DisplayName").Values(mockChannelLink.MattermostChannelID, mockChannelLink.MattermostChannelName).Exec()
	assert.Nil(err)

	links, err := store.ListChannelLinksWithNames()
	assert.Nil(err)
	assert.NotContains(links, mockChannelLink)

	storeErr := store.StoreChannelLink(mockChannelLink)
	assert.Nil(storeErr)
	defer func() {
		_ = store.DeleteLinkByChannelID("mockMattermostChannelID-4")
	}()

	links, err = store.ListChannelLinksWithNames()
	assert.Nil(err)
	assert.Contains(links, mockChannelLink)
}

func TestListChannelLinks(t *testing.T) {
	store, api := setupTestStore(t)
	store.enabledTeams = func() []string { return []string{"mockMattermostTeamID-1", "mockMattermostTeamID-2"} }

	api.On("GetTeam", "mockMattermostTeamID-1").Return(&model.Team{
		Name: "mockMattermostTeamID-1",
	}, nil)
	api.On("GetTeam", "mockMattermostTeamID-2").Return(&model.Team{
		Name: "mockMattermostTeamID-2",
	}, nil)

	links, err := store.ListChannelLinks()
	require.NoError(t, err)
	require.Len(t, links, 0)

	mockChannelLink := &storemodels.ChannelLink{
		MattermostChannelID: "mockMattermostChannelID-1",
		MattermostTeamID:    "mockMattermostTeamID-1",
		MSTeamsTeam:         "mockMSTeamsTeamID-1",
		MSTeamsChannel:      "mockMSTeamsChannelID-1",
		Creator:             "mockCreator",
	}

	err = store.StoreChannelLink(mockChannelLink)
	require.NoError(t, err)
	defer func() {
		_ = store.DeleteLinkByChannelID("mockMattermostChannelID-1")
	}()

	links, err = store.ListChannelLinks()
	require.NoError(t, err)
	require.Len(t, links, 1)

	mockChannelLink = &storemodels.ChannelLink{
		MattermostChannelID: "mockMattermostChannelID-2",
		MattermostTeamID:    "mockMattermostTeamID-2",
		MSTeamsTeam:         "mockMSTeamsTeamID-2",
		MSTeamsChannel:      "mockMSTeamsChannelID-2",
		Creator:             "mockCreator",
	}
	err = store.StoreChannelLink(mockChannelLink)
	require.NoError(t, err)
	defer func() {
		_ = store.DeleteLinkByChannelID("mockMattermostChannelID-2")
	}()

	links, err = store.ListChannelLinks()
	require.NoError(t, err)
	require.Len(t, links, 2)
}

func TestDeleteLinkByChannelIDForInvalidID(t *testing.T) {
	store, _ := setupTestStore(t)
	assert := assert.New(t)

	delErr := store.DeleteLinkByChannelID("invalidIDMattermostChannelID")
	assert.Nil(delErr)
}

func TestLinkPostsAndGetPostInfoByMSTeamsID(t *testing.T) {
	store, _ := setupTestStore(t)
	assert := assert.New(t)

	mockPostInfo := storemodels.PostInfo{
		MattermostID:        "mockMattermostID-1",
		MSTeamsID:           "mockMSTeamsID-1",
		MSTeamsChannel:      "mockMSTeamsChannel-1",
		MSTeamsLastUpdateAt: time.UnixMicro(int64(100)),
	}

	storeErr := store.LinkPosts(mockPostInfo)
	assert.Nil(storeErr)

	resp, getErr := store.GetPostInfoByMSTeamsID("mockMSTeamsChannel-1", "mockMSTeamsID-1")
	assert.Equal(&mockPostInfo, resp)
	assert.Nil(getErr)
}

func TestGetPostInfoByMSTeamsIDForInvalidID(t *testing.T) {
	store, _ := setupTestStore(t)
	assert := assert.New(t)

	resp, getErr := store.GetPostInfoByMSTeamsID("invalidMSTeamsChannel", "invalidMSTeamsID")
	assert.Nil(resp)
	assert.Contains(getErr.Error(), "no rows in result set")
}

func TestLinkPostsAndGetPostInfoByMattermostID(t *testing.T) {
	store, _ := setupTestStore(t)
	assert := assert.New(t)

	mockPostInfo := storemodels.PostInfo{
		MattermostID:        "mockMattermostID-2",
		MSTeamsID:           "mockMSTeamsID-2",
		MSTeamsChannel:      "mockMSTeamsChannel-2",
		MSTeamsLastUpdateAt: time.UnixMicro(int64(100)),
	}

	storeErr := store.LinkPosts(mockPostInfo)
	assert.Nil(storeErr)

	resp, getErr := store.GetPostInfoByMattermostID("mockMattermostID-2")
	assert.Equal(&mockPostInfo, resp)
	assert.Nil(getErr)
}

func TestGetPostInfoByMattermostIDForInvalidID(t *testing.T) {
	store, _ := setupTestStore(t)
	assert := assert.New(t)

	resp, getErr := store.GetPostInfoByMattermostID("invalidMattermostID")
	assert.Nil(resp)
	assert.Contains(getErr.Error(), "no rows in result set")
}

func TestSetUserInfoAndTeamsToMattermostUserID(t *testing.T) {
	store, _ := setupTestStore(t)
	assert := assert.New(t)
	store.encryptionKey = func() []byte {
		return make([]byte, 16)
	}

	storeErr := store.SetUserInfo(testutils.GetID()+"1", testutils.GetTeamsUserID()+"1", &oauth2.Token{})
	assert.Nil(storeErr)

	resp, getErr := store.TeamsToMattermostUserID(testutils.GetTeamsUserID() + "1")
	assert.Equal(testutils.GetID()+"1", resp)
	assert.Nil(getErr)

	deleteErr := store.DeleteUserInfo(testutils.GetID() + "1")
	assert.Nil(deleteErr)
}

func TestTeamsToMattermostUserIDForInvalidID(t *testing.T) {
	store, _ := setupTestStore(t)
	assert := assert.New(t)

	resp, getErr := store.TeamsToMattermostUserID("invalidTeamsUserID")
	assert.Equal("", resp)
	assert.Contains(getErr.Error(), "no rows in result set")
}

func TestSetUserInfoAndMattermostToTeamsUserID(t *testing.T) {
	store, _ := setupTestStore(t)
	assert := assert.New(t)
	store.encryptionKey = func() []byte {
		return make([]byte, 16)
	}

	storeErr := store.SetUserInfo(testutils.GetID()+"1", testutils.GetTeamsUserID()+"1", &oauth2.Token{})
	assert.Nil(storeErr)

	resp, getErr := store.MattermostToTeamsUserID(testutils.GetID() + "1")
	assert.Equal(testutils.GetTeamsUserID()+"1", resp)
	assert.Nil(getErr)

	delErr := store.DeleteUserInfo(testutils.GetID() + "1")
	assert.Nil(delErr)
}

func TestMattermostToTeamsUserIDForInvalidID(t *testing.T) {
	store, _ := setupTestStore(t)
	assert := assert.New(t)

	resp, getErr := store.MattermostToTeamsUserID("invalidUserID")
	assert.Equal("", resp)
	assert.Contains(getErr.Error(), "no rows in result set")
}

func TestSetUserInfoAndGetTokenForMattermostUser(t *testing.T) {
	store, _ := setupTestStore(t)
	assert := assert.New(t)
	store.encryptionKey = func() []byte {
		return make([]byte, 16)
	}

	token := &oauth2.Token{
		AccessToken:  "mockAccessToken-1",
		RefreshToken: "mockRefreshToken-1",
	}

	storeErr := store.SetUserInfo(testutils.GetID()+"1", testutils.GetTeamsUserID()+"1", token)
	assert.Nil(storeErr)

	resp, getErr := store.GetTokenForMattermostUser(testutils.GetID() + "1")
	assert.Equal(token, resp)
	assert.Nil(getErr)

	delErr := store.DeleteUserInfo(testutils.GetID() + "1")
	assert.Nil(delErr)
}

func TestSetUserInfoAndGetTokenForMattermostUserWhereTokenIsNil(t *testing.T) {
	store, _ := setupTestStore(t)
	assert := assert.New(t)
	store.encryptionKey = func() []byte {
		return make([]byte, 16)
	}

	storeErr := store.SetUserInfo(testutils.GetID()+"1", testutils.GetTeamsUserID()+"1", nil)
	assert.Nil(storeErr)

	resp, getErr := store.GetTokenForMattermostUser(testutils.GetID() + "1")
	assert.Nil(resp)
	assert.Contains(getErr.Error(), "no rows in result set")

	delErr := store.DeleteUserInfo(testutils.GetID() + "1")
	assert.Nil(delErr)
}

func TestGetTokenForMattermostUserForInvalidUserID(t *testing.T) {
	store, _ := setupTestStore(t)
	assert := assert.New(t)

	resp, getErr := store.GetTokenForMattermostUser("invalidUserID")
	assert.Nil(resp)
	assert.Contains(getErr.Error(), "no rows in result set")
}

func TestSetUserInfoAndGetTokenForMSTeamsUser(t *testing.T) {
	store, _ := setupTestStore(t)
	assert := assert.New(t)
	store.encryptionKey = func() []byte {
		return make([]byte, 16)
	}

	token := &oauth2.Token{
		AccessToken:  "mockAccessToken-4",
		RefreshToken: "mockRefreshToken-4",
	}

	storeErr := store.SetUserInfo(testutils.GetID()+"1", testutils.GetTeamsUserID()+"1", token)
	assert.Nil(storeErr)

	resp, getErr := store.GetTokenForMSTeamsUser(testutils.GetTeamsUserID() + "1")
	assert.Equal(token, resp)
	assert.Nil(getErr)

	delErr := store.DeleteUserInfo(testutils.GetID() + "1")
	assert.Nil(delErr)
}

func TestGetTokenForMSTeamsUserForInvalidID(t *testing.T) {
	store, _ := setupTestStore(t)
	assert := assert.New(t)

	resp, getErr := store.GetTokenForMSTeamsUser("invalidTeamsUserID")
	assert.Nil(resp)
	assert.Contains(getErr.Error(), "no rows in result set")
}

func TestListGlobalSubscriptionsToCheck(t *testing.T) {
	store, _ := setupTestStore(t)
	t.Run("no-subscriptions", func(t *testing.T) {
		subscriptions, err := store.ListGlobalSubscriptionsToRefresh("")
		require.NoError(t, err)
		assert.Empty(t, subscriptions)
	})

	t.Run("no-near-to-expire-subscriptions", func(t *testing.T) {
		err := store.SaveGlobalSubscription(testutils.GetGlobalSubscription("test", time.Now().Add(100*time.Minute)))
		require.NoError(t, err)
		defer func() { _ = store.DeleteSubscription("test") }()

		subscriptions, err := store.ListGlobalSubscriptionsToRefresh("")
		require.NoError(t, err)
		assert.Empty(t, subscriptions)
	})

	t.Run("almost-expired", func(t *testing.T) {
		err := store.SaveGlobalSubscription(testutils.GetGlobalSubscription("test1", time.Now().Add(2*time.Minute)))
		require.NoError(t, err)
		defer func() { _ = store.DeleteSubscription("test1") }()

		subscriptions, err := store.ListGlobalSubscriptionsToRefresh("")
		require.NoError(t, err)
		require.Len(t, subscriptions, 1)
		assert.Equal(t, "test1", subscriptions[0].SubscriptionID)
	})

	t.Run("expired-subscription", func(t *testing.T) {
		err := store.SaveGlobalSubscription(testutils.GetGlobalSubscription("test1", time.Now().Add(-100*time.Minute)))
		require.NoError(t, err)
		defer func() { _ = store.DeleteSubscription("test1") }()

		subscriptions, err := store.ListGlobalSubscriptionsToRefresh("")
		require.NoError(t, err)
		assert.Len(t, subscriptions, 1)
		assert.Equal(t, subscriptions[0].SubscriptionID, "test1")
	})
}

func TestListChatSubscriptionsToCheck(t *testing.T) {
	store, _ := setupTestStore(t)
	t.Run("no-subscriptions", func(t *testing.T) {
		subscriptions, err := store.ListChatSubscriptionsToCheck()
		require.NoError(t, err)
		assert.Empty(t, subscriptions)
	})

	t.Run("no-near-to-expire-subscriptions", func(t *testing.T) {
		err := store.SaveChatSubscription(testutils.GetChatSubscription("test", "user-id", time.Now().Add(100*time.Minute)))
		require.NoError(t, err)
		defer func() { _ = store.DeleteSubscription("test") }()

		subscriptions, err := store.ListChatSubscriptionsToCheck()
		require.NoError(t, err)
		assert.Empty(t, subscriptions)
	})

	t.Run("multiple-subscriptions-with-different-expiry-dates", func(t *testing.T) {
		err := store.SaveChatSubscription(testutils.GetChatSubscription("test1", "user-id-1", time.Now().Add(100*time.Minute)))
		require.NoError(t, err)
		defer func() { _ = store.DeleteSubscription("test1") }()
		err = store.SaveChatSubscription(testutils.GetChatSubscription("test2", "user-id-2", time.Now().Add(100*time.Minute)))
		require.NoError(t, err)
		defer func() { _ = store.DeleteSubscription("test2") }()
		err = store.SaveChatSubscription(testutils.GetChatSubscription("test3", "user-id-3", time.Now().Add(100*time.Minute)))
		require.NoError(t, err)
		defer func() { _ = store.DeleteSubscription("test3") }()
		err = store.SaveChatSubscription(testutils.GetChatSubscription("test4", "user-id-4", time.Now().Add(2*time.Minute)))
		require.NoError(t, err)
		defer func() { _ = store.DeleteSubscription("test4") }()
		err = store.SaveChatSubscription(testutils.GetChatSubscription("test5", "user-id-5", time.Now().Add(2*time.Minute)))
		require.NoError(t, err)
		defer func() { _ = store.DeleteSubscription("test5") }()
		err = store.SaveChatSubscription(testutils.GetChatSubscription("test6", "user-id-6", time.Now().Add(-100*time.Minute)))
		require.NoError(t, err)
		defer func() { _ = store.DeleteSubscription("test6") }()

		subscriptions, err := store.ListChatSubscriptionsToCheck()
		require.NoError(t, err)
		assert.Len(t, subscriptions, 3)
		ids := []string{}
		for _, s := range subscriptions {
			ids = append(ids, s.SubscriptionID)
		}
		assert.NotContains(t, ids, "test1")
		assert.NotContains(t, ids, "test2")
		assert.NotContains(t, ids, "test3")
		assert.Contains(t, ids, "test4")
		assert.Contains(t, ids, "test5")
		assert.Contains(t, ids, "test6")
	})
}

func TestListChannelSubscriptionsToRefresh(t *testing.T) {
	store, _ := setupTestStore(t)
	t.Run("no-subscriptions", func(t *testing.T) {
		subscriptions, err := store.ListChannelSubscriptionsToRefresh("")
		require.NoError(t, err)
		assert.Empty(t, subscriptions)
	})

	t.Run("no-near-to-expire-subscriptions", func(t *testing.T) {
		subscription := testutils.GetChannelSubscription("test", "team-id", "channel-id", time.Now().Add(100*time.Minute))
		go func() {
			err := store.SaveChannelSubscription(subscription)
			require.NoError(t, err)
		}()

		time.Sleep(1 * time.Second)
		_, err := store.GetChannelSubscription("test")
		require.NoError(t, err)

		defer func() { _ = store.DeleteSubscription("test") }()

		subscriptions, err := store.ListChannelSubscriptionsToRefresh("")
		require.NoError(t, err)
		assert.Empty(t, subscriptions)
	})

	t.Run("multiple-subscriptions-with-different-expiry-dates", func(t *testing.T) {
		err := store.SaveChannelSubscription(testutils.GetChannelSubscription("test1", "team-id", "channel-id-1", time.Now().Add(100*time.Minute)))
		require.NoError(t, err)
		defer func() { _ = store.DeleteSubscription("test1") }()
		err = store.SaveChannelSubscription(testutils.GetChannelSubscription("test2", "team-id", "channel-id-2", time.Now().Add(100*time.Minute)))
		require.NoError(t, err)
		defer func() { _ = store.DeleteSubscription("test2") }()
		err = store.SaveChannelSubscription(testutils.GetChannelSubscription("test3", "team-id", "channel-id-3", time.Now().Add(100*time.Minute)))
		require.NoError(t, err)
		defer func() { _ = store.DeleteSubscription("test3") }()
		err = store.SaveChannelSubscription(testutils.GetChannelSubscription("test4", "team-id", "channel-id-4", time.Now().Add(2*time.Minute)))
		require.NoError(t, err)
		defer func() { _ = store.DeleteSubscription("test4") }()
		err = store.SaveChannelSubscription(testutils.GetChannelSubscription("test5", "team-id", "channel-id-5", time.Now().Add(2*time.Minute)))
		require.NoError(t, err)
		defer func() { _ = store.DeleteSubscription("test5") }()
		err = store.SaveChannelSubscription(testutils.GetChannelSubscription("test6", "team-id", "channel-id-6", time.Now().Add(-100*time.Minute)))
		require.NoError(t, err)
		defer func() { _ = store.DeleteSubscription("test6") }()

		subscriptions, err := store.ListChannelSubscriptionsToRefresh("")
		require.NoError(t, err)
		assert.Len(t, subscriptions, 3)
		ids := []string{}
		for _, s := range subscriptions {
			ids = append(ids, s.SubscriptionID)
		}
		assert.NotContains(t, ids, "test1")
		assert.NotContains(t, ids, "test2")
		assert.NotContains(t, ids, "test3")
		assert.Contains(t, ids, "test4")
		assert.Contains(t, ids, "test5")
		assert.Contains(t, ids, "test6")
	})
}

func TestSaveGlobalSubscription(t *testing.T) {
	store, _ := setupTestStore(t)
	err := store.SaveGlobalSubscription(testutils.GetGlobalSubscription("test1", time.Now().Add(1*time.Minute)))
	require.NoError(t, err)
	defer func() { _ = store.DeleteSubscription("test1") }()
	err = store.SaveGlobalSubscription(testutils.GetGlobalSubscription("test2", time.Now().Add(1*time.Minute)))
	require.NoError(t, err)
	defer func() { _ = store.DeleteSubscription("test2") }()

	subscriptions, err := store.ListGlobalSubscriptionsToRefresh("")
	require.NoError(t, err)
	require.Len(t, subscriptions, 1)
	assert.Equal(t, subscriptions[0].SubscriptionID, "test2")
}

func TestSaveChatSubscription(t *testing.T) {
	store, _ := setupTestStore(t)
	err := store.SaveChatSubscription(testutils.GetChatSubscription("test1", "user-1", time.Now().Add(1*time.Minute)))
	require.NoError(t, err)
	defer func() { _ = store.DeleteSubscription("test1") }()
	err = store.SaveChatSubscription(testutils.GetChatSubscription("test2", "user-1", time.Now().Add(1*time.Minute)))
	require.NoError(t, err)
	defer func() { _ = store.DeleteSubscription("test2") }()

	err = store.SaveChatSubscription(testutils.GetChatSubscription("test3", "user-2", time.Now().Add(100*time.Minute)))
	require.NoError(t, err)
	defer func() { _ = store.DeleteSubscription("test3") }()
	err = store.SaveChatSubscription(testutils.GetChatSubscription("test4", "user-2", time.Now().Add(1*time.Minute)))
	require.NoError(t, err)
	defer func() { _ = store.DeleteSubscription("test4") }()

	subscriptions, err := store.ListChatSubscriptionsToCheck()
	require.NoError(t, err)
	assert.Len(t, subscriptions, 2)
	assert.Contains(t, []string{subscriptions[0].SubscriptionID, subscriptions[1].SubscriptionID}, "test2")
	assert.Contains(t, []string{subscriptions[0].SubscriptionID, subscriptions[1].SubscriptionID}, "test4")
}

func TestSaveChannelSubscription(t *testing.T) {
	store, _ := setupTestStore(t)
	err := store.SaveChannelSubscription(testutils.GetChannelSubscription("test1", "team-id", "channel-id-1", time.Now().Add(1*time.Minute)))
	require.NoError(t, err)
	defer func() { _ = store.DeleteSubscription("test1") }()
	err = store.SaveChannelSubscription(testutils.GetChannelSubscription("test2", "team-id", "channel-id-1", time.Now().Add(1*time.Minute)))
	require.NoError(t, err)
	defer func() { _ = store.DeleteSubscription("test2") }()

	err = store.SaveChannelSubscription(testutils.GetChannelSubscription("test3", "team-id", "channel-id-2", time.Now().Add(1*time.Minute)))
	require.NoError(t, err)
	defer func() { _ = store.DeleteSubscription("test3") }()
	err = store.SaveChannelSubscription(testutils.GetChannelSubscription("test4", "team-id", "channel-id-2", time.Now().Add(1*time.Minute)))
	require.NoError(t, err)
	defer func() { _ = store.DeleteSubscription("test4") }()

	subscriptions, err := store.ListChannelSubscriptionsToRefresh("")
	require.NoError(t, err)
	assert.Len(t, subscriptions, 2)
	assert.Contains(t, []string{subscriptions[0].SubscriptionID, subscriptions[1].SubscriptionID}, "test2")
	assert.Contains(t, []string{subscriptions[0].SubscriptionID, subscriptions[1].SubscriptionID}, "test4")
}

func TestUpdateSubscriptionExpiresOn(t *testing.T) {
	store, _ := setupTestStore(t)
	err := store.SaveChannelSubscription(testutils.GetChannelSubscription("test1", "team-id", "channel-id-1", time.Now().Add(1*time.Minute)))
	require.NoError(t, err)
	defer func() { _ = store.DeleteSubscription("test1") }()

	subscriptions, err := store.ListChannelSubscriptionsToRefresh("")
	require.NoError(t, err)
	require.Len(t, subscriptions, 1)

	err = store.UpdateSubscriptionExpiresOn("test1", time.Now().Add(100*time.Minute))
	require.NoError(t, err)

	subscriptions, err = store.ListChannelSubscriptionsToRefresh("")
	require.NoError(t, err)
	require.Len(t, subscriptions, 0)

	err = store.UpdateSubscriptionExpiresOn("test1", time.Now().Add(2*time.Minute))
	require.NoError(t, err)

	subscriptions, err = store.ListChannelSubscriptionsToRefresh("")
	require.NoError(t, err)
	require.Len(t, subscriptions, 1)
}

func TestGetGlobalSubscription(t *testing.T) {
	store, _ := setupTestStore(t)
	err := store.SaveGlobalSubscription(testutils.GetGlobalSubscription("test1", time.Now().Add(1*time.Minute)))
	require.NoError(t, err)
	defer func() { _ = store.DeleteSubscription("test1") }()

	err = store.SaveChatSubscription(testutils.GetChatSubscription("test2", "user-1", time.Now().Add(1*time.Minute)))
	require.NoError(t, err)
	defer func() { _ = store.DeleteSubscription("test2") }()
	err = store.SaveChatSubscription(testutils.GetChatSubscription("test3", "user-2", time.Now().Add(1*time.Minute)))
	require.NoError(t, err)
	defer func() { _ = store.DeleteSubscription("test3") }()

	err = store.SaveChannelSubscription(testutils.GetChannelSubscription("test4", "team-id", "channel-id-1", time.Now().Add(1*time.Minute)))
	require.NoError(t, err)
	defer func() { _ = store.DeleteSubscription("test4") }()
	err = store.SaveChannelSubscription(testutils.GetChannelSubscription("test5", "team-id", "channel-id-2", time.Now().Add(1*time.Minute)))
	require.NoError(t, err)
	defer func() { _ = store.DeleteSubscription("test5") }()

	t.Run("not-existing-subscription", func(t *testing.T) {
		_, err := store.GetGlobalSubscription("not-valid")
		require.Error(t, err)
	})
	t.Run("not-global-subscription", func(t *testing.T) {
		_, err := store.GetGlobalSubscription("test3")
		require.Error(t, err)
		_, err = store.GetGlobalSubscription("test5")
		require.Error(t, err)
	})
	t.Run("global-subscription", func(t *testing.T) {
		subscription, err := store.GetGlobalSubscription("test1")
		require.NoError(t, err)
		assert.Equal(t, subscription.SubscriptionID, "test1")
	})
}

func TestGetChatSubscription(t *testing.T) {
	store, _ := setupTestStore(t)
	err := store.SaveGlobalSubscription(testutils.GetGlobalSubscription("test1", time.Now().Add(1*time.Minute)))
	require.NoError(t, err)
	defer func() { _ = store.DeleteSubscription("test1") }()

	err = store.SaveChatSubscription(testutils.GetChatSubscription("test2", "user-1", time.Now().Add(1*time.Minute)))
	require.NoError(t, err)
	defer func() { _ = store.DeleteSubscription("test2") }()
	err = store.SaveChatSubscription(testutils.GetChatSubscription("test3", "user-2", time.Now().Add(1*time.Minute)))
	require.NoError(t, err)
	defer func() { _ = store.DeleteSubscription("test3") }()

	err = store.SaveChannelSubscription(testutils.GetChannelSubscription("test4", "team-id", "channel-id-1", time.Now().Add(1*time.Minute)))
	require.NoError(t, err)
	defer func() { _ = store.DeleteSubscription("test4") }()
	err = store.SaveChannelSubscription(testutils.GetChannelSubscription("test5", "team-id", "channel-id-2", time.Now().Add(1*time.Minute)))
	require.NoError(t, err)
	defer func() { _ = store.DeleteSubscription("test5") }()

	t.Run("not-existing-subscription", func(t *testing.T) {
		_, err := store.GetChatSubscription("not-valid")
		require.Error(t, err)
	})
	t.Run("not-chat-subscription", func(t *testing.T) {
		_, err := store.GetChatSubscription("test1")
		require.Error(t, err)
		_, err = store.GetChatSubscription("test5")
		require.Error(t, err)
	})
	t.Run("chat-subscription", func(t *testing.T) {
		subscription, err := store.GetChatSubscription("test2")
		require.NoError(t, err)
		assert.Equal(t, subscription.SubscriptionID, "test2")
	})
}

func TestGetChannelSubscription(t *testing.T) {
	store, _ := setupTestStore(t)
	err := store.SaveGlobalSubscription(testutils.GetGlobalSubscription("test1", time.Now().Add(1*time.Minute)))
	require.NoError(t, err)
	defer func() { _ = store.DeleteSubscription("test1") }()

	err = store.SaveChatSubscription(testutils.GetChatSubscription("test2", "user-1", time.Now().Add(1*time.Minute)))
	require.NoError(t, err)
	defer func() { _ = store.DeleteSubscription("test2") }()
	err = store.SaveChatSubscription(testutils.GetChatSubscription("test3", "user-2", time.Now().Add(1*time.Minute)))
	require.NoError(t, err)
	defer func() { _ = store.DeleteSubscription("test3") }()

	err = store.SaveChannelSubscription(testutils.GetChannelSubscription("test4", "team-id", "channel-id-1", time.Now().Add(1*time.Minute)))
	require.NoError(t, err)

	defer func() { _ = store.DeleteSubscription("test4") }()

	err = store.SaveChannelSubscription(testutils.GetChannelSubscription("test5", "team-id", "channel-id-2", time.Now().Add(1*time.Minute)))
	require.NoError(t, err)

	defer func() { _ = store.DeleteSubscription("test5") }()

	t.Run("not-existing-subscription", func(t *testing.T) {
		_, err := store.GetChannelSubscription("not-valid")
		require.Error(t, err)
	})
	t.Run("not-channel-subscription", func(t *testing.T) {
		_, err := store.GetChannelSubscription("test1")
		require.Error(t, err)
		_, err = store.GetChannelSubscription("test3")
		require.Error(t, err)
	})
	t.Run("channel-subscription", func(t *testing.T) {
		subscription, err := store.GetChannelSubscription("test4")
		require.NoError(t, err)
		assert.Equal(t, subscription.SubscriptionID, "test4")
	})
}

func TestGetSubscriptionType(t *testing.T) {
	store, _ := setupTestStore(t)
	err := store.SaveGlobalSubscription(testutils.GetGlobalSubscription("test1", time.Now().Add(1*time.Minute)))
	require.NoError(t, err)
	defer func() { _ = store.DeleteSubscription("test1") }()

	err = store.SaveChatSubscription(testutils.GetChatSubscription("test2", "user-1", time.Now().Add(1*time.Minute)))
	require.NoError(t, err)
	defer func() { _ = store.DeleteSubscription("test2") }()
	err = store.SaveChatSubscription(testutils.GetChatSubscription("test3", "user-2", time.Now().Add(1*time.Minute)))
	require.NoError(t, err)
	defer func() { _ = store.DeleteSubscription("test3") }()

	err = store.SaveChannelSubscription(testutils.GetChannelSubscription("test4", "team-id", "channel-id-1", time.Now().Add(1*time.Minute)))
	require.NoError(t, err)

	defer func() { _ = store.DeleteSubscription("test4") }()

	err = store.SaveChannelSubscription(testutils.GetChannelSubscription("test5", "team-id", "channel-id-2", time.Now().Add(1*time.Minute)))
	require.NoError(t, err)

	defer func() { _ = store.DeleteSubscription("test5") }()

	t.Run("not-valid-subscription", func(t *testing.T) {
		_, err := store.GetChannelSubscription("not-valid")
		require.Error(t, err)
	})
	t.Run("global-subscription", func(t *testing.T) {
		subscriptionType, err := store.GetSubscriptionType("test1")
		require.NoError(t, err)
		assert.Equal(t, subscriptionType, subscriptionTypeAllChats)
	})
	t.Run("channel-subscription", func(t *testing.T) {
		subscriptionType, err := store.GetSubscriptionType("test4")
		require.NoError(t, err)
		assert.Equal(t, subscriptionType, subscriptionTypeChannel)
	})
	t.Run("chat-subscription", func(t *testing.T) {
		subscriptionType, err := store.GetSubscriptionType("test2")
		require.NoError(t, err)
		assert.Equal(t, subscriptionType, subscriptionTypeUser)
	})
}

func TestListChannelSubscriptions(t *testing.T) {
	store, _ := setupTestStore(t)
	err := store.SaveChannelSubscription(testutils.GetChannelSubscription("test1", "team-id", "channel-id", time.Now().Add(1*time.Minute)))
	require.NoError(t, err)

	defer func() { _ = store.DeleteSubscription("test1") }()

	subscriptions, err := store.ListChannelSubscriptions()
	require.NoError(t, err)
	require.Len(t, subscriptions, 1)
}

func TestListGlobalSubscriptions(t *testing.T) {
	store, _ := setupTestStore(t)
	err := store.SaveGlobalSubscription(testutils.GetGlobalSubscription("test1", time.Now().Add(1*time.Minute)))
	require.NoError(t, err)
	defer func() { _ = store.DeleteSubscription("test1") }()

	subscriptions, err := store.ListGlobalSubscriptions()
	require.NoError(t, err)
	require.Len(t, subscriptions, 1)
}

func TestStoreAndVerifyOAuthState(t *testing.T) {
	store, api := setupTestStore(t)
	assert := assert.New(t)
	store.enabledTeams = func() []string { return []string{"mockMattermostTeamID-1"} }

	api.On("GetTeam", "mockMattermostTeamID-1").Return(&model.Team{
		Name: "mockMattermostTeamID-1",
	}, nil)

	state := fmt.Sprintf("%s_%s", model.NewId(), "mockMattermostUserID")
	key := hashKey(oAuth2KeyPrefix, state)
	api.On("KVSetWithExpiry", key, []byte(state), int64(oAuth2StateTimeToLive)).Return(nil)
	err := store.StoreOAuth2State(state)
	assert.Nil(err)

	api.On("KVGet", key).Return([]byte(state), nil)
	err = store.VerifyOAuth2State(state)
	assert.Nil(err)
}

func TestListConnectedUsers(t *testing.T) {
	store, _ := setupTestStore(t)
	assert := assert.New(t)
	store.encryptionKey = func() []byte {
		return make([]byte, 16)
	}

	token := &oauth2.Token{
		AccessToken:  "mockAccessToken-1",
		RefreshToken: "mockRefreshToken-1",
	}

	storeErr := store.SetUserInfo(testutils.GetID()+"1", testutils.GetTeamsUserID()+"1", token)
	assert.Nil(storeErr)

	storeErr = store.SetUserInfo(testutils.GetID()+"2", testutils.GetTeamsUserID()+"2", nil)
	assert.Nil(storeErr)

	_, err := store.getMasterQueryBuilder().Insert("Users").Columns("Id, Email, FirstName, LastName").Values(testutils.GetID()+"1", testutils.GetTestEmail(), "mockFirstName", "mockLastName").Exec()
	assert.Nil(err)

	resp, getErr := store.GetConnectedUsers(0, 100)
	expectedResp := []*storemodels.ConnectedUser{
		{
			MattermostUserID: testutils.GetID() + "1",
			TeamsUserID:      testutils.GetTeamsUserID() + "1",
			FirstName:        "mockFirstName",
			LastName:         "mockLastName",
			Email:            testutils.GetTestEmail(),
		},
	}

	assert.Equal(expectedResp, resp)
	assert.Nil(getErr)

	delErr := store.DeleteUserInfo(testutils.GetID() + "1")
	assert.Nil(delErr)

	delErr = store.DeleteUserInfo(testutils.GetID() + "2")
	assert.Nil(delErr)
}

func TestWhitelistIO(t *testing.T) {
	store, _ := setupTestStore(t)
	assert := assert.New(t)

	count, getErr := store.GetWhitelistCount()
	assert.Equal(0, count)
	assert.Nil(getErr)

	storeErr := store.StoreUserInWhitelist(testutils.GetUserID() + "1")
	assert.Nil(storeErr)

	count, getErr = store.GetWhitelistCount()
	assert.Equal(1, count)
	assert.Nil(getErr)

	present, presentErr := store.IsUserWhitelisted(testutils.GetUserID() + "1")
	assert.Equal(true, present)
	assert.Nil(presentErr)

	present, presentErr = store.IsUserWhitelisted(testutils.GetTeamsUserID() + "1")
	assert.Equal(false, present)
	assert.Nil(presentErr)

	storeErr = store.StoreUserInWhitelist(testutils.GetUserID() + "2")
	assert.Nil(storeErr)

	count, getErr = store.GetWhitelistCount()
	assert.Equal(2, count)
	assert.Nil(getErr)

	present, presentErr = store.IsUserWhitelisted(testutils.GetUserID() + "2")
	assert.Equal(true, present)
	assert.Nil(presentErr)

<<<<<<< HEAD
	_, err := store.getMasterQueryBuilder().Delete(whitelistedUsersTableName).Exec()
	assert.Nil(err)
=======
	tx, txErr := store.db.Begin()
	assert.Nil(txErr)
	delErr := store.deleteWhitelist(tx)
	assert.Nil(delErr)
	txCommitErr := tx.Commit()
	assert.Nil(txCommitErr)

	count, getErr = store.GetWhitelistCount()
	assert.Equal(0, count)
	assert.Nil(getErr)
>>>>>>> d862e98b
}

func TestGetStats(t *testing.T) {
	store, _ := setupTestStore(t)
	store.encryptionKey = func() []byte {
		return make([]byte, 16)
	}
	store.enabledTeams = func() []string {
		return []string{""}
	}
	assert := require.New(t)

	cleanup := func() {
		_, err := store.getQueryBuilder().Delete("Users").Where("1=1").Exec()
		assert.Nil(err)
		_, err = store.getQueryBuilder().Delete("Preferences").Where("1=1").Exec()
		assert.Nil(err)
		_, err = store.getQueryBuilder().Delete(usersTableName).Where("1=1").Exec()
		assert.Nil(err)
		_, err = store.getQueryBuilder().Delete(linksTableName).Where("1=1").Exec()
		assert.Nil(err)
	}
	cleanup()
	defer cleanup()

	const remoteID = "remote-id"
	const category = "pp_pluginid"

	t.Run("all zero", func(t *testing.T) {
		stats, getErr := store.GetStats(remoteID, category)
		assert.Nil(getErr)
		assert.EqualValues(0, stats.ConnectedUsers)
		assert.EqualValues(0, stats.SyntheticUsers)
		assert.EqualValues(0, stats.LinkedChannels)
		assert.EqualValues(0, stats.MSTeamsPrimary)
		assert.EqualValues(0, stats.MattermostPrimary)
	})

	t.Run("values set", func(t *testing.T) {
		// create 5 users connected users, 3 on MM and 2 using Teams
		for i := 0; i < 5; i++ {
			userID := model.NewId()
			err := store.SetUserInfo(userID, model.NewId(), &oauth2.Token{
				AccessToken: model.NewId(),
			})
			assert.Nil(err)

			platform := storemodels.PreferenceValuePlatformMM
			if i >= 3 {
				platform = storemodels.PreferenceValuePlatformMSTeams
			}

			_, err = store.getQueryBuilder().Insert("preferences").
				Columns("userid, category, name, value").
				Values(userID, category, storemodels.PreferenceNamePlatform, platform).
				Exec()
			assert.Nil(err)
		}

<<<<<<< HEAD
	_, err := store.getMasterQueryBuilder().Delete(whitelistedUsersTableName).Exec()
	assert.Nil(err)
=======
		// create 3 users synthetic users
		for i := 0; i < 3; i++ {
			userID := model.NewId()
			_, err := store.getQueryBuilder().Insert("Users").
				Columns("Id, remoteid").
				Values(userID, remoteID).Exec()
			assert.Nil(err)
		}
>>>>>>> d862e98b

		// create 4 channels
		for i := 0; i < 4; i++ {
			err := store.StoreChannelLink(&storemodels.ChannelLink{
				MattermostTeamID:      model.NewId(),
				MattermostTeamName:    "team name " + fmt.Sprint(i),
				MattermostChannelID:   model.NewId(),
				MattermostChannelName: "test channel " + fmt.Sprint(i),
				MSTeamsTeam:           model.NewId(),
				MSTeamsChannel:        model.NewId(),
				Creator:               model.NewId(),
			})
			assert.Nil(err)
		}

		stats, getErr := store.GetStats(remoteID, category)
		assert.Nil(getErr)
		assert.EqualValues(5, stats.ConnectedUsers)
		assert.EqualValues(2, stats.MSTeamsPrimary)
		assert.EqualValues(3, stats.MattermostPrimary)
		assert.EqualValues(3, stats.SyntheticUsers)
		assert.EqualValues(4, stats.LinkedChannels)
	})
}<|MERGE_RESOLUTION|>--- conflicted
+++ resolved
@@ -1005,10 +1005,6 @@
 	assert.Equal(true, present)
 	assert.Nil(presentErr)
 
-<<<<<<< HEAD
-	_, err := store.getMasterQueryBuilder().Delete(whitelistedUsersTableName).Exec()
-	assert.Nil(err)
-=======
 	tx, txErr := store.db.Begin()
 	assert.Nil(txErr)
 	delErr := store.deleteWhitelist(tx)
@@ -1019,7 +1015,6 @@
 	count, getErr = store.GetWhitelistCount()
 	assert.Equal(0, count)
 	assert.Nil(getErr)
->>>>>>> d862e98b
 }
 
 func TestGetStats(t *testing.T) {
@@ -1072,26 +1067,21 @@
 				platform = storemodels.PreferenceValuePlatformMSTeams
 			}
 
-			_, err = store.getQueryBuilder().Insert("preferences").
+			_, err = store.getMasterQueryBuilder().Insert("preferences").
 				Columns("userid, category, name, value").
 				Values(userID, category, storemodels.PreferenceNamePlatform, platform).
 				Exec()
 			assert.Nil(err)
 		}
 
-<<<<<<< HEAD
-	_, err := store.getMasterQueryBuilder().Delete(whitelistedUsersTableName).Exec()
-	assert.Nil(err)
-=======
 		// create 3 users synthetic users
 		for i := 0; i < 3; i++ {
 			userID := model.NewId()
-			_, err := store.getQueryBuilder().Insert("Users").
+			_, err := store.getMasterQueryBuilder().Insert("Users").
 				Columns("Id, remoteid").
 				Values(userID, remoteID).Exec()
 			assert.Nil(err)
 		}
->>>>>>> d862e98b
 
 		// create 4 channels
 		for i := 0; i < 4; i++ {

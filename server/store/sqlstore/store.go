package sqlstore

import (
	"crypto/sha512"
	"database/sql"
	"encoding/json"
	"fmt"
	"time"

	sq "github.com/Masterminds/squirrel"
	"github.com/lib/pq"
	"github.com/mattermost/mattermost-plugin-msteams/server/store/storemodels"
	"github.com/mattermost/mattermost/server/public/plugin"
	"github.com/pkg/errors"
	"golang.org/x/oauth2"
)

const (
<<<<<<< HEAD
	connectionPromptKey          = "connect_"
	subscriptionRefreshTimeLimit = 5 * time.Minute
	maxLimitForLinks             = 100
	subscriptionTypeUser         = "user"
	subscriptionTypeChannel      = "channel"
	subscriptionTypeAllChats     = "allChats"
	oAuth2StateTimeToLive        = 300 // seconds
	oAuth2KeyPrefix              = "oauth2_"
	backgroundJobPrefix          = "background_job"
	usersTableName               = "msteamssync_users"
	linksTableName               = "msteamssync_links"
	postsTableName               = "msteamssync_posts"
	activityQueueTableName       = "msteamssync_activity_queue"
	subscriptionsTableName       = "msteamssync_subscriptions"
	whitelistedUsersTableName    = "msteamssync_whitelisted_users"
	invitedUsersTableName        = "msteamssync_invited_users"
	PGUniqueViolationErrorCode   = "23505" // See https://github.com/lib/pq/blob/master/error.go#L178
=======
	connectionPromptKey             = "connect_"
	subscriptionRefreshTimeLimit    = 5 * time.Minute
	maxLimitForLinks                = 100
	setWhitelistFailureThreshold    = 0
	subscriptionTypeUser            = "user"
	subscriptionTypeChannel         = "channel"
	subscriptionTypeAllChats        = "allChats"
	oAuth2StateTimeToLive           = 300 // seconds
	oAuth2KeyPrefix                 = "oauth2_"
	backgroundJobPrefix             = "background_job"
	usersTableName                  = "msteamssync_users"
	linksTableName                  = "msteamssync_links"
	postsTableName                  = "msteamssync_posts"
	subscriptionsTableName          = "msteamssync_subscriptions"
	whitelistedUsersLegacyTableName = "msteamssync_whitelisted_users" // LEGACY-UNUSED
	whitelistTableName              = "msteamssync_whitelist"
	invitedUsersTableName           = "msteamssync_invited_users"
	PGUniqueViolationErrorCode      = "23505" // See https://github.com/lib/pq/blob/master/error.go#L178
>>>>>>> fe6dc26d
)

type SQLStore struct {
	api           plugin.API
	enabledTeams  func() []string
	encryptionKey func() []byte
	db            *sql.DB
}

func New(db *sql.DB, api plugin.API, enabledTeams func() []string, encryptionKey func() []byte) *SQLStore {
	return &SQLStore{
		db:  db,
		api: api,

		enabledTeams:  enabledTeams,
		encryptionKey: encryptionKey,
	}
}

func (s *SQLStore) Init(remoteID string) error {
	if err := s.createTable(subscriptionsTableName, "subscriptionID VARCHAR(255) PRIMARY KEY, type VARCHAR(255), msTeamsTeamID VARCHAR(255), msTeamsChannelID VARCHAR(255), msTeamsUserID VARCHAR(255), secret VARCHAR(255), expiresOn BIGINT"); err != nil {
		return err
	}

	if err := s.createTable(activityQueueTableName, "id VARCHAR(255) NOT NULL PRIMARY KEY, createdAt TIMESTAMP DEFAULT NOW(), activity TEXT, tries INT"); err != nil {
		return err
	}

	if err := s.createTable(linksTableName, "mmChannelID VARCHAR(255) PRIMARY KEY, mmTeamID VARCHAR(255), msTeamsChannelID VARCHAR(255), msTeamsTeamID VARCHAR(255), creator VARCHAR(255)"); err != nil {
		return err
	}

	if err := s.addColumn(linksTableName, "creator", "VARCHAR(255)"); err != nil {
		return err
	}

	if err := s.createTable(usersTableName, "mmUserID VARCHAR(255) PRIMARY KEY, msTeamsUserID VARCHAR(255), token TEXT"); err != nil {
		return err
	}

	if err := s.addPrimaryKey(usersTableName, "mmUserID, msTeamsUserID"); err != nil {
		return err
	}

	if err := s.createTable(postsTableName, "mmPostID VARCHAR(255) PRIMARY KEY, msTeamsPostID VARCHAR(255), msTeamsChannelID VARCHAR(255), msTeamsLastUpdateAt BIGINT"); err != nil {
		return err
	}

	if err := s.createIndex(linksTableName, "idx_msteamssync_links_msteamsteamid_msteamschannelid", "msTeamsTeamID, msTeamsChannelID"); err != nil {
		return err
	}

	if err := s.createIndex(usersTableName, "idx_msteamssync_users_msteamsuserid", "msTeamsUserID"); err != nil {
		return err
	}

	if err := s.createIndex(postsTableName, "idx_msteamssync_posts_msteamschannelid_msteamspostid", "msTeamsChannelID, msTeamsPostID"); err != nil {
		return err
	}

	if err := s.addColumn(subscriptionsTableName, "certificate", "TEXT"); err != nil {
		return err
	}

	if err := s.addColumn(subscriptionsTableName, "lastActivityAt", "BIGINT"); err != nil {
		return err
	}

	if err := s.createTable(invitedUsersTableName, "mmUserID VARCHAR(255) PRIMARY KEY"); err != nil {
		return err
	}

	if err := s.addColumn(invitedUsersTableName, "invitePendingSince", "BIGINT"); err != nil {
		return err
	}

	if err := s.addColumn(invitedUsersTableName, "inviteLastSentAt", "BIGINT"); err != nil {
		return err
	}

	if err := s.addColumn(usersTableName, "lastConnectAt", "BIGINT NOT NULL DEFAULT 0"); err != nil {
		return err
	}

	if err := s.addColumn(usersTableName, "lastDisconnectAt", "BIGINT NOT NULL DEFAULT 0"); err != nil {
		return err
	}

	if err := s.createTable(whitelistTableName, "mmUserID VARCHAR(255) PRIMARY KEY"); err != nil {
		return err
	}

	if remoteID != "" {
		if err := s.runMigrationRemoteID(remoteID); err != nil {
			return err
		}

		if err := s.runSetEmailVerifiedToTrueForRemoteUsers(remoteID); err != nil {
			return err
		}
	}

	exist, err := s.indexExist(usersTableName, "idx_msteamssync_users_msteamsuserid_unq")
	if err != nil {
		return err
	}
	if !exist {
		// dedup entries with multiples ms teams id
		if err := s.runMSTeamUserIDDedup(); err != nil {
			return err
		}

		if err := s.createMSTeamsUserIDUniqueIndex(); err != nil {
			return err
		}
	}

	if err := s.ensureMigrationWhitelistedUsers(); err != nil {
		return err
	}

	return nil
}

func (s *SQLStore) ListChannelLinksWithNames() ([]*storemodels.ChannelLink, error) {
	query := s.getQueryBuilder().Select("mmChannelID, mmTeamID, msTeamsChannelID, msTeamsTeamID, creator, Teams.DisplayName, Channels.DisplayName").From(linksTableName).LeftJoin("Teams ON Teams.Id = msteamssync_links.mmTeamID").LeftJoin("Channels ON Channels.Id = msteamssync_links.mmChannelID").Limit(maxLimitForLinks)
	rows, err := query.Query()
	if err != nil {
		return nil, err
	}
	defer rows.Close()

	var links []*storemodels.ChannelLink
	for rows.Next() {
		link := &storemodels.ChannelLink{}
		if err := rows.Scan(&link.MattermostChannelID, &link.MattermostTeamID, &link.MSTeamsChannel, &link.MSTeamsTeam, &link.Creator, &link.MattermostTeamName, &link.MattermostChannelName); err != nil {
			s.api.LogDebug("Unable to scan the result", "Error", err.Error())
			continue
		}

		links = append(links, link)
	}

	return links, nil
}

func (s *SQLStore) GetLinkByChannelID(channelID string) (*storemodels.ChannelLink, error) {
	query := s.getQueryBuilder().Select("mmChannelID, mmTeamID, msTeamsChannelID, msTeamsTeamID, creator").From(linksTableName).Where(sq.Eq{"mmChannelID": channelID})
	row := query.QueryRow()
	var link storemodels.ChannelLink
	err := row.Scan(&link.MattermostChannelID, &link.MattermostTeamID, &link.MSTeamsChannel, &link.MSTeamsTeam, &link.Creator)
	if err != nil {
		return nil, err
	}

	if !s.CheckEnabledTeamByTeamID(link.MattermostTeamID) {
		return nil, errors.New("link not enabled for this team")
	}
	return &link, nil
}

func (s *SQLStore) ListChannelLinks() ([]storemodels.ChannelLink, error) {
	rows, err := s.getQueryBuilder().Select("mmChannelID, mmTeamID, msTeamsChannelID, msTeamsTeamID, creator").From(linksTableName).Query()
	if err != nil {
		return nil, err
	}
	defer rows.Close()

	links := []storemodels.ChannelLink{}
	for rows.Next() {
		var link storemodels.ChannelLink
		err := rows.Scan(&link.MattermostChannelID, &link.MattermostTeamID, &link.MSTeamsChannel, &link.MSTeamsTeam, &link.Creator)
		if err != nil {
			return nil, err
		}
		links = append(links, link)
	}

	return links, nil
}

func (s *SQLStore) GetLinkByMSTeamsChannelID(teamID, channelID string) (*storemodels.ChannelLink, error) {
	query := s.getQueryBuilder().Select("mmChannelID, mmTeamID, msTeamsChannelID, msTeamsTeamID, creator").From(linksTableName).Where(sq.Eq{"msTeamsTeamID": teamID, "msTeamsChannelID": channelID})
	row := query.QueryRow()
	var link storemodels.ChannelLink
	err := row.Scan(&link.MattermostChannelID, &link.MattermostTeamID, &link.MSTeamsChannel, &link.MSTeamsTeam, &link.Creator)
	if err != nil {
		return nil, err
	}
	if !s.CheckEnabledTeamByTeamID(link.MattermostTeamID) {
		return nil, errors.New("link not enabled for this team")
	}
	return &link, nil
}

func (s *SQLStore) DeleteLinkByChannelID(channelID string) error {
	query := s.getQueryBuilder().Delete(linksTableName).Where(sq.Eq{"mmChannelID": channelID})
	_, err := query.Exec()
	if err != nil {
		return err
	}

	return nil
}

func (s *SQLStore) StoreChannelLink(link *storemodels.ChannelLink) error {
	query := s.getQueryBuilder().Insert(linksTableName).Columns("mmChannelID, mmTeamID, msTeamsChannelID, msTeamsTeamID, creator").Values(link.MattermostChannelID, link.MattermostTeamID, link.MSTeamsChannel, link.MSTeamsTeam, link.Creator)
	_, err := query.Exec()
	if err != nil {
		return err
	}
	if !s.CheckEnabledTeamByTeamID(link.MattermostTeamID) {
		return errors.New("link not enabled for this team")
	}
	return nil
}

func (s *SQLStore) TeamsToMattermostUserID(userID string) (string, error) {
	query := s.getQueryBuilder().Select("mmUserID").From(usersTableName).Where(sq.Eq{"msTeamsUserID": userID})
	row := query.QueryRow()
	var mmUserID string
	err := row.Scan(&mmUserID)
	if err != nil {
		return "", err
	}
	return mmUserID, nil
}

func (s *SQLStore) MattermostToTeamsUserID(userID string) (string, error) {
	query := s.getQueryBuilder().Select("msTeamsUserID").From(usersTableName).Where(sq.Eq{"mmUserID": userID})
	row := query.QueryRow()
	var msTeamsUserID string
	err := row.Scan(&msTeamsUserID)
	if err != nil {
		return "", err
	}
	return msTeamsUserID, nil
}

func (s *SQLStore) GetPostInfoByMSTeamsID(chatID string, postID string) (*storemodels.PostInfo, error) {
	query := s.getQueryBuilder().Select("mmPostID, msTeamsLastUpdateAt").From(postsTableName).Where(sq.Eq{"msTeamsPostID": postID, "msTeamsChannelID": chatID}).Suffix("FOR UPDATE")
	row := query.QueryRow()
	var lastUpdateAt int64
	postInfo := storemodels.PostInfo{
		MSTeamsID:      postID,
		MSTeamsChannel: chatID,
	}

	if err := row.Scan(&postInfo.MattermostID, &lastUpdateAt); err != nil {
		return nil, err
	}
	postInfo.MSTeamsLastUpdateAt = time.UnixMicro(lastUpdateAt)
	return &postInfo, nil
}

func (s *SQLStore) GetPostInfoByMattermostID(postID string) (*storemodels.PostInfo, error) {
	query := s.getQueryBuilder().Select("msTeamsPostID, msTeamsChannelID, msTeamsLastUpdateAt").From(postsTableName).Where(sq.Eq{"mmPostID": postID}).Suffix("FOR UPDATE")
	row := query.QueryRow()
	var lastUpdateAt int64
	postInfo := storemodels.PostInfo{
		MattermostID: postID,
	}

	if err := row.Scan(&postInfo.MSTeamsID, &postInfo.MSTeamsChannel, &lastUpdateAt); err != nil {
		return nil, err
	}

	postInfo.MSTeamsLastUpdateAt = time.UnixMicro(lastUpdateAt)
	return &postInfo, nil
}

func (s *SQLStore) SetPostLastUpdateAtByMattermostID(postID string, lastUpdateAt time.Time) error {
	query := s.getQueryBuilder().Update(postsTableName).Set("msTeamsLastUpdateAt", lastUpdateAt.UnixMicro()).Where(sq.Eq{"mmPostID": postID})
	if _, err := query.Exec(); err != nil {
		return err
	}

	return nil
}

func (s *SQLStore) SetPostLastUpdateAtByMSTeamsID(msTeamsPostID string, lastUpdateAt time.Time) error {
	query := s.getQueryBuilder().Update(postsTableName).Set("msTeamsLastUpdateAt", lastUpdateAt.UnixMicro()).Where(sq.Eq{"msTeamsPostID": msTeamsPostID})
	if _, err := query.Exec(); err != nil {
		return err
	}

	return nil
}

func (s *SQLStore) LinkPosts(postInfo storemodels.PostInfo) error {
	query := s.getQueryBuilder().Insert(postsTableName).Columns("mmPostID, msTeamsPostID, msTeamsChannelID, msTeamsLastUpdateAt").Values(
		postInfo.MattermostID,
		postInfo.MSTeamsID,
		postInfo.MSTeamsChannel,
		postInfo.MSTeamsLastUpdateAt.UnixMicro(),
	).Suffix("ON CONFLICT (mmPostID) DO UPDATE SET msTeamsPostID = EXCLUDED.msTeamsPostID, msTeamsChannelID = EXCLUDED.msTeamsChannelID, msTeamsLastUpdateAt = EXCLUDED.msTeamsLastUpdateAt")
	if _, err := query.Exec(); err != nil {
		return err
	}

	return nil
}

func (s *SQLStore) GetTokenForMattermostUser(userID string) (*oauth2.Token, error) {
	query := s.getQueryBuilder().Select("token").From(usersTableName).Where(sq.Eq{"mmUserID": userID}).Where(sq.NotEq{"token": ""})
	row := query.QueryRow()
	var encryptedToken string
	err := row.Scan(&encryptedToken)
	if err != nil {
		return nil, err
	}

	if encryptedToken == "" {
		return nil, errors.New("token not found")
	}

	tokendata, err := decrypt(s.encryptionKey(), encryptedToken)
	if err != nil {
		return nil, err
	}

	if tokendata == "" {
		return nil, errors.New("token not found")
	}

	var token oauth2.Token
	err = json.Unmarshal([]byte(tokendata), &token)
	if err != nil {
		return nil, err
	}
	return &token, nil
}

func (s *SQLStore) GetTokenForMSTeamsUser(userID string) (*oauth2.Token, error) {
	query := s.getQueryBuilder().Select("token").From(usersTableName).Where(sq.Eq{"msTeamsUserID": userID}).Where(sq.NotEq{"token": ""})
	row := query.QueryRow()
	var encryptedToken string
	err := row.Scan(&encryptedToken)
	if err != nil {
		return nil, err
	}

	if encryptedToken == "" {
		return nil, errors.New("token not found")
	}

	tokendata, err := decrypt(s.encryptionKey(), encryptedToken)
	if err != nil {
		return nil, err
	}

	if tokendata == "" {
		return nil, errors.New("token not found")
	}

	var token oauth2.Token
	err = json.Unmarshal([]byte(tokendata), &token)
	if err != nil {
		return nil, err
	}
	return &token, nil
}

func (s *SQLStore) UserHasConnected(mmUserID string) (bool, error) {
	connectStatus, err := s.GetUserConnectStatus(mmUserID)

	if err != nil {
		return false, err
	}

	return !connectStatus.LastConnectAt.IsZero(), nil
}

func (s *SQLStore) GetUserConnectStatus(mmUserID string) (*storemodels.UserConnectStatus, error) {
	query := s.getQueryBuilder().
		Select("mmUserID", "token", "lastConnectAt", "lastDisconnectAt").
		From(usersTableName).
		Where(sq.Eq{"mmUserID": mmUserID})

	rows, err := query.Query()
	if err != nil {
		return nil, err
	}
	defer rows.Close()

	result := &storemodels.UserConnectStatus{}
	if rows.Next() {
		var encryptedToken string
		var lastConnectAt int64
		var lastDisconnectAt int64

		if scanErr := rows.Scan(&result.ID, &encryptedToken, &lastConnectAt, &lastDisconnectAt); scanErr != nil {
			return nil, scanErr
		}

		if encryptedToken != "" {
			result.Connected = true
		}

		if lastConnectAt != 0 {
			result.LastConnectAt = time.UnixMicro(lastConnectAt)
		}

		if lastDisconnectAt != 0 {
			result.LastDisconnectAt = time.UnixMicro(lastDisconnectAt)
		}
	}

	return result, nil
}

func computeStatusTimes(status *storemodels.UserConnectStatus, nextIsConnected bool) (int64, int64, error) {
	var lastConnectAt int64
	var lastDisconnectAt int64

	now := time.Now()

	if nextIsConnected {
		// connected
		lastConnectAt = now.UnixMicro() // bump always if new token

		if !status.LastDisconnectAt.IsZero() {
			lastDisconnectAt = status.LastDisconnectAt.UnixMicro() // no change, pass-through
		}
	} else {
		if !status.LastConnectAt.IsZero() {
			lastConnectAt = status.LastConnectAt.UnixMicro() // pass-through
		}

		if status.Connected {
			lastDisconnectAt = now.UnixMicro() // bump only on actual disconnect
		} else if !status.LastDisconnectAt.IsZero() {
			lastDisconnectAt = status.LastDisconnectAt.UnixMicro() // no change, pass-through
		}
	}

	return lastConnectAt, lastDisconnectAt, nil
}

func (s *SQLStore) SetUserInfo(userID string, msTeamsUserID string, token *oauth2.Token) error {
	var encryptedToken string
	if token != nil {
		var err error
		var tokendata []byte
		tokendata, err = json.Marshal(token)
		if err != nil {
			return err
		}

		encryptedToken, err = encrypt(s.encryptionKey(), string(tokendata))
		if err != nil {
			return err
		}
	}

	currentConnectStatus, err := s.GetUserConnectStatus(userID)
	if err != nil {
		return err
	}

	lastConnectAt, lastDisconnectAt, err := computeStatusTimes(currentConnectStatus, encryptedToken != "")
	if err != nil {
		return err
	}

	if err := s.DeleteUserInfo(userID); err != nil {
		return err
	}

	if _, err := s.getQueryBuilder().Insert(usersTableName).Columns("mmUserID, msTeamsUserID, token, lastConnectAt, lastDisconnectAt").Values(userID, msTeamsUserID, encryptedToken, lastConnectAt, lastDisconnectAt).Suffix("ON CONFLICT (mmUserID, msTeamsUserID) DO UPDATE SET token = EXCLUDED.token, lastConnectAt = EXCLUDED.lastConnectAt, lastDisconnectAt = EXCLUDED.lastDisconnectAt").Exec(); err != nil {
		return err
	}
	return nil
}

func (s *SQLStore) DeleteUserInfo(mmUserID string) error {
	if _, err := s.getQueryBuilder().Delete(usersTableName).Where(sq.Eq{"mmUserID": mmUserID}).Exec(); err != nil {
		return err
	}

	return nil
}

func (s *SQLStore) ListChatSubscriptionsToCheck() ([]storemodels.ChatSubscription, error) {
	expireTime := time.Now().Add(subscriptionRefreshTimeLimit).UnixMicro()
	query := s.getQueryBuilder().Select("subscriptionID, msTeamsUserID, secret, expiresOn, certificate").From(subscriptionsTableName).Where(sq.Eq{"type": subscriptionTypeUser}).Where(sq.Lt{"expiresOn": expireTime})
	rows, err := query.Query()
	if err != nil {
		return nil, err
	}
	defer rows.Close()

	result := []storemodels.ChatSubscription{}
	for rows.Next() {
		var subscription storemodels.ChatSubscription
		var expiresOn int64
		var certificate *string
		if scanErr := rows.Scan(&subscription.SubscriptionID, &subscription.UserID, &subscription.Secret, &expiresOn, &certificate); scanErr != nil {
			return nil, scanErr
		}
		if certificate != nil {
			subscription.Certificate = *certificate
		}
		subscription.ExpiresOn = time.UnixMicro(expiresOn)
		result = append(result, subscription)
	}
	return result, nil
}

func (s *SQLStore) ListChannelSubscriptions() ([]*storemodels.ChannelSubscription, error) {
	query := s.getQueryBuilder().Select("subscriptionID, msTeamsChannelID, msTeamsTeamID, secret, expiresOn, certificate").From(subscriptionsTableName).Where(sq.Eq{"type": subscriptionTypeChannel})
	rows, err := query.Query()
	if err != nil {
		return nil, err
	}
	defer rows.Close()

	result := []*storemodels.ChannelSubscription{}
	for rows.Next() {
		var subscription storemodels.ChannelSubscription
		var expiresOn int64
		var certificate *string
		if scanErr := rows.Scan(&subscription.SubscriptionID, &subscription.ChannelID, &subscription.TeamID, &subscription.Secret, &expiresOn, &certificate); scanErr != nil {
			return nil, scanErr
		}
		if certificate != nil {
			subscription.Certificate = *certificate
		}

		subscription.ExpiresOn = time.UnixMicro(expiresOn)
		result = append(result, &subscription)
	}
	return result, nil
}

func (s *SQLStore) ListChannelSubscriptionsToRefresh(certificate string) ([]*storemodels.ChannelSubscription, error) {
	expireTime := time.Now().Add(subscriptionRefreshTimeLimit).UnixMicro()
	query := s.getQueryBuilder().
		Select("subscriptionID, msTeamsChannelID, msTeamsTeamID, secret, expiresOn, certificate").
		From(subscriptionsTableName).
		Where(sq.Eq{"type": subscriptionTypeChannel}).
		Where(sq.Or{sq.NotEq{"certificate": certificate}, sq.Lt{"expiresOn": expireTime}})
	rows, err := query.Query()
	if err != nil {
		return nil, err
	}
	defer rows.Close()

	result := []*storemodels.ChannelSubscription{}
	for rows.Next() {
		var subscription storemodels.ChannelSubscription
		var expiresOn int64
		var cert *string
		if scanErr := rows.Scan(&subscription.SubscriptionID, &subscription.ChannelID, &subscription.TeamID, &subscription.Secret, &expiresOn, &cert); scanErr != nil {
			return nil, scanErr
		}
		if cert != nil {
			subscription.Certificate = *cert
		}
		subscription.ExpiresOn = time.UnixMicro(expiresOn)
		result = append(result, &subscription)
	}
	return result, nil
}

func (s *SQLStore) ListGlobalSubscriptions() ([]*storemodels.GlobalSubscription, error) {
	query := s.getQueryBuilder().Select("subscriptionID, type, secret, expiresOn, certificate").From(subscriptionsTableName).Where(sq.Eq{"type": subscriptionTypeAllChats})
	rows, err := query.Query()
	if err != nil {
		return nil, err
	}
	defer rows.Close()

	result := []*storemodels.GlobalSubscription{}
	for rows.Next() {
		var subscription storemodels.GlobalSubscription
		var expiresOn int64
		var certificate *string
		if scanErr := rows.Scan(&subscription.SubscriptionID, &subscription.Type, &subscription.Secret, &expiresOn, &certificate); scanErr != nil {
			return nil, scanErr
		}
		if certificate != nil {
			subscription.Certificate = *certificate
		}

		subscription.ExpiresOn = time.UnixMicro(expiresOn)
		result = append(result, &subscription)
	}
	return result, nil
}

func (s *SQLStore) ListGlobalSubscriptionsToRefresh(certificate string) ([]*storemodels.GlobalSubscription, error) {
	expireTime := time.Now().Add(subscriptionRefreshTimeLimit).UnixMicro()
	query := s.getQueryBuilder().
		Select("subscriptionID, type, secret, expiresOn, certificate").
		From(subscriptionsTableName).
		Where(sq.Eq{"type": subscriptionTypeAllChats}).
		Where(sq.Or{sq.NotEq{"certificate": certificate}, sq.Lt{"expiresOn": expireTime}})
	rows, err := query.Query()
	if err != nil {
		return nil, err
	}
	defer rows.Close()

	result := []*storemodels.GlobalSubscription{}
	for rows.Next() {
		var subscription storemodels.GlobalSubscription
		var expiresOn int64
		var certificate *string
		if scanErr := rows.Scan(&subscription.SubscriptionID, &subscription.Type, &subscription.Secret, &expiresOn, &certificate); scanErr != nil {
			return nil, scanErr
		}
		if certificate != nil {
			subscription.Certificate = *certificate
		}
		subscription.ExpiresOn = time.UnixMicro(expiresOn)
		result = append(result, &subscription)
	}
	return result, nil
}

func (s *SQLStore) SaveGlobalSubscription(subscription storemodels.GlobalSubscription) error {
	if _, err := s.getQueryBuilder().Delete(subscriptionsTableName).Where(sq.Eq{"type": subscription.Type}).Exec(); err != nil {
		return err
	}

	if _, err := s.getQueryBuilder().Insert(subscriptionsTableName).Columns("subscriptionID, type, secret, expiresOn, certificate").Values(subscription.SubscriptionID, subscription.Type, subscription.Secret, subscription.ExpiresOn.UnixMicro(), subscription.Certificate).Exec(); err != nil {
		return err
	}
	return nil
}

func (s *SQLStore) SaveChatSubscription(subscription storemodels.ChatSubscription) error {
	if _, err := s.getQueryBuilder().Delete(subscriptionsTableName).Where(sq.Eq{"msteamsUserID": subscription.UserID}).Exec(); err != nil {
		return err
	}

	if _, err := s.getQueryBuilder().Insert(subscriptionsTableName).Columns("subscriptionID, msTeamsUserID, type, secret, expiresOn, certificate").Values(subscription.SubscriptionID, subscription.UserID, subscriptionTypeUser, subscription.Secret, subscription.ExpiresOn.UnixMicro(), subscription.Certificate).Exec(); err != nil {
		return err
	}
	return nil
}

func (s *SQLStore) SaveChannelSubscription(subscription storemodels.ChannelSubscription) error {
	tx, err := s.db.Begin()
	if err != nil {
		return err
	}
	defer func() {
		_ = tx.Rollback()
	}()

	if _, err := s.getQueryBuilder().Delete(subscriptionsTableName).Where(sq.Eq{"msTeamsTeamID": subscription.TeamID, "msTeamsChannelID": subscription.ChannelID}).RunWith(tx).Exec(); err != nil {
		return err
	}

	if _, err := s.getQueryBuilder().Insert(subscriptionsTableName).Columns("subscriptionID, msTeamsTeamID, msTeamsChannelID, type, secret, expiresOn, certificate").Values(subscription.SubscriptionID, subscription.TeamID, subscription.ChannelID, subscriptionTypeChannel, subscription.Secret, subscription.ExpiresOn.UnixMicro(), subscription.Certificate).RunWith(tx).Exec(); err != nil {
		return err
	}

	return tx.Commit()
}

func (s *SQLStore) UpdateSubscriptionExpiresOn(subscriptionID string, expiresOn time.Time) error {
	query := s.getQueryBuilder().Update(subscriptionsTableName).Set("expiresOn", expiresOn.UnixMicro()).Where(sq.Eq{"subscriptionID": subscriptionID})
	_, err := query.Exec()
	if err != nil {
		return err
	}
	return nil
}

func (s *SQLStore) UpdateSubscriptionLastActivityAt(subscriptionID string, lastActivityAt time.Time) error {
	query := s.getQueryBuilder().
		Update(subscriptionsTableName).
		Set("lastActivityAt", lastActivityAt.UnixMicro()).
		Where(sq.And{
			sq.Eq{"subscriptionID": subscriptionID},
			sq.Or{sq.Lt{"lastActivityAt": lastActivityAt.UnixMicro()}, sq.Eq{"lastActivityAt": nil}},
		})
	_, err := query.Exec()
	if err != nil {
		return err
	}
	return nil
}

func (s *SQLStore) GetSubscriptionsLastActivityAt() (map[string]time.Time, error) {
	query := s.getQueryBuilder().
		Select("subscriptionID, lastActivityAt").
		From(subscriptionsTableName).
		Where(
			sq.NotEq{"lastActivityAt": nil},
			sq.NotEq{"lastActivityAt": 0},
		)
	rows, err := query.Query()
	if err != nil {
		return nil, err
	}
	defer rows.Close()

	result := map[string]time.Time{}
	for rows.Next() {
		var lastActivityAt int64
		var subscriptionID string
		if scanErr := rows.Scan(&subscriptionID, &lastActivityAt); scanErr != nil {
			return nil, scanErr
		}
		result[subscriptionID] = time.UnixMicro(lastActivityAt)
	}
	return result, nil
}

func (s *SQLStore) DeleteSubscription(subscriptionID string) error {
	if _, err := s.getQueryBuilder().Delete(subscriptionsTableName).Where(sq.Eq{"subscriptionID": subscriptionID}).Exec(); err != nil {
		return err
	}
	return nil
}

func (s *SQLStore) GetChannelSubscription(subscriptionID string) (*storemodels.ChannelSubscription, error) {
	row := s.getQueryBuilder().Select("subscriptionID, msTeamsChannelID, msTeamsTeamID, secret, expiresOn, certificate").From(subscriptionsTableName).Where(sq.Eq{"subscriptionID": subscriptionID, "type": subscriptionTypeChannel}).Suffix("FOR UPDATE").QueryRow()
	var subscription storemodels.ChannelSubscription
	var expiresOn int64
	var certificate *string
	if err := row.Scan(&subscription.SubscriptionID, &subscription.ChannelID, &subscription.TeamID, &subscription.Secret, &expiresOn, &certificate); err != nil {
		return nil, err
	}
	if certificate != nil {
		subscription.Certificate = *certificate
	}
	subscription.ExpiresOn = time.UnixMicro(expiresOn)
	return &subscription, nil
}

func (s *SQLStore) GetChannelSubscriptionByTeamsChannelID(teamsChannelID string) (*storemodels.ChannelSubscription, error) {
	row := s.getQueryBuilder().Select("subscriptionID").From(subscriptionsTableName).Where(sq.Eq{"msTeamsChannelID": teamsChannelID, "type": subscriptionTypeChannel}).QueryRow()
	var subscription storemodels.ChannelSubscription
	if scanErr := row.Scan(&subscription.SubscriptionID); scanErr != nil {
		return nil, scanErr
	}
	return &subscription, nil
}

func (s *SQLStore) GetChatSubscription(subscriptionID string) (*storemodels.ChatSubscription, error) {
	row := s.getQueryBuilder().Select("subscriptionID, msTeamsUserID, secret, expiresOn, certificate").From(subscriptionsTableName).Where(sq.Eq{"subscriptionID": subscriptionID, "type": subscriptionTypeUser}).QueryRow()
	var subscription storemodels.ChatSubscription
	var expiresOn int64
	var certificate *string
	if scanErr := row.Scan(&subscription.SubscriptionID, &subscription.UserID, &subscription.Secret, &expiresOn, &certificate); scanErr != nil {
		return nil, scanErr
	}
	if certificate != nil {
		subscription.Certificate = *certificate
	}
	subscription.ExpiresOn = time.UnixMicro(expiresOn)
	return &subscription, nil
}

func (s *SQLStore) GetGlobalSubscription(subscriptionID string) (*storemodels.GlobalSubscription, error) {
	row := s.getQueryBuilder().Select("subscriptionID, type, secret, expiresOn, certificate").From(subscriptionsTableName).Where(sq.Eq{"subscriptionID": subscriptionID, "type": subscriptionTypeAllChats}).QueryRow()
	var subscription storemodels.GlobalSubscription
	var expiresOn int64
	var certificate *string
	if scanErr := row.Scan(&subscription.SubscriptionID, &subscription.Type, &subscription.Secret, &expiresOn, &certificate); scanErr != nil {
		return nil, scanErr
	}
	if certificate != nil {
		subscription.Certificate = *certificate
	}
	subscription.ExpiresOn = time.UnixMicro(expiresOn)
	return &subscription, nil
}

func (s *SQLStore) GetSubscriptionType(subscriptionID string) (string, error) {
	row := s.getQueryBuilder().Select("type").From(subscriptionsTableName).Where(sq.Eq{"subscriptionID": subscriptionID}).QueryRow()
	var subscriptionType string
	if scanErr := row.Scan(&subscriptionType); scanErr != nil {
		return "", scanErr
	}
	return subscriptionType, nil
}

func (s *SQLStore) RecoverPost(postID string) error {
	query := s.getQueryBuilder().Update("Posts").Set("DeleteAt", 0).Where(sq.Eq{"Id": postID}, sq.NotEq{"DeleteAt": 0})
	if _, err := query.Exec(); err != nil {
		return err
	}

	return nil
}

func (s *SQLStore) CheckEnabledTeamByTeamID(teamID string) bool {
	if len(s.enabledTeams()) == 1 && s.enabledTeams()[0] == "" {
		return true
	}
	team, appErr := s.api.GetTeam(teamID)
	if appErr != nil {
		return false
	}
	isTeamEnabled := false
	for _, enabledTeam := range s.enabledTeams() {
		if team.Name == enabledTeam {
			isTeamEnabled = true
			break
		}
	}
	return isTeamEnabled
}

func (s *SQLStore) getQueryBuilder() sq.StatementBuilderType {
	return sq.StatementBuilder.PlaceholderFormat(sq.Dollar).RunWith(s.db)
}

func (s *SQLStore) VerifyOAuth2State(state string) error {
	key := hashKey(oAuth2KeyPrefix, state)
	data, appErr := s.api.KVGet(key)
	if appErr != nil {
		return errors.New(appErr.Message)
	}

	if data == nil {
		return errors.New("authentication attempt expired, please try again")
	}

	if string(data) != state {
		return errors.New("invalid oauth state, please try again")
	}

	return nil
}

func (s *SQLStore) StoreOAuth2State(state string) error {
	key := hashKey(oAuth2KeyPrefix, state)
	if err := s.api.KVSetWithExpiry(key, []byte(state), oAuth2StateTimeToLive); err != nil {
		return errors.New(err.Message)
	}

	return nil
}

func (s *SQLStore) GetStats() (*storemodels.Stats, error) {
	query := s.getQueryBuilder().Select("count(mmChannelID)").From(linksTableName)
	row := query.QueryRow()
	var linkedChannels int64
	if err := row.Scan(&linkedChannels); err != nil {
		return nil, err
	}

	query = s.getQueryBuilder().Select("count(mmUserID)").From(usersTableName).Where(sq.NotEq{"token": ""}).Where(sq.NotEq{"token": nil})
	row = query.QueryRow()
	var connectedUsers int64
	if err := row.Scan(&connectedUsers); err != nil {
		return nil, err
	}

	query = s.getQueryBuilder().Select("count(id)").From("users").Where(sq.NotEq{"RemoteId": ""}).Where(sq.Like{"Username": "msteams_%"}).Where(sq.Eq{"DeleteAt": 0})
	row = query.QueryRow()
	var syntheticUsers int64
	if err := row.Scan(&syntheticUsers); err != nil {
		return nil, err
	}

	return &storemodels.Stats{
		LinkedChannels: linkedChannels,
		ConnectedUsers: connectedUsers,
		SyntheticUsers: syntheticUsers,
	}, nil
}

func (s *SQLStore) GetConnectedUsers(page, perPage int) ([]*storemodels.ConnectedUser, error) {
	query := s.getQueryBuilder().Select("mmuserid, msteamsuserid, Users.FirstName, Users.LastName, Users.Email").From(usersTableName).LeftJoin("Users ON Users.Id = msteamssync_users.mmuserid").Where(sq.NotEq{"token": ""}).OrderBy("Users.FirstName").Offset(uint64(page * perPage)).Limit(uint64(perPage))
	rows, err := query.Query()
	if err != nil {
		return nil, err
	}
	defer rows.Close()

	var connectedUsers []*storemodels.ConnectedUser
	for rows.Next() {
		connectedUser := &storemodels.ConnectedUser{}
		if err := rows.Scan(&connectedUser.MattermostUserID, &connectedUser.TeamsUserID, &connectedUser.FirstName, &connectedUser.LastName, &connectedUser.Email); err != nil {
			s.api.LogDebug("Unable to scan the result", "Error", err.Error())
			continue
		}

		connectedUsers = append(connectedUsers, connectedUser)
	}

	return connectedUsers, nil
}

func (s *SQLStore) GetHasConnectedCount() (int, error) {
	query := s.getQueryBuilder().
		Select("count(*)").
		From(usersTableName).
		Where(sq.And{sq.NotEq{"lastConnectAt": 0}})
	rows, err := query.Query()
	if err != nil {
		return 0, err
	}
	defer rows.Close()

	var result int
	if rows.Next() {
		if scanErr := rows.Scan(&result); scanErr != nil {
			return 0, scanErr
		}
	}

	return result, nil
}

func (s *SQLStore) StoreUserInWhitelist(userID string) error {
	query := s.getQueryBuilder().Insert(whitelistTableName).Columns("mmUserID").Values(userID)
	if _, err := query.Exec(); err != nil {
		if isDuplicate(err) {
			s.api.LogDebug("UserID already present in whitelist", "UserID", userID)
			return nil
		}

		return err
	}

	return nil
}

func (s *SQLStore) storeUsersInWhitelist(userIDs []string, tx *sql.Tx) error {
	query := s.getQueryBuilder().
		Insert(whitelistTableName).
		Columns("mmUserID").
		RunWith(tx)

	for _, userID := range userIDs {
		query = query.Values(userID)
	}

	if _, err := query.Exec(); err != nil {
		// TODO handle duplicates
		return err
	}

	return nil
}

func (s *SQLStore) SetWhitelist(userIDs []string, batchSize int) error {
	var err error
	tx, err := s.db.Begin()
	if err != nil {
		return err
	}
	defer func() {
		if err != nil {
			s.api.LogDebug("Error processing whitelist, rolling back tx", "error", err.Error())
			err = tx.Rollback()
			if err != nil {
				s.api.LogError("Error rolling back add whitelist tx", "error", err.Error())
			}
			return
		}
		err = tx.Commit()
		if err != nil {
			s.api.LogDebug("Error committing tx", "error", err.Error())
		}
	}()

	if err = s.deleteWhitelist(tx); err != nil {
		s.api.LogDebug("Error deleting whitelist")
		return err
	}

	var currentBatch []string

	for i, id := range userIDs {
		currentBatch = append(currentBatch, id)
		if len(currentBatch) >= batchSize || i == len(userIDs)-1 {
			// batch threshold met, or end of list
			if err = s.storeUsersInWhitelist(currentBatch, tx); err != nil {
				s.api.LogDebug("Error adding batched users to whitelist", "error", err.Error(), "userIds", currentBatch)
				return err
			}
			currentBatch = nil
		}
	}

	return nil
}

func (s *SQLStore) IsUserWhitelisted(userID string) (bool, error) {
	query := s.getQueryBuilder().Select("mmUserID").From(whitelistTableName).Where(sq.Eq{"mmUserID": userID})
	rows, err := query.Query()
	if err != nil {
		return false, err
	}
	defer rows.Close()

	var result string
	if rows.Next() {
		if scanErr := rows.Scan(&result); scanErr != nil {
			return false, scanErr
		}
	}

	return result != "", nil
}

func (s *SQLStore) DeleteUserFromWhitelist(mmUserID string) error {
	if _, err := s.getQueryBuilder().Delete(whitelistTableName).Where(sq.Eq{"mmUserID": mmUserID}).Exec(); err != nil {
		return err
	}

	return nil
}

func (s *SQLStore) GetWhitelistCount() (int, error) {
	query := s.getQueryBuilder().Select("count(*)").From(whitelistTableName)
	rows, err := query.Query()
	if err != nil {
		return 0, err
	}
	defer rows.Close()

	var result int
	if rows.Next() {
		if scanErr := rows.Scan(&result); scanErr != nil {
			return 0, scanErr
		}
	}

	return result, nil
}

func (s *SQLStore) GetWhitelistEmails(page, perPage int) ([]string, error) {
	query := s.getQueryBuilder().
		Select("Users.Email").
		From(whitelistTableName).
		LeftJoin("Users ON Users.Id = msteamssync_whitelist.mmuserid").
		Offset(uint64(page * perPage)).
		Limit(uint64(perPage))
	rows, err := query.Query()
	if err != nil {
		return nil, err
	}
	defer rows.Close()

	var result []string
	for rows.Next() {
		var email string
		if err := rows.Scan(&email); err != nil {
			s.api.LogDebug("Unable to scan the result", "Error", err.Error())
			continue
		}

		result = append(result, email)
	}

	return result, nil
}

func (s *SQLStore) deleteWhitelist(tx *sql.Tx) error {
	if _, err := s.getQueryBuilder().Delete(whitelistTableName).RunWith(tx).Exec(); err != nil {
		return err
	}

	return nil
}

func (s *SQLStore) StoreInvitedUser(invitedUser *storemodels.InvitedUser) error {
	pendingSince := invitedUser.InvitePendingSince.UnixMicro()
	lastSentAt := invitedUser.InviteLastSentAt.UnixMicro()

	query := s.getQueryBuilder().
		Insert(invitedUsersTableName).
		Columns("mmUserID", "invitePendingSince", "inviteLastSentAt").
		Values(invitedUser.ID, pendingSince, lastSentAt).
		SuffixExpr(sq.Expr("ON CONFLICT (mmUserID) DO UPDATE SET invitePendingSince = ?, inviteLastSentAt = ?", pendingSince, lastSentAt))

	if _, err := query.Exec(); err != nil {
		return err
	}

	return nil
}

func (s *SQLStore) GetInvitedUser(mmUserID string) (*storemodels.InvitedUser, error) {
	query := s.getQueryBuilder().
		Select("mmUserID", "invitePendingSince", "inviteLastSentAt").
		From(invitedUsersTableName).
		Where(sq.Eq{"mmUserID": mmUserID})

	rows, err := query.Query()
	if err != nil {
		return nil, err
	}
	defer rows.Close()

	if rows.Next() {
		var result = &storemodels.InvitedUser{}
		var pendingSince int64
		var lastSentAt int64

		if scanErr := rows.Scan(&result.ID, &pendingSince, &lastSentAt); scanErr != nil {
			return nil, scanErr
		}

		if pendingSince != 0 {
			result.InvitePendingSince = time.UnixMicro(pendingSince)
		}

		if lastSentAt != 0 {
			result.InvitePendingSince = time.UnixMicro(lastSentAt)
		}

		return result, nil
	}

	return nil, nil
}

func (s *SQLStore) DeleteUserInvite(mmUserID string) error {
	if _, err := s.getQueryBuilder().Delete(invitedUsersTableName).Where(sq.Eq{"mmUserID": mmUserID}).Exec(); err != nil {
		return err
	}

	return nil
}

<<<<<<< HEAD
func (s *SQLStore) EnqueueActivities(activitiesIDs, activities []string) error {
	query := s.getQueryBuilder().Insert(activityQueueTableName).Columns("id", "activity", "tries")
	for idx, activity := range activities {
		query = query.Values(activitiesIDs[idx], activity, 0)
	}
	if _, err := query.Exec(); err != nil {
		return err
	}

	return nil
}

func (s *SQLStore) DequeueActivity(activityId string) error {
	query := s.getQueryBuilder().Delete(activityQueueTableName).Where(sq.Eq{"id": activityId})
	if _, err := query.Exec(); err != nil {
		return err
	}

	return nil
}

func (s *SQLStore) ProcessQueuedActivity(activityCallback func(activity string) error) error {
	tx, err := s.db.Begin()
	if err != nil {
		return err
	}
	defer func() {
		_ = tx.Rollback()
	}()

	query := "DELETE FROM " + activityQueueTableName + " USING (SELECT * FROM " + activityQueueTableName + " LIMIT 1 FOR UPDATE SKIP LOCKED) q WHERE q.id =  " + activityQueueTableName + ".id RETURNING " + activityQueueTableName + ".activity"

	row := tx.QueryRow(query)

	var data string
	if err := row.Scan(&data); err != nil {
		return err
	}

	if err := activityCallback(data); err != nil {
		_ = tx.Rollback()

		query := s.getQueryBuilder().Update(activityQueueTableName).Set("tries", "INC(tries)")
		if _, err := query.Exec(); err != nil {
			return err
		}

		return err
	}

	if err := tx.Commit(); err != nil {
		query := s.getQueryBuilder().Update(activityQueueTableName).Set("tries", "INC(tries)")
		if _, err := query.Exec(); err != nil {
			return err
		}

		return err
	}
	return nil
}

func (s *SQLStore) GetSizeOfInvitedUsers() (int, error) {
=======
func (s *SQLStore) GetInvitedCount() (int, error) {
>>>>>>> fe6dc26d
	query := s.getQueryBuilder().Select("count(*)").From(invitedUsersTableName)
	rows, err := query.Query()
	if err != nil {
		return 0, err
	}
	defer rows.Close()

	var result int
	if rows.Next() {
		if scanErr := rows.Scan(&result); scanErr != nil {
			return 0, scanErr
		}
	}

	return result, nil
}

func hashKey(prefix, hashableKey string) string {
	if hashableKey == "" {
		return prefix
	}

	h := sha512.New()
	_, _ = h.Write([]byte(hashableKey))
	return fmt.Sprintf("%s%x", prefix, h.Sum(nil))
}

// isDuplicate checks whether an error is a duplicate key error, which comes when processes are competing on creating the same
// tables in the database.
func isDuplicate(err error) bool {
	var pqErr *pq.Error
	if errors.As(errors.Cause(err), &pqErr) {
		if pqErr.Code == PGUniqueViolationErrorCode {
			return true
		}
	}

	return false
}<|MERGE_RESOLUTION|>--- conflicted
+++ resolved
@@ -16,25 +16,6 @@
 )
 
 const (
-<<<<<<< HEAD
-	connectionPromptKey          = "connect_"
-	subscriptionRefreshTimeLimit = 5 * time.Minute
-	maxLimitForLinks             = 100
-	subscriptionTypeUser         = "user"
-	subscriptionTypeChannel      = "channel"
-	subscriptionTypeAllChats     = "allChats"
-	oAuth2StateTimeToLive        = 300 // seconds
-	oAuth2KeyPrefix              = "oauth2_"
-	backgroundJobPrefix          = "background_job"
-	usersTableName               = "msteamssync_users"
-	linksTableName               = "msteamssync_links"
-	postsTableName               = "msteamssync_posts"
-	activityQueueTableName       = "msteamssync_activity_queue"
-	subscriptionsTableName       = "msteamssync_subscriptions"
-	whitelistedUsersTableName    = "msteamssync_whitelisted_users"
-	invitedUsersTableName        = "msteamssync_invited_users"
-	PGUniqueViolationErrorCode   = "23505" // See https://github.com/lib/pq/blob/master/error.go#L178
-=======
 	connectionPromptKey             = "connect_"
 	subscriptionRefreshTimeLimit    = 5 * time.Minute
 	maxLimitForLinks                = 100
@@ -48,12 +29,12 @@
 	usersTableName                  = "msteamssync_users"
 	linksTableName                  = "msteamssync_links"
 	postsTableName                  = "msteamssync_posts"
+	activityQueueTableName          = "msteamssync_activity_queue"
 	subscriptionsTableName          = "msteamssync_subscriptions"
 	whitelistedUsersLegacyTableName = "msteamssync_whitelisted_users" // LEGACY-UNUSED
 	whitelistTableName              = "msteamssync_whitelist"
 	invitedUsersTableName           = "msteamssync_invited_users"
 	PGUniqueViolationErrorCode      = "23505" // See https://github.com/lib/pq/blob/master/error.go#L178
->>>>>>> fe6dc26d
 )
 
 type SQLStore struct {
@@ -1181,7 +1162,6 @@
 	return nil
 }
 
-<<<<<<< HEAD
 func (s *SQLStore) EnqueueActivities(activitiesIDs, activities []string) error {
 	query := s.getQueryBuilder().Insert(activityQueueTableName).Columns("id", "activity", "tries")
 	for idx, activity := range activities {
@@ -1243,10 +1223,7 @@
 	return nil
 }
 
-func (s *SQLStore) GetSizeOfInvitedUsers() (int, error) {
-=======
 func (s *SQLStore) GetInvitedCount() (int, error) {
->>>>>>> fe6dc26d
 	query := s.getQueryBuilder().Select("count(*)").From(invitedUsersTableName)
 	rows, err := query.Query()
 	if err != nil {

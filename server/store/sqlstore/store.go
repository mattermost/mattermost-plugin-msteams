--- conflicted
+++ resolved
@@ -738,14 +738,10 @@
 	query := s.getQueryBuilder().
 		Update(subscriptionsTableName).
 		Set("lastActivityAt", lastActivityAt.UnixMicro()).
-<<<<<<< HEAD
-		Where(sq.Eq{"subscriptionID": subscriptionID}, sq.Lt{"lastActivityAt": lastActivityAt})
-=======
 		Where(sq.And{
 			sq.Eq{"subscriptionID": subscriptionID},
 			sq.Or{sq.Lt{"lastActivityAt": lastActivityAt.UnixMicro()}, sq.Eq{"lastActivityAt": nil}},
 		})
->>>>>>> 57fc8457
 	_, err := query.Exec()
 	if err != nil {
 		return err

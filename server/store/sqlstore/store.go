--- conflicted
+++ resolved
@@ -885,9 +885,8 @@
 	return nil
 }
 
-<<<<<<< HEAD
 func (s *SQLStore) GetLinkedChannelsCount() (linkedChannels int64, err error) {
-	err = s.getQueryBuilder().
+	err = s.getReplicaQueryBuilder().
 		Select("count(mmChannelID)").
 		From(linksTableName).
 		QueryRow().
@@ -897,7 +896,7 @@
 }
 
 func (s *SQLStore) GetConnectedUsersCount() (connectedUsers int64, err error) {
-	err = s.getQueryBuilder().
+	err = s.getReplicaQueryBuilder().
 		Select("count(mmUserID)").
 		From(usersTableName).
 		Where(sq.And{
@@ -911,7 +910,7 @@
 }
 
 func (s *SQLStore) GetSyntheticUsersCount(remoteID string) (syntheticUsers int64, err error) {
-	err = s.getQueryBuilder().
+	err = s.getReplicaQueryBuilder().
 		Select("count(id)").
 		From("users").
 		Where(sq.And{
@@ -928,38 +927,8 @@
 }
 
 func (s *SQLStore) GetUsersByPrimaryPlatformsCount(preferenceCategory string) (msTeamsPrimary, mmPrimary int64, err error) {
-	query := s.getQueryBuilder().
+	query := s.getReplicaQueryBuilder().
 		Select("p.value", "count(*)").
-=======
-func (s *SQLStore) GetStats(remoteID, preferenceCategory string) (*storemodels.Stats, error) {
-	query := s.getReplicaQueryBuilder().Select("count(mmChannelID)").From(linksTableName)
-	row := query.QueryRow()
-	var linkedChannels int64
-	if err := row.Scan(&linkedChannels); err != nil {
-		return nil, err
-	}
-
-	query = s.getReplicaQueryBuilder().Select("count(mmUserID)").From(usersTableName).Where(sq.NotEq{"token": ""}).Where(sq.NotEq{"token": nil})
-	row = query.QueryRow()
-	var connectedUsers int64
-	if err := row.Scan(&connectedUsers); err != nil {
-		return nil, err
-	}
-
-	query = s.getReplicaQueryBuilder().Select("count(id)").From("users").Where(sq.And{
-		sq.Eq{"RemoteId": remoteID},
-		sq.Or{sq.Eq{"DeleteAt": 0}, sq.Eq{"DeleteAt": nil}},
-	})
-	row = query.QueryRow()
-	var syntheticUsers int64
-	if err := row.Scan(&syntheticUsers); err != nil {
-		return nil, err
-	}
-
-	var msTeamPrimary int64
-	var mmPrimary int64
-	query = s.getReplicaQueryBuilder().Select("p.value", "count(*)").
->>>>>>> 1f0d8bf3
 		From("preferences p").
 		LeftJoin(fmt.Sprintf("%s u ON p.userid = u.mmuserid", usersTableName)).
 		Where(sq.And{
@@ -995,7 +964,7 @@
 func (s *SQLStore) GetActiveUsersSendingCount(dur time.Duration) (activeUsersSending int64, err error) {
 	now := time.Now()
 
-	err = s.getQueryBuilder().
+	err = s.getReplicaQueryBuilder().
 		Select("count(*)").
 		From(usersTableName).
 		Where(sq.GtOrEq{"LastChatSentAt": now.Add(-dur).UnixMicro()}).
@@ -1009,7 +978,7 @@
 func (s *SQLStore) GetActiveUsersReceivingCount(dur time.Duration) (activeUsersReceiving int64, err error) {
 	now := time.Now()
 
-	err = s.getQueryBuilder().
+	err = s.getReplicaQueryBuilder().
 		Select("count(*)").
 		From(usersTableName).
 		Where(sq.GtOrEq{"LastChatReceivedAt": now.Add(-dur).UnixMicro()}).
@@ -1295,17 +1264,6 @@
 	return result, nil
 }
 
-func (s *SQLStore) GetConnectedUsersCount() (int64, error) {
-	query := s.getReplicaQueryBuilder().Select("count(mmUserID)").From(usersTableName).Where(sq.NotEq{"token": ""}).Where(sq.NotEq{"token": nil})
-	row := query.QueryRow()
-	var connectedUsers int64
-	if err := row.Scan(&connectedUsers); err != nil {
-		return 0, err
-	}
-
-	return connectedUsers, nil
-}
-
 func hashKey(prefix, hashableKey string) string {
 	if hashableKey == "" {
 		return prefix
@@ -1330,7 +1288,7 @@
 }
 
 func (s *SQLStore) SetUserLastChatSentAt(mmUserID string, sentAt int64) error {
-	query := s.getQueryBuilder().
+	query := s.getMasterQueryBuilder().
 		Update(usersTableName).
 		Set("LastChatSentAt", sentAt).
 		Where(sq.And{
@@ -1349,7 +1307,7 @@
 }
 
 func (s *SQLStore) SetUsersLastChatReceivedAt(mmUsersID []string, receivedAt int64) error {
-	query := s.getQueryBuilder().
+	query := s.getMasterQueryBuilder().
 		Update(usersTableName).
 		Set("LastChatReceivedAt", receivedAt).
 		Where(sq.And{

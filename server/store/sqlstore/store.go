--- conflicted
+++ resolved
@@ -150,7 +150,6 @@
 		return err
 	}
 
-<<<<<<< HEAD
 	if err := s.createTable(invitedUsersTableName, "mmUserID VARCHAR(255) PRIMARY KEY"); err != nil {
 		return err
 	}
@@ -159,15 +158,16 @@
 		return err
 	}
 
-	return s.addColumn(invitedUsersTableName, "inviteLastSentAt", "BIGINT")
-=======
+	if err := s.addColumn(invitedUsersTableName, "inviteLastSentAt", "BIGINT"); err != nil {
+		return err
+	}
+
 	if remoteID != "" {
 		if err := s.runMigrationRemoteID(remoteID); err != nil {
 			return err
 		}
 	}
 	return nil
->>>>>>> e7a78898
 }
 
 func (s *SQLStore) ListChannelLinksWithNames() ([]*storemodels.ChannelLink, error) {

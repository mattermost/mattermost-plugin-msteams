--- conflicted
+++ resolved
@@ -936,11 +936,26 @@
 	return result != "", nil
 }
 
-<<<<<<< HEAD
 func (s *SQLStore) ListDMsGMsToConnect() ([]string, error) {
 	query := s.getQueryBuilder().Select("c.Id").From("Channels AS c").LeftJoin("sharedchannelremotes AS scr ON scr.channelid = c.id").Where(sq.Eq{"scr.remoteid": nil}).Where(sq.Or{sq.Eq{"c.Type": "G"}, sq.Eq{"c.Type": "D"}})
 	fmt.Println(query.ToSql())
-=======
+	rows, err := query.Query()
+	if err != nil {
+		return nil, err
+	}
+	defer rows.Close()
+	var results []string
+	if rows.Next() {
+		var result string
+		if scanErr := rows.Scan(&result); scanErr != nil {
+			return nil, scanErr
+		}
+		results = append(results, result)
+	}
+
+	return results, nil
+}
+
 func (s *SQLStore) StoreInvitedUser(invitedUser *storemodels.InvitedUser) error {
 	pendingSince := invitedUser.InvitePendingSince.UnixMicro()
 	lastSentAt := invitedUser.InviteLastSentAt.UnixMicro()
@@ -964,25 +979,12 @@
 		From(invitedUsersTableName).
 		Where(sq.Eq{"mmUserID": mmUserID})
 
->>>>>>> 352b9c34
-	rows, err := query.Query()
-	if err != nil {
-		return nil, err
-	}
-	defer rows.Close()
-
-<<<<<<< HEAD
-	var results []string
-	if rows.Next() {
-		var result string
-		if scanErr := rows.Scan(&result); scanErr != nil {
-			return nil, scanErr
-		}
-		results = append(results, result)
-	}
-
-	return results, nil
-=======
+	rows, err := query.Query()
+	if err != nil {
+		return nil, err
+	}
+	defer rows.Close()
+
 	var result *storemodels.InvitedUser
 	if rows.Next() {
 		var id string
@@ -1027,7 +1029,6 @@
 	}
 
 	return result, nil
->>>>>>> 352b9c34
 }
 
 func hashKey(prefix, hashableKey string) string {

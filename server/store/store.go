//go:generate mockery --name=Store
package store

import (
	"database/sql"
	"encoding/json"
	"errors"
	"fmt"
	"strings"
	"time"

	sq "github.com/Masterminds/squirrel"
	"github.com/mattermost/mattermost-plugin-msteams-sync/server/msteams"
	"github.com/mattermost/mattermost-plugin-msteams-sync/server/store/storemodels"
	"github.com/mattermost/mattermost-server/v6/model"
	"github.com/mattermost/mattermost-server/v6/plugin"
)

const (
	avatarCacheTime = 300
	avatarKey       = "avatar_"
)

type Store interface {
	Init() error
	GetAvatarCache(userID string) ([]byte, error)
	SetAvatarCache(userID string, photo []byte) error
	GetLinkByChannelID(channelID string) (*storemodels.ChannelLink, error)
	GetLinkByMSTeamsChannelID(teamID, channelID string) (*storemodels.ChannelLink, error)
	DeleteLinkByChannelID(channelID string) error
	StoreChannelLink(link *storemodels.ChannelLink) error
	GetPostInfoByMSTeamsID(chatID string, postID string) (*storemodels.PostInfo, error)
	GetPostInfoByMattermostID(postID string) (*storemodels.PostInfo, error)
	LinkPosts(postInfo storemodels.PostInfo) error
	GetTokenForMattermostUser(userID string) (*msteams.Token, error)
	GetTokenForMSTeamsUser(userID string) (*msteams.Token, error)
	SetUserInfo(userID string, msTeamsUserID string, token *msteams.Token) error
	TeamsToMattermostUserID(userID string) (string, error)
	MattermostToTeamsUserID(userID string) (string, error)
	CheckEnabledTeamByTeamID(teamID string) bool
}

type SQLStore struct {
	api           plugin.API
	enabledTeams  func() []string
	encryptionKey func() []byte
	db            *sql.DB
	driverName    string
}

func New(db *sql.DB, driverName string, api plugin.API, enabledTeams func() []string, encryptionKey func() []byte) *SQLStore {
	return &SQLStore{
		db:            db,
		driverName:    driverName,
		api:           api,
		enabledTeams:  enabledTeams,
		encryptionKey: encryptionKey,
	}
}

func (s *SQLStore) createIndexForMySQL(tableName, indexName, columnList string) error {
	// TODO: Try to do this using only one query
	query := `SELECT EXISTS(
			SELECT DISTINCT index_name FROM information_schema.statistics 
			WHERE table_schema = DATABASE()
			AND table_name = 'tableName' AND index_name = 'indexName'
		)`

	query = strings.ReplaceAll(query, "tableName", tableName)
	query = strings.ReplaceAll(query, "indexName", indexName)
	rows, err := s.db.Query(query)
	if err != nil {
		return err
	}

	var result int
	if rows.Next() {
		if scanErr := rows.Scan(&result); scanErr != nil {
			return scanErr
		}
	}

	if result == 0 {
		indexQuery := "CREATE INDEX indexName on tableName(columnList)"
		indexQuery = strings.ReplaceAll(indexQuery, "tableName", tableName)
		indexQuery = strings.ReplaceAll(indexQuery, "indexName", indexName)
		indexQuery = strings.ReplaceAll(indexQuery, "columnList", columnList)
		_, err = s.db.Exec(indexQuery)
	}

	return err
}

func (s *SQLStore) addColumnForMySQL(tableName, columnName, columnDefinition string) error {
	// TODO: Try to do this using only one query
	query := `SELECT EXISTS(
			SELECT NULL FROM INFORMATION_SCHEMA.COLUMNS WHERE table_name = 'tableName'
			AND table_schema = DATABASE()
			AND column_name = 'columnName'
		)`

	query = strings.ReplaceAll(query, "tableName", tableName)
	query = strings.ReplaceAll(query, "columnName", columnName)
	rows, err := s.db.Query(query)
	if err != nil {
		return err
	}

	var result int
	if rows.Next() {
		if scanErr := rows.Scan(&result); scanErr != nil {
			return scanErr
		}
	}

	if result == 0 {
		alterQuery := fmt.Sprintf("ALTER TABLE %s ADD %s %s", tableName, columnName, columnDefinition)
		_, err = s.db.Exec(alterQuery)
	}

	return err
}

func (s *SQLStore) createTable(tableName, columnList string) error {
	if _, err := s.db.Exec(fmt.Sprintf("CREATE TABLE IF NOT EXISTS %s (%s)", tableName, columnList)); err != nil {
		return err
	}

	return nil
}

func (s *SQLStore) createIndex(tableName, indexName, columnList string) error {
	var err error
	if s.driverName == model.DatabaseDriverPostgres {
		_, err = s.db.Exec(fmt.Sprintf("CREATE INDEX IF NOT EXISTS %s ON %s (%s)", indexName, tableName, columnList))
	} else {
		err = s.createIndexForMySQL(tableName, indexName, columnList)
	}

	return err
}

func (s *SQLStore) addColumn(tableName, columnName, columnDefinition string) error {
	if s.driverName == model.DatabaseDriverPostgres {
		if _, err := s.db.Exec(fmt.Sprintf("ALTER TABLE %s ADD COLUMN IF NOT EXISTS %s %s", tableName, columnName, columnDefinition)); err != nil {
			return err
		}
	} else if err := s.addColumnForMySQL(tableName, columnName, columnDefinition); err != nil {
		return err
	}

	return nil
}

func (s *SQLStore) Init() error {
	if err := s.createTable("msteamssync_links", "mmChannelID VARCHAR(255) PRIMARY KEY, mmTeamID VARCHAR(255), msTeamsChannelID VARCHAR(255), msTeamsTeamID VARCHAR(255), creator VARCHAR(255)"); err != nil {
		return err
	}

	if err := s.addColumn("msteamssync_links", "creator", "VARCHAR(255)"); err != nil {
		return err
	}

	if err := s.createTable("msteamssync_users", "mmUserID VARCHAR(255) PRIMARY KEY, msTeamsUserID VARCHAR(255), token TEXT"); err != nil {
		return err
	}

	if err := s.createTable("msteamssync_posts", "mmPostID VARCHAR(255) PRIMARY KEY, msTeamsPostID VARCHAR(255), msTeamsChannelID VARCHAR(255), msTeamsLastUpdateAt BIGINT"); err != nil {
		return err
	}

	if err := s.createIndex("msteamssync_links", "idx_msteamssync_links_msteamsteamid_msteamschannelid", "msTeamsTeamID, msTeamsChannelID"); err != nil {
		return err
	}

	if err := s.createIndex("msteamssync_users", "idx_msteamssync_users_msteamsuserid", "msTeamsUserID"); err != nil {
		return err
	}

	if err := s.createIndex("msteamssync_posts", "idx_msteamssync_posts_msteamschannelid_msteamspostid", "msTeamsChannelID, msTeamsPostID"); err != nil {
		return err
	}

	return nil
}

func (s *SQLStore) GetAvatarCache(userID string) ([]byte, error) {
	data, appErr := s.api.KVGet(avatarKey + userID)
	if appErr != nil {
		return nil, appErr
	}
	return data, nil
}

func (s *SQLStore) SetAvatarCache(userID string, photo []byte) error {
	appErr := s.api.KVSetWithExpiry(avatarKey+userID, photo, avatarCacheTime)
	if appErr != nil {
		return appErr
	}
	return nil
}

func (s *SQLStore) GetLinkByChannelID(channelID string) (*storemodels.ChannelLink, error) {
	query := s.getQueryBuilder().Select("mmChannelID, mmTeamID, msTeamsChannelID, msTeamsTeamID, creator").From("msteamssync_links").Where(sq.Eq{"mmChannelID": channelID})
	row := query.QueryRow()
	var link storemodels.ChannelLink
	err := row.Scan(&link.MattermostChannel, &link.MattermostTeam, &link.MSTeamsChannel, &link.MSTeamsTeam, &link.Creator)
	if err != nil {
		return nil, err
	}

	if !s.CheckEnabledTeamByTeamID(link.MattermostTeam) {
		return nil, errors.New("link not enabled for this team")
	}
	return &link, nil
}

func (s *SQLStore) GetLinkByMSTeamsChannelID(teamID, channelID string) (*storemodels.ChannelLink, error) {
	query := s.getQueryBuilder().Select("mmChannelID, mmTeamID, msTeamsChannelID, msTeamsTeamID, creator").From("msteamssync_links").Where(sq.Eq{"msTeamsChannelID": channelID})
	row := query.QueryRow()
	var link storemodels.ChannelLink
	err := row.Scan(&link.MattermostChannel, &link.MattermostTeam, &link.MSTeamsChannel, &link.MSTeamsTeam, &link.Creator)
	if err != nil {
		return nil, err
	}
	if !s.CheckEnabledTeamByTeamID(link.MattermostTeam) {
		return nil, errors.New("link not enabled for this team")
	}
	return &link, nil
}

func (s *SQLStore) DeleteLinkByChannelID(channelID string) error {
	query := s.getQueryBuilder().Delete("msteamssync_links").Where(sq.Eq{"mmChannelID": channelID})
	_, err := query.Exec()
	if err != nil {
		return err
	}

	return nil
}

func (s *SQLStore) StoreChannelLink(link *storemodels.ChannelLink) error {
	query := s.getQueryBuilder().Insert("msteamssync_links").Columns("mmChannelID, mmTeamID, msTeamsChannelID, msTeamsTeamID, creator").Values(link.MattermostChannel, link.MattermostTeam, link.MSTeamsChannel, link.MSTeamsTeam, link.Creator)
	_, err := query.Exec()
	if err != nil {
		return err
	}
	if !s.CheckEnabledTeamByTeamID(link.MattermostTeam) {
		return errors.New("link not enabled for this team")
	}
	return nil
}

func (s *SQLStore) TeamsToMattermostUserID(userID string) (string, error) {
	query := s.getQueryBuilder().Select("mmUserID").From("msteamssync_users").Where(sq.Eq{"msTeamsUserID": userID})
	row := query.QueryRow()
	var mmUserID string
	err := row.Scan(&mmUserID)
	if err != nil {
		return "", err
	}
	return mmUserID, nil
}

func (s *SQLStore) MattermostToTeamsUserID(userID string) (string, error) {
	query := s.getQueryBuilder().Select("msTeamsUserID").From("msteamssync_users").Where(sq.Eq{"mmUserID": userID})
	row := query.QueryRow()
	var msTeamsUserID string
	err := row.Scan(&msTeamsUserID)
	if err != nil {
		return "", err
	}
	return msTeamsUserID, nil
}

func (s *SQLStore) GetPostInfoByMSTeamsID(chatID string, postID string) (*storemodels.PostInfo, error) {
	query := s.getQueryBuilder().Select("mmPostID, msTeamsLastUpdateAt").From("msteamssync_posts").Where(sq.Eq{"msTeamsPostID": postID, "msTeamsChannelID": chatID})
	row := query.QueryRow()
	var lastUpdateAt int64
	postInfo := storemodels.PostInfo{
		MSTeamsID:      postID,
		MSTeamsChannel: chatID,
	}
	err := row.Scan(&postInfo.MattermostID, &lastUpdateAt)
	if err != nil {
		return nil, err
	}
	postInfo.MSTeamsLastUpdateAt = time.UnixMicro(lastUpdateAt)
	return &postInfo, nil
}

func (s *SQLStore) GetPostInfoByMattermostID(postID string) (*storemodels.PostInfo, error) {
	query := s.getQueryBuilder().Select("msTeamsPostID, msTeamsChannelID, msTeamsLastUpdateAt").From("msteamssync_posts").Where(sq.Eq{"mmPostID": postID})
	row := query.QueryRow()
	var lastUpdateAt int64
	postInfo := storemodels.PostInfo{
		MattermostID: postID,
	}
	err := row.Scan(&postInfo.MSTeamsID, &postInfo.MSTeamsChannel, &lastUpdateAt)
	if err != nil {
		return nil, err
	}
	postInfo.MSTeamsLastUpdateAt = time.UnixMicro(lastUpdateAt)
	return &postInfo, nil
}

func (s *SQLStore) LinkPosts(postInfo storemodels.PostInfo) error {
	if s.driverName == "postgres" {
		if _, err := s.getQueryBuilder().Insert("msteamssync_posts").Columns("mmPostID, msTeamsPostID, msTeamsChannelID, msTeamsLastUpdateAt").Values(
			postInfo.MattermostID,
			postInfo.MSTeamsID,
			postInfo.MSTeamsChannel,
			postInfo.MSTeamsLastUpdateAt.UnixMicro(),
		).Suffix("ON CONFLICT (mmPostID) DO UPDATE SET msTeamsPostID = EXCLUDED.msTeamsPostID, msTeamsChannelID = EXCLUDED.msTeamsChannelID, msTeamsLastUpdateAt = EXCLUDED.msTeamsLastUpdateAt").Exec(); err != nil {
			return err
		}
	} else {
		if _, err := s.getQueryBuilder().Replace("msteamssync_posts").Columns("mmPostID, msTeamsPostID, msTeamsChannelID, msTeamsLastUpdateAt").Values(
			postInfo.MattermostID,
			postInfo.MSTeamsID,
			postInfo.MSTeamsChannel,
			postInfo.MSTeamsLastUpdateAt.UnixMicro(),
		).Exec(); err != nil {
			return err
		}
	}
	return nil
}

func (s *SQLStore) GetTokenForMattermostUser(userID string) (*msteams.Token, error) {
	query := s.getQueryBuilder().Select("token").From("msteamssync_users").Where(sq.Eq{"mmUserID": userID}, sq.NotEq{"token": ""})
	row := query.QueryRow()
	var encryptedToken string
	err := row.Scan(&encryptedToken)
	if err != nil {
		return nil, err
	}

	if encryptedToken == "" {
		return nil, errors.New("token not found")
	}

	tokendata, err := decrypt(s.encryptionKey(), encryptedToken)
	if err != nil {
		return nil, err
	}

<<<<<<< HEAD
	var token msteams.Token
=======
	if tokendata == "" {
		return nil, errors.New("token not found")
	}

	var token oauth2.Token
>>>>>>> f754918e
	err = json.Unmarshal([]byte(tokendata), &token)
	if err != nil {
		return nil, err
	}
	return &token, nil
}

func (s *SQLStore) GetTokenForMSTeamsUser(userID string) (*msteams.Token, error) {
	query := s.getQueryBuilder().Select("token").From("msteamssync_users").Where(sq.Eq{"msTeamsUserID": userID}, sq.NotEq{"token": ""})
	row := query.QueryRow()
	var encryptedToken string
	err := row.Scan(&encryptedToken)
	if err != nil {
		return nil, err
	}

	if encryptedToken == "" {
		return nil, errors.New("token not found")
	}

	tokendata, err := decrypt(s.encryptionKey(), encryptedToken)
	if err != nil {
		return nil, err
	}

<<<<<<< HEAD
	var token msteams.Token
=======
	if tokendata == "" {
		return nil, errors.New("token not found")
	}

	var token oauth2.Token
>>>>>>> f754918e
	err = json.Unmarshal([]byte(tokendata), &token)
	if err != nil {
		return nil, err
	}
	return &token, nil
}

<<<<<<< HEAD
func (s *SQLStore) SetUserInfo(userID string, msTeamsUserID string, token *msteams.Token) error {
	tokendata := []byte{}
=======
func (s *SQLStore) SetUserInfo(userID string, msTeamsUserID string, token *oauth2.Token) error {
>>>>>>> f754918e
	var encryptedToken string
	if token != nil {
		var err error
		var tokendata []byte
		tokendata, err = json.Marshal(token)
		if err != nil {
			return err
		}
<<<<<<< HEAD

=======
>>>>>>> f754918e
		encryptedToken, err = encrypt(s.encryptionKey(), string(tokendata))
		if err != nil {
			return err
		}
	}

	if s.driverName == "postgres" {
		if _, err := s.getQueryBuilder().Insert("msteamssync_users").Columns("mmUserID, msTeamsUserID, token").Values(userID, msTeamsUserID, encryptedToken).Suffix("ON CONFLICT (mmUserID) DO UPDATE SET msTeamsUserID = EXCLUDED.msTeamsUserID, token = EXCLUDED.token").Exec(); err != nil {
			return err
		}
	} else {
		if _, err := s.getQueryBuilder().Replace("msteamssync_users").Columns("mmUserID, msTeamsUserID, token").Values(userID, msTeamsUserID, encryptedToken).Exec(); err != nil {
			return err
		}
	}
	return nil
}

func (s *SQLStore) CheckEnabledTeamByTeamID(teamID string) bool {
	if len(s.enabledTeams()) == 1 && s.enabledTeams()[0] == "" {
		return true
	}
	team, appErr := s.api.GetTeam(teamID)
	if appErr != nil {
		return false
	}
	isTeamEnabled := false
	for _, enabledTeam := range s.enabledTeams() {
		if team.Name == enabledTeam {
			isTeamEnabled = true
			break
		}
	}
	return isTeamEnabled
}

func (s *SQLStore) getQueryBuilder() sq.StatementBuilderType {
	builder := sq.StatementBuilder
	if s.driverName == "postgres" {
		builder = builder.PlaceholderFormat(sq.Dollar)
	}

	return builder.RunWith(s.db)
}<|MERGE_RESOLUTION|>--- conflicted
+++ resolved
@@ -345,15 +345,11 @@
 		return nil, err
 	}
 
-<<<<<<< HEAD
-	var token msteams.Token
-=======
 	if tokendata == "" {
 		return nil, errors.New("token not found")
 	}
 
-	var token oauth2.Token
->>>>>>> f754918e
+	var token msteams.Token
 	err = json.Unmarshal([]byte(tokendata), &token)
 	if err != nil {
 		return nil, err
@@ -379,15 +375,11 @@
 		return nil, err
 	}
 
-<<<<<<< HEAD
-	var token msteams.Token
-=======
 	if tokendata == "" {
 		return nil, errors.New("token not found")
 	}
 
-	var token oauth2.Token
->>>>>>> f754918e
+	var token msteams.Token
 	err = json.Unmarshal([]byte(tokendata), &token)
 	if err != nil {
 		return nil, err
@@ -395,12 +387,7 @@
 	return &token, nil
 }
 
-<<<<<<< HEAD
 func (s *SQLStore) SetUserInfo(userID string, msTeamsUserID string, token *msteams.Token) error {
-	tokendata := []byte{}
-=======
-func (s *SQLStore) SetUserInfo(userID string, msTeamsUserID string, token *oauth2.Token) error {
->>>>>>> f754918e
 	var encryptedToken string
 	if token != nil {
 		var err error
@@ -409,10 +396,7 @@
 		if err != nil {
 			return err
 		}
-<<<<<<< HEAD
-
-=======
->>>>>>> f754918e
+
 		encryptedToken, err = encrypt(s.encryptionKey(), string(tokendata))
 		if err != nil {
 			return err

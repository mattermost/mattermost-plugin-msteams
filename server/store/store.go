--- conflicted
+++ resolved
@@ -421,30 +421,7 @@
 }
 
 func (s *SQLStore) GetPostInfoByMSTeamsID(chatID string, postID string) (*storemodels.PostInfo, error) {
-<<<<<<< HEAD
-	query := s.getQueryBuilder().Select("mmPostID, msTeamsLastUpdateAt").From("msteamssync_posts").Where(sq.Eq{"msTeamsPostID": postID, "msTeamsChannelID": chatID}).Suffix("FOR UPDATE")
-=======
-	tx, err := s.BeginTx()
-	if err != nil {
-		return nil, err
-	}
-
-	var txErr error
-	defer func() {
-		if txErr != nil {
-			if err := s.RollbackTx(tx); err != nil {
-				s.api.LogWarn("Unable to rollback database transaction", "error", err.Error())
-			}
-			return
-		}
-
-		if err := s.CommitTx(tx); err != nil {
-			s.api.LogWarn("Unable to commit database transaction", "error", err.Error())
-		}
-	}()
-
-	query := s.getQueryBuilder().Select("mmPostID, msTeamsLastUpdateAt").From(postsTableName).Where(sq.Eq{"msTeamsPostID": postID, "msTeamsChannelID": chatID}).Suffix("FOR UPDATE").RunWith(tx)
->>>>>>> 17092cd6
+	query := s.getQueryBuilder().Select("mmPostID, msTeamsLastUpdateAt").From(postsTableName).Where(sq.Eq{"msTeamsPostID": postID, "msTeamsChannelID": chatID}).Suffix("FOR UPDATE")
 	row := query.QueryRow()
 	var lastUpdateAt int64
 	postInfo := storemodels.PostInfo{
@@ -461,30 +438,7 @@
 }
 
 func (s *SQLStore) GetPostInfoByMattermostID(postID string) (*storemodels.PostInfo, error) {
-<<<<<<< HEAD
-	query := s.getQueryBuilder().Select("msTeamsPostID, msTeamsChannelID, msTeamsLastUpdateAt").From("msteamssync_posts").Where(sq.Eq{"mmPostID": postID}).Suffix("FOR UPDATE")
-=======
-	tx, err := s.BeginTx()
-	if err != nil {
-		return nil, err
-	}
-
-	var txErr error
-	defer func() {
-		if txErr != nil {
-			if err := s.RollbackTx(tx); err != nil {
-				s.api.LogWarn("Unable to rollback database transaction", "error", err.Error())
-			}
-			return
-		}
-
-		if err := s.CommitTx(tx); err != nil {
-			s.api.LogWarn("Unable to commit database transaction", "error", err.Error())
-		}
-	}()
-
-	query := s.getQueryBuilder().Select("msTeamsPostID, msTeamsChannelID, msTeamsLastUpdateAt").From(postsTableName).Where(sq.Eq{"mmPostID": postID}).Suffix("FOR UPDATE").RunWith(tx)
->>>>>>> 17092cd6
+	query := s.getQueryBuilder().Select("msTeamsPostID, msTeamsChannelID, msTeamsLastUpdateAt").From(postsTableName).Where(sq.Eq{"mmPostID": postID}).Suffix("FOR UPDATE")
 	row := query.QueryRow()
 	var lastUpdateAt int64
 	postInfo := storemodels.PostInfo{
@@ -499,13 +453,8 @@
 	return &postInfo, nil
 }
 
-<<<<<<< HEAD
 func (s *SQLStore) SetPostLastUpdateAtByMattermostID(tx *sql.Tx, postID string, lastUpdateAt time.Time) error {
-	query := s.getQueryBuilder().Update("msteamssync_posts").Set("msTeamsLastUpdateAt", lastUpdateAt.UnixMicro()).Where(sq.Eq{"mmPostID": postID}).RunWith(tx)
-=======
-func (s *SQLStore) SetPostLastUpdateAtByMattermostID(postID string, lastUpdateAt time.Time, tx *sql.Tx) error {
 	query := s.getQueryBuilder().Update(postsTableName).Set("msTeamsLastUpdateAt", lastUpdateAt.UnixMicro()).Where(sq.Eq{"mmPostID": postID}).RunWith(tx)
->>>>>>> 17092cd6
 	if _, err := query.Exec(); err != nil {
 		return err
 	}
@@ -513,13 +462,8 @@
 	return nil
 }
 
-<<<<<<< HEAD
 func (s *SQLStore) SetPostLastUpdateAtByMSTeamsID(tx *sql.Tx, msTeamsPostID string, lastUpdateAt time.Time) error {
-	query := s.getQueryBuilder().Update("msteamssync_posts").Set("msTeamsLastUpdateAt", lastUpdateAt.UnixMicro()).Where(sq.Eq{"msTeamsPostID": msTeamsPostID}).RunWith(tx)
-=======
-func (s *SQLStore) SetPostLastUpdateAtByMSTeamsID(msTeamsPostID string, lastUpdateAt time.Time, tx *sql.Tx) error {
 	query := s.getQueryBuilder().Update(postsTableName).Set("msTeamsLastUpdateAt", lastUpdateAt.UnixMicro()).Where(sq.Eq{"msTeamsPostID": msTeamsPostID}).RunWith(tx)
->>>>>>> 17092cd6
 	if _, err := query.Exec(); err != nil {
 		return err
 	}
@@ -796,13 +740,8 @@
 	return nil
 }
 
-<<<<<<< HEAD
 func (s *SQLStore) SaveChannelSubscription(tx *sql.Tx, subscription storemodels.ChannelSubscription) error {
-	if _, err := s.getQueryBuilder().Delete("msteamssync_subscriptions").Where(sq.Eq{"msTeamsTeamID": subscription.TeamID, "msTeamsChannelID": subscription.ChannelID}).RunWith(tx).Exec(); err != nil {
-=======
-func (s *SQLStore) SaveChannelSubscription(subscription storemodels.ChannelSubscription, tx *sql.Tx) error {
 	if _, err := s.getQueryBuilder().Delete(subscriptionsTableName).Where(sq.Eq{"msTeamsTeamID": subscription.TeamID, "msTeamsChannelID": subscription.ChannelID}).RunWith(tx).Exec(); err != nil {
->>>>>>> 17092cd6
 		return err
 	}
 
@@ -829,30 +768,7 @@
 }
 
 func (s *SQLStore) GetChannelSubscription(subscriptionID string) (*storemodels.ChannelSubscription, error) {
-<<<<<<< HEAD
-	row := s.getQueryBuilder().Select("subscriptionID, msTeamsChannelID, msTeamsTeamID, secret, expiresOn").From("msteamssync_subscriptions").Where(sq.Eq{"subscriptionID": subscriptionID, "type": subscriptionTypeChannel}).Suffix("FOR UPDATE").QueryRow()
-=======
-	tx, err := s.BeginTx()
-	if err != nil {
-		return nil, err
-	}
-
-	var txErr error
-	defer func() {
-		if txErr != nil {
-			if err := s.RollbackTx(tx); err != nil {
-				s.api.LogWarn("Unable to rollback database transaction", "error", err.Error())
-			}
-			return
-		}
-
-		if err := s.CommitTx(tx); err != nil {
-			s.api.LogWarn("Unable to commit database transaction", "error", err.Error())
-		}
-	}()
-
 	row := s.getQueryBuilder().Select("subscriptionID, msTeamsChannelID, msTeamsTeamID, secret, expiresOn").From(subscriptionsTableName).Where(sq.Eq{"subscriptionID": subscriptionID, "type": subscriptionTypeChannel}).Suffix("FOR UPDATE").QueryRow()
->>>>>>> 17092cd6
 	var subscription storemodels.ChannelSubscription
 	var expiresOn int64
 	if err := row.Scan(&subscription.SubscriptionID, &subscription.ChannelID, &subscription.TeamID, &subscription.Secret, &expiresOn); err != nil {

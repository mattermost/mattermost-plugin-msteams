//go:generate mockery --name=Store
//go:generate go run layer_generators/main.go
package store

import (
	"time"

	"github.com/mattermost/mattermost-plugin-msteams/server/store/storemodels"
	"golang.org/x/oauth2"
)

type Store interface {
	Init(remoteID string) error

	// teams
	CheckEnabledTeamByTeamID(teamID string) bool

	// users
	TeamsToMattermostUserID(userID string) (string, error)
	MattermostToTeamsUserID(userID string) (string, error)
	GetTokenForMattermostUser(userID string) (*oauth2.Token, error)
	GetTokenForMSTeamsUser(userID string) (*oauth2.Token, error)
	GetConnectedUsers(page, perPage int) ([]*storemodels.ConnectedUser, error)
	UserHasConnected(mmUserID string) (bool, error)
	GetUserConnectStatus(mmUserID string) (*storemodels.UserConnectStatus, error)
	GetHasConnectedCount() (int, error)
	SetUserInfo(userID string, msTeamsUserID string, token *oauth2.Token) error
	DeleteUserInfo(mmUserID string) error
	SetUserLastChatSentAt(mmUserID string, sentAt int64) error
	SetUserLastChatReceivedAt(mmUserID string, receivedAt int64) error
	SetUsersLastChatReceivedAt(mmUserIDs []string, receivedAt int64) error

	// auth
	StoreOAuth2State(state string) error
	VerifyOAuth2State(state string) error

	// invites & whitelist
	StoreInvitedUser(invitedUser *storemodels.InvitedUser) error
	GetInvitedUser(mmUserID string) (*storemodels.InvitedUser, error)
	DeleteUserInvite(mmUserID string) error
	GetInvitedCount() (int, error)
	StoreUserInWhitelist(userID string) error
	IsUserWhitelisted(userID string) (bool, error)
	DeleteUserFromWhitelist(userID string) error
	GetWhitelistCount() (int, error)
	GetWhitelistEmails(page int, perPage int) ([]string, error)
	SetWhitelist(userIDs []string, batchSize int) error

	// stats
<<<<<<< HEAD
	GetStats() (*storemodels.Stats, error)
	GetExtraStats(stats *storemodels.Stats, from time.Time, to time.Time) error
=======
	GetStats(remoteID, preferenceCategory string) (*storemodels.Stats, error)
>>>>>>> 99641b41

	// links, channels, posts
	GetLinkByChannelID(channelID string) (*storemodels.ChannelLink, error)
	ListChannelLinks() ([]storemodels.ChannelLink, error)
	ListChannelLinksWithNames() ([]*storemodels.ChannelLink, error)
	GetLinkByMSTeamsChannelID(teamID, channelID string) (*storemodels.ChannelLink, error)
	DeleteLinkByChannelID(channelID string) error
	StoreChannelLink(link *storemodels.ChannelLink) error
	GetPostInfoByMSTeamsID(chatID string, postID string) (*storemodels.PostInfo, error)
	GetPostInfoByMattermostID(postID string) (*storemodels.PostInfo, error)
	LinkPosts(postInfo storemodels.PostInfo) error
	SetPostLastUpdateAtByMattermostID(postID string, lastUpdateAt time.Time) error
	SetPostLastUpdateAtByMSTeamsID(postID string, lastUpdateAt time.Time) error
	RecoverPost(postID string) error

	// subscriptions
	ListGlobalSubscriptions() ([]*storemodels.GlobalSubscription, error)
	ListGlobalSubscriptionsToRefresh(certificate string) ([]*storemodels.GlobalSubscription, error)
	ListChatSubscriptionsToCheck() ([]storemodels.ChatSubscription, error)
	ListChannelSubscriptions() ([]*storemodels.ChannelSubscription, error)
	ListChannelSubscriptionsToRefresh(certificate string) ([]*storemodels.ChannelSubscription, error)
	SaveGlobalSubscription(subscription storemodels.GlobalSubscription) error
	SaveChatSubscription(subscription storemodels.ChatSubscription) error
	SaveChannelSubscription(subscription storemodels.ChannelSubscription) error
	UpdateSubscriptionExpiresOn(subscriptionID string, expiresOn time.Time) error
	DeleteSubscription(subscriptionID string) error
	GetChannelSubscription(subscriptionID string) (*storemodels.ChannelSubscription, error)
	GetChannelSubscriptionByTeamsChannelID(teamsChannelID string) (*storemodels.ChannelSubscription, error)
	GetChatSubscription(subscriptionID string) (*storemodels.ChatSubscription, error)
	GetGlobalSubscription(subscriptionID string) (*storemodels.GlobalSubscription, error)
	GetSubscriptionType(subscriptionID string) (string, error)
	UpdateSubscriptionLastActivityAt(subscriptionID string, lastActivityAt time.Time) error
	GetSubscriptionsLastActivityAt() (map[string]time.Time, error)
}<|MERGE_RESOLUTION|>--- conflicted
+++ resolved
@@ -47,12 +47,8 @@
 	SetWhitelist(userIDs []string, batchSize int) error
 
 	// stats
-<<<<<<< HEAD
-	GetStats() (*storemodels.Stats, error)
+	GetStats(remoteID, preferenceCategory string) (*storemodels.Stats, error)
 	GetExtraStats(stats *storemodels.Stats, from time.Time, to time.Time) error
-=======
-	GetStats(remoteID, preferenceCategory string) (*storemodels.Stats, error)
->>>>>>> 99641b41
 
 	// links, channels, posts
 	GetLinkByChannelID(channelID string) (*storemodels.ChannelLink, error)

//go:generate mockery --name=Store
package store

import (
	"database/sql"
	"encoding/json"
	"errors"
	"fmt"
	"strings"
	"time"

	sq "github.com/Masterminds/squirrel"
	"github.com/mattermost/mattermost-plugin-msteams-sync/server/store/storemodels"
	"github.com/mattermost/mattermost-server/v6/model"
	"github.com/mattermost/mattermost-server/v6/plugin"
	"golang.org/x/oauth2"
)

const (
	avatarCacheTime              = 300
	avatarKey                    = "avatar_"
	subscriptionRefreshTimeLimit = 5 * time.Minute
)

type Store interface {
	Init() error
	GetAvatarCache(userID string) ([]byte, error)
	SetAvatarCache(userID string, photo []byte) error
	GetLinkByChannelID(channelID string) (*storemodels.ChannelLink, error)
	GetLinkByMSTeamsChannelID(teamID, channelID string) (*storemodels.ChannelLink, error)
	DeleteLinkByChannelID(channelID string) error
	StoreChannelLink(link *storemodels.ChannelLink) error
	GetPostInfoByMSTeamsID(chatID string, postID string) (*storemodels.PostInfo, error)
	GetPostInfoByMattermostID(postID string) (*storemodels.PostInfo, error)
	LinkPosts(postInfo storemodels.PostInfo) error
	GetTokenForMattermostUser(userID string) (*oauth2.Token, error)
	GetTokenForMSTeamsUser(userID string) (*oauth2.Token, error)
	SetUserInfo(userID string, msTeamsUserID string, token *oauth2.Token) error
	DeleteUserInfo(mmUserID string) error
	TeamsToMattermostUserID(userID string) (string, error)
	MattermostToTeamsUserID(userID string) (string, error)
	CheckEnabledTeamByTeamID(teamID string) bool
	ListGlobalSubscriptionsToCheck() ([]storemodels.GlobalSubscription, error)
	ListChatSubscriptionsToCheck() ([]storemodels.ChatSubscription, error)
	ListChannelSubscriptionsToCheck() ([]storemodels.ChannelSubscription, error)
	SaveGlobalSubscription(storemodels.GlobalSubscription) error
	SaveChatSubscription(storemodels.ChatSubscription) error
	SaveChannelSubscription(storemodels.ChannelSubscription) error
	UpdateSubscriptionExpiresOn(subscriptionID string, expiresOn time.Time) error
	DeleteSubscription(subscriptionID string) error
}

type SQLStore struct {
	api           plugin.API
	enabledTeams  func() []string
	encryptionKey func() []byte
	db            *sql.DB
	driverName    string
}

func New(db *sql.DB, driverName string, api plugin.API, enabledTeams func() []string, encryptionKey func() []byte) *SQLStore {
	return &SQLStore{
		db:            db,
		driverName:    driverName,
		api:           api,
		enabledTeams:  enabledTeams,
		encryptionKey: encryptionKey,
	}
}

func (s *SQLStore) createIndexForMySQL(tableName, indexName, columnList string) error {
	// TODO: Try to do this using only one query
	query := `SELECT EXISTS(
			SELECT DISTINCT index_name FROM information_schema.statistics 
			WHERE table_schema = DATABASE()
			AND table_name = 'tableName' AND index_name = 'indexName'
		)`

	query = strings.ReplaceAll(query, "tableName", tableName)
	query = strings.ReplaceAll(query, "indexName", indexName)
	rows, err := s.db.Query(query)
	if err != nil {
		return err
	}

	var result int
	if rows.Next() {
		if scanErr := rows.Scan(&result); scanErr != nil {
			return scanErr
		}
	}

	if result == 0 {
		indexQuery := "CREATE INDEX indexName on tableName(columnList)"
		indexQuery = strings.ReplaceAll(indexQuery, "tableName", tableName)
		indexQuery = strings.ReplaceAll(indexQuery, "indexName", indexName)
		indexQuery = strings.ReplaceAll(indexQuery, "columnList", columnList)
		_, err = s.db.Exec(indexQuery)
	}

	return err
}

func (s *SQLStore) addColumnForMySQL(tableName, columnName, columnDefinition string) error {
	// TODO: Try to do this using only one query
	query := `SELECT EXISTS(
			SELECT NULL FROM INFORMATION_SCHEMA.COLUMNS WHERE table_name = 'tableName'
			AND table_schema = DATABASE()
			AND column_name = 'columnName'
		)`

	query = strings.ReplaceAll(query, "tableName", tableName)
	query = strings.ReplaceAll(query, "columnName", columnName)
	rows, err := s.db.Query(query)
	if err != nil {
		return err
	}

	var result int
	if rows.Next() {
		if scanErr := rows.Scan(&result); scanErr != nil {
			return scanErr
		}
	}

	if result == 0 {
		alterQuery := fmt.Sprintf("ALTER TABLE %s ADD %s %s", tableName, columnName, columnDefinition)
		_, err = s.db.Exec(alterQuery)
	}

	return err
}

func (s *SQLStore) createTable(tableName, columnList string) error {
	if _, err := s.db.Exec(fmt.Sprintf("CREATE TABLE IF NOT EXISTS %s (%s)", tableName, columnList)); err != nil {
		return err
	}

	return nil
}

func (s *SQLStore) createIndex(tableName, indexName, columnList string) error {
	var err error
	if s.driverName == model.DatabaseDriverPostgres {
		_, err = s.db.Exec(fmt.Sprintf("CREATE INDEX IF NOT EXISTS %s ON %s (%s)", indexName, tableName, columnList))
	} else {
		err = s.createIndexForMySQL(tableName, indexName, columnList)
	}

	return err
}

func (s *SQLStore) addColumn(tableName, columnName, columnDefinition string) error {
	if s.driverName == model.DatabaseDriverPostgres {
		if _, err := s.db.Exec(fmt.Sprintf("ALTER TABLE %s ADD COLUMN IF NOT EXISTS %s %s", tableName, columnName, columnDefinition)); err != nil {
			return err
		}
	} else if err := s.addColumnForMySQL(tableName, columnName, columnDefinition); err != nil {
		return err
	}

	return nil
}

func (s *SQLStore) addPrimaryKey(tableName, columnList string) error {
	if s.driverName == model.DatabaseDriverPostgres {
		rows, err := s.db.Query(fmt.Sprintf("SELECT constraint_name from information_schema.table_constraints where table_name = '%s' and constraint_type='PRIMARY KEY'", tableName))
		if err != nil {
			return err
		}

		var constraintName string
		if rows.Next() {
			if scanErr := rows.Scan(&constraintName); scanErr != nil {
				return scanErr
			}
		}

		if constraintName == "" {
			if _, err := s.db.Exec(fmt.Sprintf("ALTER TABLE %s ADD PRIMARY KEY(%s)", tableName, columnList)); err != nil {
				return err
			}
		} else if _, err := s.db.Exec(fmt.Sprintf("ALTER TABLE %s DROP CONSTRAINT %s, ADD PRIMARY KEY(%s)", tableName, constraintName, columnList)); err != nil {
			return err
		}
	} else {
		if _, err := s.db.Exec(fmt.Sprintf("ALTER TABLE %s DROP PRIMARY KEY", tableName)); err != nil {
			s.api.LogDebug("Error in dropping primary key", "Error", err.Error())
		}

		if _, err := s.db.Exec(fmt.Sprintf("ALTER TABLE %s ADD PRIMARY KEY(%s)", tableName, columnList)); err != nil {
			return err
		}
	}

	return nil
}

func (s *SQLStore) Init() error {
	if err := s.createTable("msteamssync_subscriptions", "subscriptionID VARCHAR(255) PRIMARY KEY, type VARCHAR(255), msTeamsTeamID VARCHAR(255), msTeamsChannelID VARCHAR(255), msTeamsUserID VARCHAR(255), secret VARCHAR(255), expiresOn BIGINT"); err != nil {
		return err
	}

	if err := s.createTable("msteamssync_links", "mmChannelID VARCHAR(255) PRIMARY KEY, mmTeamID VARCHAR(255), msTeamsChannelID VARCHAR(255), msTeamsTeamID VARCHAR(255), creator VARCHAR(255)"); err != nil {
		return err
	}

	if err := s.addColumn("msteamssync_links", "creator", "VARCHAR(255)"); err != nil {
		return err
	}

	if err := s.createTable("msteamssync_users", "mmUserID VARCHAR(255) PRIMARY KEY, msTeamsUserID VARCHAR(255), token TEXT"); err != nil {
		return err
	}

	if err := s.addPrimaryKey("msteamssync_users", "mmUserID, msTeamsUserID"); err != nil {
		return err
	}

	if err := s.createTable("msteamssync_posts", "mmPostID VARCHAR(255) PRIMARY KEY, msTeamsPostID VARCHAR(255), msTeamsChannelID VARCHAR(255), msTeamsLastUpdateAt BIGINT"); err != nil {
		return err
	}

	if err := s.createIndex("msteamssync_links", "idx_msteamssync_links_msteamsteamid_msteamschannelid", "msTeamsTeamID, msTeamsChannelID"); err != nil {
		return err
	}

	if err := s.createIndex("msteamssync_users", "idx_msteamssync_users_msteamsuserid", "msTeamsUserID"); err != nil {
		return err
	}

	return s.createIndex("msteamssync_posts", "idx_msteamssync_posts_msteamschannelid_msteamspostid", "msTeamsChannelID, msTeamsPostID")
}

func (s *SQLStore) GetAvatarCache(userID string) ([]byte, error) {
	data, appErr := s.api.KVGet(avatarKey + userID)
	if appErr != nil {
		return nil, appErr
	}
	return data, nil
}

func (s *SQLStore) SetAvatarCache(userID string, photo []byte) error {
	appErr := s.api.KVSetWithExpiry(avatarKey+userID, photo, avatarCacheTime)
	if appErr != nil {
		return appErr
	}
	return nil
}

func (s *SQLStore) GetLinkByChannelID(channelID string) (*storemodels.ChannelLink, error) {
	query := s.getQueryBuilder().Select("mmChannelID, mmTeamID, msTeamsChannelID, msTeamsTeamID, creator").From("msteamssync_links").Where(sq.Eq{"mmChannelID": channelID})
	row := query.QueryRow()
	var link storemodels.ChannelLink
	err := row.Scan(&link.MattermostChannel, &link.MattermostTeam, &link.MSTeamsChannel, &link.MSTeamsTeam, &link.Creator)
	if err != nil {
		return nil, err
	}

	if !s.CheckEnabledTeamByTeamID(link.MattermostTeam) {
		return nil, errors.New("link not enabled for this team")
	}
	return &link, nil
}

func (s *SQLStore) GetLinkByMSTeamsChannelID(teamID, channelID string) (*storemodels.ChannelLink, error) {
	query := s.getQueryBuilder().Select("mmChannelID, mmTeamID, msTeamsChannelID, msTeamsTeamID, creator").From("msteamssync_links").Where(sq.Eq{"msTeamsTeamID": teamID, "msTeamsChannelID": channelID})
	row := query.QueryRow()
	var link storemodels.ChannelLink
	err := row.Scan(&link.MattermostChannel, &link.MattermostTeam, &link.MSTeamsChannel, &link.MSTeamsTeam, &link.Creator)
	if err != nil {
		return nil, err
	}
	if !s.CheckEnabledTeamByTeamID(link.MattermostTeam) {
		return nil, errors.New("link not enabled for this team")
	}
	return &link, nil
}

func (s *SQLStore) DeleteLinkByChannelID(channelID string) error {
	query := s.getQueryBuilder().Delete("msteamssync_links").Where(sq.Eq{"mmChannelID": channelID})
	_, err := query.Exec()
	if err != nil {
		return err
	}

	return nil
}

func (s *SQLStore) StoreChannelLink(link *storemodels.ChannelLink) error {
	query := s.getQueryBuilder().Insert("msteamssync_links").Columns("mmChannelID, mmTeamID, msTeamsChannelID, msTeamsTeamID, creator").Values(link.MattermostChannel, link.MattermostTeam, link.MSTeamsChannel, link.MSTeamsTeam, link.Creator)
	_, err := query.Exec()
	if err != nil {
		return err
	}
	if !s.CheckEnabledTeamByTeamID(link.MattermostTeam) {
		return errors.New("link not enabled for this team")
	}
	return nil
}

func (s *SQLStore) TeamsToMattermostUserID(userID string) (string, error) {
	query := s.getQueryBuilder().Select("mmUserID").From("msteamssync_users").Where(sq.Eq{"msTeamsUserID": userID})
	row := query.QueryRow()
	var mmUserID string
	err := row.Scan(&mmUserID)
	if err != nil {
		return "", err
	}
	return mmUserID, nil
}

func (s *SQLStore) MattermostToTeamsUserID(userID string) (string, error) {
	query := s.getQueryBuilder().Select("msTeamsUserID").From("msteamssync_users").Where(sq.Eq{"mmUserID": userID})
	row := query.QueryRow()
	var msTeamsUserID string
	err := row.Scan(&msTeamsUserID)
	if err != nil {
		return "", err
	}
	return msTeamsUserID, nil
}

func (s *SQLStore) GetPostInfoByMSTeamsID(chatID string, postID string) (*storemodels.PostInfo, error) {
	query := s.getQueryBuilder().Select("mmPostID, msTeamsLastUpdateAt").From("msteamssync_posts").Where(sq.Eq{"msTeamsPostID": postID, "msTeamsChannelID": chatID})
	row := query.QueryRow()
	var lastUpdateAt int64
	postInfo := storemodels.PostInfo{
		MSTeamsID:      postID,
		MSTeamsChannel: chatID,
	}
	err := row.Scan(&postInfo.MattermostID, &lastUpdateAt)
	if err != nil {
		return nil, err
	}
	postInfo.MSTeamsLastUpdateAt = time.UnixMicro(lastUpdateAt)
	return &postInfo, nil
}

func (s *SQLStore) GetPostInfoByMattermostID(postID string) (*storemodels.PostInfo, error) {
	query := s.getQueryBuilder().Select("msTeamsPostID, msTeamsChannelID, msTeamsLastUpdateAt").From("msteamssync_posts").Where(sq.Eq{"mmPostID": postID})
	row := query.QueryRow()
	var lastUpdateAt int64
	postInfo := storemodels.PostInfo{
		MattermostID: postID,
	}
	err := row.Scan(&postInfo.MSTeamsID, &postInfo.MSTeamsChannel, &lastUpdateAt)
	if err != nil {
		return nil, err
	}
	postInfo.MSTeamsLastUpdateAt = time.UnixMicro(lastUpdateAt)
	return &postInfo, nil
}

func (s *SQLStore) LinkPosts(postInfo storemodels.PostInfo) error {
	if s.driverName == "postgres" {
		if _, err := s.getQueryBuilder().Insert("msteamssync_posts").Columns("mmPostID, msTeamsPostID, msTeamsChannelID, msTeamsLastUpdateAt").Values(
			postInfo.MattermostID,
			postInfo.MSTeamsID,
			postInfo.MSTeamsChannel,
			postInfo.MSTeamsLastUpdateAt.UnixMicro(),
		).Suffix("ON CONFLICT (mmPostID) DO UPDATE SET msTeamsPostID = EXCLUDED.msTeamsPostID, msTeamsChannelID = EXCLUDED.msTeamsChannelID, msTeamsLastUpdateAt = EXCLUDED.msTeamsLastUpdateAt").Exec(); err != nil {
			return err
		}
	} else {
		if _, err := s.getQueryBuilder().Replace("msteamssync_posts").Columns("mmPostID, msTeamsPostID, msTeamsChannelID, msTeamsLastUpdateAt").Values(
			postInfo.MattermostID,
			postInfo.MSTeamsID,
			postInfo.MSTeamsChannel,
			postInfo.MSTeamsLastUpdateAt.UnixMicro(),
		).Exec(); err != nil {
			return err
		}
	}
	return nil
}

func (s *SQLStore) GetTokenForMattermostUser(userID string) (*oauth2.Token, error) {
	query := s.getQueryBuilder().Select("token").From("msteamssync_users").Where(sq.Eq{"mmUserID": userID}, sq.NotEq{"token": ""})
	row := query.QueryRow()
	var encryptedToken string
	err := row.Scan(&encryptedToken)
	if err != nil {
		return nil, err
	}

	if encryptedToken == "" {
		return nil, errors.New("token not found")
	}

	tokendata, err := decrypt(s.encryptionKey(), encryptedToken)
	if err != nil {
		return nil, err
	}

	if tokendata == "" {
		return nil, errors.New("token not found")
	}

	var token oauth2.Token
	err = json.Unmarshal([]byte(tokendata), &token)
	if err != nil {
		return nil, err
	}
	return &token, nil
}

func (s *SQLStore) GetTokenForMSTeamsUser(userID string) (*oauth2.Token, error) {
	query := s.getQueryBuilder().Select("token").From("msteamssync_users").Where(sq.Eq{"msTeamsUserID": userID}, sq.NotEq{"token": ""})
	row := query.QueryRow()
	var encryptedToken string
	err := row.Scan(&encryptedToken)
	if err != nil {
		return nil, err
	}

	if encryptedToken == "" {
		return nil, errors.New("token not found")
	}

	tokendata, err := decrypt(s.encryptionKey(), encryptedToken)
	if err != nil {
		return nil, err
	}

	if tokendata == "" {
		return nil, errors.New("token not found")
	}

	var token oauth2.Token
	err = json.Unmarshal([]byte(tokendata), &token)
	if err != nil {
		return nil, err
	}
	return &token, nil
}

func (s *SQLStore) SetUserInfo(userID string, msTeamsUserID string, token *oauth2.Token) error {
	var encryptedToken string
	if token != nil {
		var err error
		var tokendata []byte
		tokendata, err = json.Marshal(token)
		if err != nil {
			return err
		}

		encryptedToken, err = encrypt(s.encryptionKey(), string(tokendata))
		if err != nil {
			return err
		}
	}

	if s.driverName == "postgres" {
		if _, err := s.getQueryBuilder().Insert("msteamssync_users").Columns("mmUserID, msTeamsUserID, token").Values(userID, msTeamsUserID, encryptedToken).Suffix("ON CONFLICT (mmUserID, msTeamsUserID) DO UPDATE SET token = EXCLUDED.token").Exec(); err != nil {
			return err
		}
	} else {
		if _, err := s.getQueryBuilder().Replace("msteamssync_users").Columns("mmUserID, msTeamsUserID, token").Values(userID, msTeamsUserID, encryptedToken).Exec(); err != nil {
			return err
		}
	}
	return nil
}

<<<<<<< HEAD
func (s *SQLStore) DeleteUserInfo(mmUserID string) error {
	if _, err := s.getQueryBuilder().Delete("msteamssync_users").Where(sq.Eq{"mmUserID": mmUserID}).Exec(); err != nil {
		return err
	}

=======
func (s *SQLStore) ListChatSubscriptionsToCheck() ([]storemodels.ChatSubscription, error) {
	expireTime := time.Now().Add(subscriptionRefreshTimeLimit).UnixMicro()
	query := s.getQueryBuilder().Select("subscriptionID, msTeamsUserID, secret, expiresOn").From("msteamssync_subscriptions").Where(sq.Eq{"type": "user"}).Where(sq.Lt{"expiresOn": expireTime})
	rows, err := query.Query()
	if err != nil {
		return nil, err
	}

	result := []storemodels.ChatSubscription{}
	for rows.Next() {
		var subscription storemodels.ChatSubscription
		var expiresOn int64
		if scanErr := rows.Scan(&subscription.SubscriptionID, &subscription.UserID, &subscription.Secret, &expiresOn); scanErr != nil {
			return nil, scanErr
		}
		subscription.ExpiresOn = time.UnixMicro(expiresOn)
		result = append(result, subscription)
	}
	return result, nil
}

func (s *SQLStore) ListChannelSubscriptionsToCheck() ([]storemodels.ChannelSubscription, error) {
	expireTime := time.Now().Add(subscriptionRefreshTimeLimit).UnixMicro()
	query := s.getQueryBuilder().Select("subscriptionID, msTeamsChannelID, msTeamsTeamID, secret, expiresOn").From("msteamssync_subscriptions").Where(sq.Eq{"type": "channel"}).Where(sq.Lt{"expiresOn": expireTime})
	rows, err := query.Query()
	if err != nil {
		return nil, err
	}

	result := []storemodels.ChannelSubscription{}
	for rows.Next() {
		var subscription storemodels.ChannelSubscription
		var expiresOn int64
		if scanErr := rows.Scan(&subscription.SubscriptionID, &subscription.ChannelID, &subscription.TeamID, &subscription.Secret, &expiresOn); scanErr != nil {
			return nil, scanErr
		}
		subscription.ExpiresOn = time.UnixMicro(expiresOn)
		result = append(result, subscription)
	}
	return result, nil
}

func (s *SQLStore) ListGlobalSubscriptionsToCheck() ([]storemodels.GlobalSubscription, error) {
	expireTime := time.Now().Add(subscriptionRefreshTimeLimit).UnixMicro()
	query := s.getQueryBuilder().Select("subscriptionID, type, secret, expiresOn").From("msteamssync_subscriptions").Where(sq.Or{sq.Eq{"type": "allChannels"}, sq.Eq{"type": "allChats"}}).Where(sq.Lt{"expiresOn": expireTime})
	rows, err := query.Query()
	if err != nil {
		return nil, err
	}

	result := []storemodels.GlobalSubscription{}
	for rows.Next() {
		var subscription storemodels.GlobalSubscription
		var expiresOn int64
		if scanErr := rows.Scan(&subscription.SubscriptionID, &subscription.Type, &subscription.Secret, &expiresOn); scanErr != nil {
			return nil, scanErr
		}
		subscription.ExpiresOn = time.UnixMicro(expiresOn)
		result = append(result, subscription)
	}
	return result, nil
}

func (s *SQLStore) SaveGlobalSubscription(subscription storemodels.GlobalSubscription) error {
	if _, err := s.getQueryBuilder().Delete("msteamssync_subscriptions").Where(sq.Eq{"type": subscription.Type}).Exec(); err != nil {
		return err
	}

	if _, err := s.getQueryBuilder().Insert("msteamssync_subscriptions").Columns("subscriptionID, type, secret, expiresOn").Values(subscription.SubscriptionID, subscription.Type, subscription.Secret, subscription.ExpiresOn.UnixMicro()).Exec(); err != nil {
		return err
	}
	return nil
}

func (s *SQLStore) SaveChatSubscription(subscription storemodels.ChatSubscription) error {
	if _, err := s.getQueryBuilder().Delete("msteamssync_subscriptions").Where(sq.Eq{"msteamsUserID": subscription.UserID}).Exec(); err != nil {
		return err
	}

	if _, err := s.getQueryBuilder().Insert("msteamssync_subscriptions").Columns("subscriptionID, msTeamsUserID, type, secret, expiresOn").Values(subscription.SubscriptionID, subscription.UserID, "user", subscription.Secret, subscription.ExpiresOn.UnixMicro()).Exec(); err != nil {
		return err
	}
	return nil
}

func (s *SQLStore) SaveChannelSubscription(subscription storemodels.ChannelSubscription) error {
	if _, err := s.getQueryBuilder().Delete("msteamssync_subscriptions").Where(sq.Eq{"msTeamsTeamID": subscription.TeamID, "msTeamsChannelID": subscription.ChannelID}).Exec(); err != nil {
		return err
	}

	if _, err := s.getQueryBuilder().Insert("msteamssync_subscriptions").Columns("subscriptionID, msTeamsTeamID, msTeamsChannelID, type, secret, expiresOn").Values(subscription.SubscriptionID, subscription.TeamID, subscription.ChannelID, "channel", subscription.Secret, subscription.ExpiresOn.UnixMicro()).Exec(); err != nil {
		return err
	}
	return nil
}

func (s *SQLStore) UpdateSubscriptionExpiresOn(subscriptionID string, expiresOn time.Time) error {
	query := s.getQueryBuilder().Update("msteamssync_subscriptions").Set("expiresOn", expiresOn.UnixMicro()).Where(sq.Eq{"subscriptionID": subscriptionID})
	_, err := query.Exec()
	if err != nil {
		return err
	}
	return nil
}

func (s *SQLStore) DeleteSubscription(subscriptionID string) error {
	if _, err := s.getQueryBuilder().Delete("msteamssync_subscriptions").Where(sq.Eq{"subscriptionID": subscriptionID}).Exec(); err != nil {
		return err
	}
>>>>>>> 154ab76c
	return nil
}

func (s *SQLStore) CheckEnabledTeamByTeamID(teamID string) bool {
	if len(s.enabledTeams()) == 1 && s.enabledTeams()[0] == "" {
		return true
	}
	team, appErr := s.api.GetTeam(teamID)
	if appErr != nil {
		return false
	}
	isTeamEnabled := false
	for _, enabledTeam := range s.enabledTeams() {
		if team.Name == enabledTeam {
			isTeamEnabled = true
			break
		}
	}
	return isTeamEnabled
}

func (s *SQLStore) getQueryBuilder() sq.StatementBuilderType {
	builder := sq.StatementBuilder
	if s.driverName == "postgres" {
		builder = builder.PlaceholderFormat(sq.Dollar)
	}

	return builder.RunWith(s.db)
}<|MERGE_RESOLUTION|>--- conflicted
+++ resolved
@@ -463,13 +463,14 @@
 	return nil
 }
 
-<<<<<<< HEAD
 func (s *SQLStore) DeleteUserInfo(mmUserID string) error {
 	if _, err := s.getQueryBuilder().Delete("msteamssync_users").Where(sq.Eq{"mmUserID": mmUserID}).Exec(); err != nil {
 		return err
 	}
 
-=======
+	return nil
+}
+
 func (s *SQLStore) ListChatSubscriptionsToCheck() ([]storemodels.ChatSubscription, error) {
 	expireTime := time.Now().Add(subscriptionRefreshTimeLimit).UnixMicro()
 	query := s.getQueryBuilder().Select("subscriptionID, msTeamsUserID, secret, expiresOn").From("msteamssync_subscriptions").Where(sq.Eq{"type": "user"}).Where(sq.Lt{"expiresOn": expireTime})
@@ -579,7 +580,6 @@
 	if _, err := s.getQueryBuilder().Delete("msteamssync_subscriptions").Where(sq.Eq{"subscriptionID": subscriptionID}).Exec(); err != nil {
 		return err
 	}
->>>>>>> 154ab76c
 	return nil
 }
 
